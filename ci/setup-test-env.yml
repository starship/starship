steps:
  # Install Node.js
  - task: NodeTool@0
    inputs:
      versionSpec: "12.0.0"
    displayName: "Install a fixed version of Node"
  # Install Go
  - task: GoTool@0
    inputs:
      versionSpec: "1.10"
    displayName: "Install a fixed version of Go"

<<<<<<< HEAD
  # Install Ruby
  - task: UseRubyVersion@0
    inputs:
      versionSpec: "2.5.5"
    displayName: "Install a fixed version of Ruby"

  # Because the Pipelines agent updates are out of sync, we can't install 3.6.9
  # with PythonTool on macOS

=======
  # We are using pyenv to install Python for integration tests
>>>>>>> f10bfe46
  # Install Python
  - script: |
      echo "##vso[task.setvariable variable=PYTHON_VERSION;]3.6.9"
      echo "##vso[task.setvariable variable=PYENV_ROOT;]$HOME/.pyenv"
  - script: |
      curl https://pyenv.run | bash
      echo "##vso[task.setvariable variable=PATH;]$PYENV_ROOT/bin:$PYENV_ROOT/shims:$PATH"
  - script: |
      eval "$(pyenv init -)"
      pyenv install $PYTHON_VERSION
      pyenv global $PYTHON_VERSION
    displayName: "Install a fixed version of Python"<|MERGE_RESOLUTION|>--- conflicted
+++ resolved
@@ -4,25 +4,20 @@
     inputs:
       versionSpec: "12.0.0"
     displayName: "Install a fixed version of Node"
+    
   # Install Go
   - task: GoTool@0
     inputs:
       versionSpec: "1.10"
     displayName: "Install a fixed version of Go"
 
-<<<<<<< HEAD
   # Install Ruby
   - task: UseRubyVersion@0
     inputs:
       versionSpec: "2.5.5"
     displayName: "Install a fixed version of Ruby"
-
-  # Because the Pipelines agent updates are out of sync, we can't install 3.6.9
-  # with PythonTool on macOS
-
-=======
+    
   # We are using pyenv to install Python for integration tests
->>>>>>> f10bfe46
   # Install Python
   - script: |
       echo "##vso[task.setvariable variable=PYTHON_VERSION;]3.6.9"
