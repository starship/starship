--- conflicted
+++ resolved
@@ -10,19 +10,10 @@
       versionSpec: "1.10"
     displayName: "Install a fixed version of Go"
   # Install Python
-<<<<<<< HEAD
-  - job: Install Python
-    steps:
-      - script: |
-          echo '##vso[task.setvariable variable=PYTHON_VERSION]3.4.8'
-      - script: |
-          curl https://pyenv.run | bash
+  - script: |
+      echo '##vso[task.setvariable variable=PYTHON_VERSION]3.4.8'
+  - script: |
+      curl https://pyenv.run | bash
     displayName: "Install a fixed version of Python"
     # inputs:
-    #   versionSpec: "3.4.8"
-=======
-  - task: UsePythonVersion@0
-    inputs:
-      versionSpec: "3.4.8"
-    displayName: "Install a fixed version of Python"
->>>>>>> f158623a
+    #   versionSpec: "3.4.8"