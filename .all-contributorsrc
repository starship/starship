{
  "projectName": "starship",
  "projectOwner": "starship",
  "repoType": "github",
  "repoHost": "https://github.com",
  "files": [
    "README.md"
  ],
  "badgeTemplate": "<a href=\"#contributors\"><img src=\"https://img.shields.io/badge/all%20contributors-<%= contributors.length %>-orange\" alt=\"All Contributors\"></a>",
  "commitConvention": "angular",
  "contributors": [
    {
      "login": "matchai",
      "name": "Matan Kushner",
      "avatar_url": "https://avatars0.githubusercontent.com/u/4658208?v=4",
      "profile": "https://twitter.com/matchai",
      "contributions": [
        "code",
        "design",
        "ideas",
        "infra",
        "maintenance",
        "review",
        "test"
      ]
    },
    {
      "login": "johnletey",
      "name": "John Letey",
      "avatar_url": "https://avatars0.githubusercontent.com/u/30328854?v=4",
      "profile": "https://github.com/johnletey",
      "contributions": [
        "code",
        "ideas",
        "review",
        "test"
      ]
    },
    {
      "login": "Multimo",
      "name": "Tim Mulqueen",
      "avatar_url": "https://avatars1.githubusercontent.com/u/6132021?v=4",
      "profile": "http://timmulqueen.com",
      "contributions": [
        "code",
        "ideas",
        "review",
        "test"
      ]
    },
    {
      "login": "sirMerr",
      "name": "Tiffany Le-Nguyen",
      "avatar_url": "https://avatars2.githubusercontent.com/u/11183523?v=4",
      "profile": "https://github.com/sirMerr",
      "contributions": [
        "ideas",
        "maintenance",
        "review",
        "doc"
      ]
    },
    {
      "login": "Snuggle",
      "name": "​Snuggle",
      "avatar_url": "https://avatars0.githubusercontent.com/u/26250962?v=4",
      "profile": "https://about.snuggi.es",
      "contributions": [
        "design",
        "ideas",
        "maintenance",
        "review"
      ]
    },
    {
      "login": "mehcode",
      "name": "Ryan Leckey",
      "avatar_url": "https://avatars1.githubusercontent.com/u/753919?v=4",
      "profile": "https://github.com/mehcode",
      "contributions": [
        "review"
      ]
    },
    {
      "login": "youssefhabri",
      "name": "Youssef Habri",
      "avatar_url": "https://avatars3.githubusercontent.com/u/1578005?v=4",
      "profile": "https://github.com/youssefhabri",
      "contributions": [
        "code"
      ]
    },
    {
      "login": "chipbuster",
      "name": "Kevin Song",
      "avatar_url": "https://avatars2.githubusercontent.com/u/4605384?v=4",
      "profile": "https://github.com/chipbuster",
      "contributions": [
        "bug",
        "code",
        "doc",
        "test"
      ]
    },
    {
      "login": "andrewda",
      "name": "Andrew Dassonville",
      "avatar_url": "https://avatars1.githubusercontent.com/u/10191084?v=4",
      "profile": "https://andrewda.me",
      "contributions": [
        "bug",
        "code"
      ]
    },
    {
      "login": "MaT1g3R",
      "name": "MaT1g3R",
      "avatar_url": "https://avatars1.githubusercontent.com/u/15258494?v=4",
      "profile": "https://github.com/MaT1g3R",
      "contributions": [
        "code",
        "doc",
        "test"
      ]
    },
    {
      "login": "AZanellato",
      "name": "André Zanellato",
      "avatar_url": "https://avatars3.githubusercontent.com/u/30451287?v=4",
      "profile": "https://github.com/AZanellato",
      "contributions": [
        "code",
        "doc",
        "test"
      ]
    },
    {
      "login": "saghm",
      "name": "Saghm Rossi",
      "avatar_url": "https://avatars2.githubusercontent.com/u/5875560?v=4",
      "profile": "https://saghm.com",
      "contributions": [
        "code",
        "doc",
        "test"
      ]
    },
    {
      "login": "cappyzawa",
      "name": "Shu Kutsuzawa",
      "avatar_url": "https://avatars3.githubusercontent.com/u/12455284?v=4",
      "profile": "https://medium.com/@cappyzawa",
      "contributions": [
        "code",
        "doc",
        "test",
        "translation"
      ]
    },
    {
      "login": "iamsauravsharma",
      "name": "Saurav Sharma",
      "avatar_url": "https://avatars0.githubusercontent.com/u/38726015?v=4",
      "profile": "https://github.com/iamsauravsharma",
      "contributions": [
        "code",
        "doc"
      ]
    },
    {
      "login": "andytom",
      "name": "Thomas O'Donnell",
      "avatar_url": "https://avatars1.githubusercontent.com/u/108836?v=4",
      "profile": "https://github.com/andytom",
      "contributions": [
        "code",
        "test",
        "doc",
        "review"
      ]
    },
    {
      "login": "bbigras",
      "name": "Bruno Bigras",
      "avatar_url": "https://avatars1.githubusercontent.com/u/24027?v=4",
      "profile": "https://github.com/bbigras",
      "contributions": [
        "code",
        "review"
      ]
    },
    {
      "login": "wyze",
      "name": "Neil Kistner",
      "avatar_url": "https://avatars1.githubusercontent.com/u/186971?v=4",
      "profile": "https://neilkistner.com/",
      "contributions": [
        "code",
        "test",
        "review"
      ]
    },
    {
      "login": "qstrahl",
      "name": "Quinn Strahl",
      "avatar_url": "https://avatars3.githubusercontent.com/u/2235277?v=4",
      "profile": "http://ca.linkedin.com/in/qstrahl",
      "contributions": [
        "code",
        "test"
      ]
    },
    {
      "login": "tivervac",
      "name": "Titouan Vervack",
      "avatar_url": "https://avatars2.githubusercontent.com/u/3389524?v=4",
      "profile": "https://github.com/tivervac",
      "contributions": [
        "code",
        "test"
      ]
    },
    {
      "login": "oblitum",
      "name": "Francisco Lopes",
      "avatar_url": "https://avatars1.githubusercontent.com/u/1269815?v=4",
      "profile": "http://nosubstance.me",
      "contributions": [
        "code"
      ]
    },
    {
      "login": "ahouts",
      "name": "Andrew Houts",
      "avatar_url": "https://avatars1.githubusercontent.com/u/16907671?v=4",
      "profile": "https://github.com/ahouts",
      "contributions": [
        "code",
        "doc",
        "test"
      ]
    },
    {
      "login": "nickwb",
      "name": "Nick Young",
      "avatar_url": "https://avatars2.githubusercontent.com/u/594211?v=4",
      "profile": "https://github.com/nickwb",
      "contributions": [
        "code",
        "doc",
        "test",
        "review"
      ]
    },
    {
      "login": "g2p",
      "name": "Gabriel de Perthuis",
      "avatar_url": "https://avatars1.githubusercontent.com/u/61678?v=4",
      "profile": "https://github.com/g2p",
      "contributions": [
        "code"
      ]
    },
    {
      "login": "Hofer-Julian",
      "name": "Hofer-Julian",
      "avatar_url": "https://avatars1.githubusercontent.com/u/30049909?v=4",
      "profile": "https://github.com/Hofer-Julian",
      "contributions": [
        "doc"
      ]
    },
    {
      "login": "unhappychoice",
      "name": "Yuji Ueki",
      "avatar_url": "https://avatars3.githubusercontent.com/u/5608948?v=4",
      "profile": "http://blog.unhappychoice.com",
      "contributions": [
        "content",
        "translation"
      ]
    },
    {
      "login": "heyrict",
      "name": "谢祯晖",
      "avatar_url": "https://avatars3.githubusercontent.com/u/25698503?v=4",
      "profile": "https://github.com/heyrict",
      "contributions": [
        "code",
        "doc",
        "translation",
        "review"
      ]
    },
    {
      "login": "bookun",
      "name": "Kutsuzawa Ryo",
      "avatar_url": "https://avatars2.githubusercontent.com/u/10346162?v=4",
      "profile": "https://twitter.com/bookun2851",
      "contributions": [
        "review",
        "code",
        "test",
        "translation"
      ]
    },
    {
      "login": "hdevalke",
      "name": "hdevalke",
      "avatar_url": "https://avatars1.githubusercontent.com/u/2261239?v=4",
      "profile": "https://github.com/hdevalke",
      "contributions": [
        "ideas"
      ]
    },
    {
      "login": "jakubclark",
      "name": "Kuba Clark",
      "avatar_url": "https://avatars0.githubusercontent.com/u/19486495?v=4",
      "profile": "https://github.com/jakubclark",
      "contributions": [
        "code",
        "doc",
        "test"
      ]
    },
    {
      "login": "gimbar",
      "name": "Gimbar",
      "avatar_url": "https://avatars2.githubusercontent.com/u/862483?v=4",
      "profile": "http://breax.org",
      "contributions": [
        "code",
        "test",
        "doc"
      ]
    },
    {
      "login": "TomHotston",
      "name": "Tom Hotston",
      "avatar_url": "https://avatars0.githubusercontent.com/u/22729355?v=4",
      "profile": "http://tomhotston.net",
      "contributions": [
        "code",
        "doc"
      ]
    },
    {
      "login": "bijancn",
      "name": "Bijan Chokoufe Nejad",
      "avatar_url": "https://avatars3.githubusercontent.com/u/2117164?v=4",
      "profile": "https://github.com/bijancn",
      "contributions": [
        "code",
        "test",
        "review"
      ]
    },
    {
      "login": "yuri1969",
      "name": "yuri",
      "avatar_url": "https://avatars3.githubusercontent.com/u/13468636?v=4",
      "profile": "https://github.com/yuri1969",
      "contributions": [
        "code",
        "doc",
        "test"
      ]
    },
    {
      "login": "TsubasaKawajiri",
      "name": "TsubasaKawajiri",
      "avatar_url": "https://avatars2.githubusercontent.com/u/39114857?v=4",
      "profile": "https://github.com/TsubasaKawajiri",
      "contributions": [
        "translation"
      ]
    },
    {
      "login": "qryxip",
      "name": "Ryo Yamashita",
      "avatar_url": "https://avatars2.githubusercontent.com/u/14125495?v=4",
      "profile": "https://github.com/qryxip",
      "contributions": [
        "code"
      ]
    },
    {
      "login": "pbzweihander",
      "name": "Thomas Lee",
      "avatar_url": "https://avatars2.githubusercontent.com/u/15262528?v=4",
      "profile": "https://pbzweihander.github.io",
      "contributions": [
        "code"
      ]
    },
    {
      "login": "pt2121",
      "name": "(´⌣`ʃƪ)",
      "avatar_url": "https://avatars0.githubusercontent.com/u/616399?v=4",
      "profile": "https://pt2121.github.io",
      "contributions": [
        "code"
      ]
    },
    {
      "login": "Southclaws",
      "name": "Barnaby Keene",
      "avatar_url": "https://avatars1.githubusercontent.com/u/1636971?v=4",
      "profile": "https://southcla.ws",
      "contributions": [
        "code"
      ]
    },
    {
      "login": "keawade",
      "name": "Keith Wade",
      "avatar_url": "https://avatars2.githubusercontent.com/u/7308850?v=4",
      "profile": "http://keawade.io/",
      "contributions": [
        "code",
        "test"
      ]
    },
    {
      "login": "LukeAI",
      "name": "LukeAI",
      "avatar_url": "https://avatars3.githubusercontent.com/u/43993778?v=4",
      "profile": "https://github.com/LukeAI",
      "contributions": [
        "doc"
      ]
    },
    {
      "login": "zekesonxx",
      "name": "Zach Mertes",
      "avatar_url": "https://avatars1.githubusercontent.com/u/965509?v=4",
      "profile": "https://github.com/zekesonxx",
      "contributions": [
        "code",
        "doc",
        "test"
      ]
    },
    {
      "login": "davidkna",
      "name": "David Knaack",
      "avatar_url": "https://avatars2.githubusercontent.com/u/835177?v=4",
      "profile": "https://github.com/davidkna",
      "contributions": [
        "code",
        "doc",
        "test"
      ]
    },
    {
      "login": "CSumm",
      "name": "Carl Summers",
      "avatar_url": "https://avatars1.githubusercontent.com/u/31711543?v=4",
      "profile": "https://github.com/CSumm",
      "contributions": [
        "doc"
      ]
    },
    {
      "login": "SLMT",
      "name": "Yushan Lin",
      "avatar_url": "https://avatars2.githubusercontent.com/u/6824412?v=4",
      "profile": "http://www.slmt.tw",
      "contributions": [
        "translation"
      ]
    },
    {
      "login": "weihanglo",
      "name": "Weihang Lo",
      "avatar_url": "https://avatars2.githubusercontent.com/u/14314532?v=4",
      "profile": "https://weihanglo.tw",
      "contributions": [
        "translation"
      ]
    },
    {
      "login": "pinshan",
      "name": "pinshan",
      "avatar_url": "https://avatars0.githubusercontent.com/u/7709675?v=4",
      "profile": "https://github.com/pinshan",
      "contributions": [
        "translation"
      ]
    },
    {
      "login": "brianlow",
      "name": "Brian Low",
      "avatar_url": "https://avatars2.githubusercontent.com/u/938138?v=4",
      "profile": "https://github.com/brianlow",
      "contributions": [
        "code",
        "doc",
        "test"
      ]
    },
    {
      "login": "matiaskotlik",
      "name": "Matias Kotlik",
      "avatar_url": "https://avatars2.githubusercontent.com/u/20362627?v=4",
      "profile": "http://matiaskotlik.github.io",
      "contributions": [
        "code"
      ]
    },
    {
      "login": "marblenix",
      "name": "marblenix",
      "avatar_url": "https://avatars0.githubusercontent.com/u/6401427?v=4",
      "profile": "https://marblenix.com",
      "contributions": [
        "infra",
        "code",
        "test"
      ]
    },
    {
      "login": "weirongxu",
      "name": "Raidou",
      "avatar_url": "https://avatars3.githubusercontent.com/u/1709861?v=4",
      "profile": "https://github.com/weirongxu",
      "contributions": [
        "code",
        "test"
      ]
    },
    {
      "login": "rpl",
      "name": "Luca Greco",
      "avatar_url": "https://avatars1.githubusercontent.com/u/11484?v=4",
      "profile": "https://github.com/rpl",
      "contributions": [
        "code",
        "doc",
        "test"
      ]
    },
    {
      "login": "lucarin91",
      "name": "Luca Rinaldi",
      "avatar_url": "https://avatars2.githubusercontent.com/u/6934358?v=4",
      "profile": "https://lucar.in",
      "contributions": [
        "code"
      ]
    },
    {
      "login": "REBELinBLUE",
      "name": "Stephen Ball",
      "avatar_url": "https://avatars1.githubusercontent.com/u/2143908?v=4",
      "profile": "https://github.com/REBELinBLUE",
      "contributions": [
        "code",
        "test",
        "doc"
      ]
    },
    {
      "login": "houqp",
      "name": "Qingping Hou",
      "avatar_url": "https://avatars0.githubusercontent.com/u/670302?v=4",
      "profile": "http://about.houqp.me",
      "contributions": [
        "code",
        "doc",
        "test"
      ]
    },
    {
      "login": "wendorf",
      "name": "Dan Wendorf",
      "avatar_url": "https://avatars3.githubusercontent.com/u/407342?v=4",
      "profile": "https://github.com/wendorf",
      "contributions": [
        "code",
        "test"
      ]
    },
    {
      "login": "popey",
      "name": "Alan Pope",
      "avatar_url": "https://avatars0.githubusercontent.com/u/1841272?v=4",
      "profile": "http://popey.com/",
      "contributions": [
        "infra"
      ]
    },
    {
      "login": "BuggStream",
      "name": "BuggStream",
      "avatar_url": "https://avatars1.githubusercontent.com/u/51194915?v=4",
      "profile": "https://github.com/BuggStream",
      "contributions": [
        "code",
        "doc"
      ]
    },
    {
      "login": "jonstodle",
      "name": "Jon Grythe Stødle",
      "avatar_url": "https://avatars1.githubusercontent.com/u/1719761?v=4",
      "profile": "http://jonstodle.com",
      "contributions": [
        "code",
        "test"
      ]
    },
    {
      "login": "JasonEtco",
      "name": "Jason Etcovitch",
      "avatar_url": "https://avatars1.githubusercontent.com/u/10660468?v=4",
      "profile": "https://jasonet.co",
      "contributions": [
        "bug"
      ]
    },
    {
      "login": "etiennemabille",
      "name": "Etienne Mabille",
      "avatar_url": "https://avatars3.githubusercontent.com/u/11175343?v=4",
      "profile": "https://github.com/etiennemabille",
      "contributions": [
        "code"
      ]
    },
    {
      "login": "Scotsguy",
      "name": "AppleTheGolden",
      "avatar_url": "https://avatars3.githubusercontent.com/u/20385973?v=4",
      "profile": "https://github.com/Scotsguy",
      "contributions": [
        "code",
        "doc"
      ]
    },
    {
      "login": "mfs",
      "name": "Mike Sampson",
      "avatar_url": "https://avatars1.githubusercontent.com/u/481987?v=4",
      "profile": "http://sda.io",
      "contributions": [
        "code",
        "doc",
        "test"
      ]
    },
    {
      "login": "dominikbraun",
      "name": "Dominik Braun",
      "avatar_url": "https://avatars3.githubusercontent.com/u/36575275?v=4",
      "profile": "https://sternentstehung.de",
      "contributions": [
        "code"
      ]
    },
    {
      "login": "dten",
      "name": "David Hewson",
      "avatar_url": "https://avatars0.githubusercontent.com/u/1019038?v=4",
      "profile": "https://github.com/dten",
      "contributions": [
        "code"
      ]
    },
    {
<<<<<<< HEAD
      "login": "ivanovart",
      "name": "Artem Ivanov",
      "avatar_url": "https://avatars2.githubusercontent.com/u/5867379?v=4",
      "profile": "https://github.com/ivanovart",
=======
      "login": "gkeep",
      "name": "Gennady Koshkin",
      "avatar_url": "https://avatars3.githubusercontent.com/u/20600053?v=4",
      "profile": "https://github.com/gkeep",
      "contributions": [
        "translation"
      ]
    },
    {
      "login": "filalex77",
      "name": "Oleksii Filonenko",
      "avatar_url": "https://avatars1.githubusercontent.com/u/12615679?v=4",
      "profile": "https://blog.brightone.space",
>>>>>>> 5a988515
      "contributions": [
        "translation"
      ]
    }
  ],
  "contributorsPerLine": 7,
  "skipCi": true
}<|MERGE_RESOLUTION|>--- conflicted
+++ resolved
@@ -669,30 +669,32 @@
       ]
     },
     {
-<<<<<<< HEAD
+      "login": "gkeep",
+      "name": "Gennady Koshkin",
+      "avatar_url": "https://avatars3.githubusercontent.com/u/20600053?v=4",
+      "profile": "https://github.com/gkeep",
+      "contributions": [
+        "translation"
+      ]
+    },
+    {
+      "login": "filalex77",
+      "name": "Oleksii Filonenko",
+      "avatar_url": "https://avatars1.githubusercontent.com/u/12615679?v=4",
+      "profile": "https://blog.brightone.space",
+      "contributions": [
+        "translation"
+      ]
+    },
+    {
       "login": "ivanovart",
       "name": "Artem Ivanov",
       "avatar_url": "https://avatars2.githubusercontent.com/u/5867379?v=4",
       "profile": "https://github.com/ivanovart",
-=======
-      "login": "gkeep",
-      "name": "Gennady Koshkin",
-      "avatar_url": "https://avatars3.githubusercontent.com/u/20600053?v=4",
-      "profile": "https://github.com/gkeep",
-      "contributions": [
-        "translation"
-      ]
-    },
-    {
-      "login": "filalex77",
-      "name": "Oleksii Filonenko",
-      "avatar_url": "https://avatars1.githubusercontent.com/u/12615679?v=4",
-      "profile": "https://blog.brightone.space",
->>>>>>> 5a988515
-      "contributions": [
-        "translation"
-      ]
-    }
+      "contributions": [
+        "translation"
+      ]
+    },
   ],
   "contributorsPerLine": 7,
   "skipCi": true
