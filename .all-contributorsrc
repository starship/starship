--- conflicted
+++ resolved
@@ -269,20 +269,21 @@
       ]
     },
     {
-<<<<<<< HEAD
+      "login": "unhappychoice",
+      "name": "Yuji Ueki",
+      "avatar_url": "https://avatars3.githubusercontent.com/u/5608948?v=4",
+      "profile": "http://blog.unhappychoice.com",
+      "contributions": [
+        "content",
+        "translation"
+      ]
+    },
+    {
       "login": "heyrict",
       "name": "谢祯晖",
       "avatar_url": "https://avatars3.githubusercontent.com/u/25698503?v=4",
       "profile": "https://github.com/heyrict",
       "contributions": [
-=======
-      "login": "unhappychoice",
-      "name": "Yuji Ueki",
-      "avatar_url": "https://avatars3.githubusercontent.com/u/5608948?v=4",
-      "profile": "http://blog.unhappychoice.com",
-      "contributions": [
-        "content",
->>>>>>> 657e757d
         "translation"
       ]
     }
