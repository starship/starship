--- conflicted
+++ resolved
@@ -463,17 +463,19 @@
       ]
     },
     {
-<<<<<<< HEAD
+      "login": "SLMT",
+      "name": "Yushan Lin",
+      "avatar_url": "https://avatars2.githubusercontent.com/u/6824412?v=4",
+      "profile": "http://www.slmt.tw",
+      "contributions": [
+        "translation"
+      ]
+    },
+    {
       "login": "weihanglo",
       "name": "Weihang Lo",
       "avatar_url": "https://avatars2.githubusercontent.com/u/14314532?v=4",
       "profile": "https://weihanglo.tw",
-=======
-      "login": "SLMT",
-      "name": "Yushan Lin",
-      "avatar_url": "https://avatars2.githubusercontent.com/u/6824412?v=4",
-      "profile": "http://www.slmt.tw",
->>>>>>> 506c7ba7
       "contributions": [
         "translation"
       ]
