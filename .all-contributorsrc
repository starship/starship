{
  "projectName": "starship",
  "projectOwner": "starship",
  "repoType": "github",
  "repoHost": "https://github.com",
  "files": [
    "README.md"
  ],
  "badgeTemplate": "<a href=\"#contributors\"><img src=\"https://badgen.net/badge/all%20contributors/<%= contributors.length %>/orange\" alt=\"All Contributors\"></a>",
  "commitConvention": "angular",
  "contributors": [
    {
      "login": "matchai",
      "name": "Matan Kushner",
      "avatar_url": "https://avatars0.githubusercontent.com/u/4658208?v=4",
      "profile": "https://twitter.com/matchai",
      "contributions": [
        "code",
        "design",
        "ideas",
        "infra",
        "maintenance",
        "review",
        "test"
      ]
    },
    {
      "login": "johnletey",
      "name": "John Letey",
      "avatar_url": "https://avatars0.githubusercontent.com/u/30328854?v=4",
      "profile": "https://github.com/johnletey",
      "contributions": [
        "code",
        "ideas",
        "review",
        "test"
      ]
    },
    {
      "login": "Multimo",
      "name": "Tim Mulqueen",
      "avatar_url": "https://avatars1.githubusercontent.com/u/6132021?v=4",
      "profile": "http://timmulqueen.com",
      "contributions": [
        "code",
        "ideas",
        "review",
        "test"
      ]
    },
    {
      "login": "sirMerr",
      "name": "Tiffany Le-Nguyen",
      "avatar_url": "https://avatars2.githubusercontent.com/u/11183523?v=4",
      "profile": "https://github.com/sirMerr",
      "contributions": [
        "ideas",
        "maintenance",
        "review",
        "doc"
      ]
    },
    {
      "login": "Snuggle",
      "name": "​Snuggle",
      "avatar_url": "https://avatars0.githubusercontent.com/u/26250962?v=4",
      "profile": "https://about.snuggi.es",
      "contributions": [
        "design",
        "ideas",
        "maintenance",
        "review"
      ]
    },
    {
      "login": "mehcode",
      "name": "Ryan Leckey",
      "avatar_url": "https://avatars1.githubusercontent.com/u/753919?v=4",
      "profile": "https://github.com/mehcode",
      "contributions": [
        "review"
      ]
    },
    {
      "login": "youssefhabri",
      "name": "Youssef Habri",
      "avatar_url": "https://avatars3.githubusercontent.com/u/1578005?v=4",
      "profile": "https://github.com/youssefhabri",
      "contributions": [
        "code"
      ]
    },
    {
      "login": "chipbuster",
      "name": "Kevin Song",
      "avatar_url": "https://avatars2.githubusercontent.com/u/4605384?v=4",
      "profile": "https://github.com/chipbuster",
      "contributions": [
        "bug",
        "code",
        "doc",
        "test"
      ]
    },
    {
      "login": "andrewda",
      "name": "Andrew Dassonville",
      "avatar_url": "https://avatars1.githubusercontent.com/u/10191084?v=4",
      "profile": "https://andrewda.me",
      "contributions": [
        "bug",
        "code"
      ]
    },
    {
      "login": "MaT1g3R",
      "name": "MaT1g3R",
      "avatar_url": "https://avatars1.githubusercontent.com/u/15258494?v=4",
      "profile": "https://github.com/MaT1g3R",
      "contributions": [
        "code",
        "doc",
        "test"
      ]
    },
    {
      "login": "AZanellato",
      "name": "André Zanellato",
      "avatar_url": "https://avatars3.githubusercontent.com/u/30451287?v=4",
      "profile": "https://github.com/AZanellato",
      "contributions": [
        "code",
        "doc",
        "test"
      ]
    },
    {
      "login": "saghm",
      "name": "Saghm Rossi",
      "avatar_url": "https://avatars2.githubusercontent.com/u/5875560?v=4",
      "profile": "https://saghm.com",
      "contributions": [
        "code",
        "doc",
        "test"
      ]
    },
    {
      "login": "cappyzawa",
      "name": "Shu Kutsuzawa",
      "avatar_url": "https://avatars3.githubusercontent.com/u/12455284?v=4",
      "profile": "https://medium.com/@cappyzawa",
      "contributions": [
        "code",
        "doc",
        "test",
        "translation"
      ]
    },
    {
      "login": "iamsauravsharma",
      "name": "Saurav Sharma",
      "avatar_url": "https://avatars0.githubusercontent.com/u/38726015?v=4",
      "profile": "https://github.com/iamsauravsharma",
      "contributions": [
        "code",
        "doc"
      ]
    },
    {
      "login": "andytom",
      "name": "Thomas O'Donnell",
      "avatar_url": "https://avatars1.githubusercontent.com/u/108836?v=4",
      "profile": "https://github.com/andytom",
      "contributions": [
        "code",
        "test"
      ]
    },
    {
      "login": "bbigras",
      "name": "Bruno Bigras",
      "avatar_url": "https://avatars1.githubusercontent.com/u/24027?v=4",
      "profile": "https://github.com/bbigras",
      "contributions": [
        "code",
        "review"
      ]
    },
    {
      "login": "wyze",
      "name": "Neil Kistner",
      "avatar_url": "https://avatars1.githubusercontent.com/u/186971?v=4",
      "profile": "https://neilkistner.com/",
      "contributions": [
        "code",
        "test",
        "review"
      ]
    },
    {
      "login": "qstrahl",
      "name": "Quinn Strahl",
      "avatar_url": "https://avatars3.githubusercontent.com/u/2235277?v=4",
      "profile": "http://ca.linkedin.com/in/qstrahl",
      "contributions": [
        "code",
        "test"
      ]
    },
    {
      "login": "tivervac",
      "name": "Titouan Vervack",
      "avatar_url": "https://avatars2.githubusercontent.com/u/3389524?v=4",
      "profile": "https://github.com/tivervac",
      "contributions": [
        "code",
        "test"
      ]
    },
    {
      "login": "oblitum",
      "name": "Francisco Lopes",
      "avatar_url": "https://avatars1.githubusercontent.com/u/1269815?v=4",
      "profile": "http://nosubstance.me",
      "contributions": [
        "code"
      ]
    },
    {
      "login": "ahouts",
      "name": "Andrew Houts",
      "avatar_url": "https://avatars1.githubusercontent.com/u/16907671?v=4",
      "profile": "https://github.com/ahouts",
      "contributions": [
        "code",
        "doc",
        "test"
      ]
    },
    {
      "login": "nickwb",
      "name": "Nick Young",
      "avatar_url": "https://avatars2.githubusercontent.com/u/594211?v=4",
      "profile": "https://github.com/nickwb",
      "contributions": [
        "code",
        "doc",
        "test",
        "review"
      ]
    },
    {
      "login": "g2p",
      "name": "Gabriel de Perthuis",
      "avatar_url": "https://avatars1.githubusercontent.com/u/61678?v=4",
      "profile": "https://github.com/g2p",
      "contributions": [
        "code"
      ]
    },
    {
      "login": "Hofer-Julian",
      "name": "Hofer-Julian",
      "avatar_url": "https://avatars1.githubusercontent.com/u/30049909?v=4",
      "profile": "https://github.com/Hofer-Julian",
      "contributions": [
        "doc"
      ]
    },
    {
      "login": "unhappychoice",
      "name": "Yuji Ueki",
      "avatar_url": "https://avatars3.githubusercontent.com/u/5608948?v=4",
      "profile": "http://blog.unhappychoice.com",
      "contributions": [
        "content",
        "translation"
      ]
    },
    {
      "login": "heyrict",
      "name": "谢祯晖",
      "avatar_url": "https://avatars3.githubusercontent.com/u/25698503?v=4",
      "profile": "https://github.com/heyrict",
      "contributions": [
        "code",
        "doc",
        "translation",
        "review"
      ]
    },
    {
      "login": "bookun",
      "name": "Kutsuzawa Ryo",
      "avatar_url": "https://avatars2.githubusercontent.com/u/10346162?v=4",
      "profile": "https://twitter.com/bookun2851",
      "contributions": [
        "review",
        "code",
        "test",
        "translation"
      ]
    },
    {
<<<<<<< HEAD
      "login": "hdevalke",
      "name": "hdevalke",
      "avatar_url": "https://avatars1.githubusercontent.com/u/2261239?v=4",
      "profile": "https://github.com/hdevalke",
      "contributions": [
        "ideas"
=======
      "login": "jakubclark",
      "name": "Kuba Clark",
      "avatar_url": "https://avatars0.githubusercontent.com/u/19486495?v=4",
      "profile": "https://github.com/jakubclark",
      "contributions": [
        "code",
        "doc",
        "test"
>>>>>>> 8af19df7
      ]
    }
  ],
  "contributorsPerLine": 7
}<|MERGE_RESOLUTION|>--- conflicted
+++ resolved
@@ -303,14 +303,15 @@
       ]
     },
     {
-<<<<<<< HEAD
       "login": "hdevalke",
       "name": "hdevalke",
       "avatar_url": "https://avatars1.githubusercontent.com/u/2261239?v=4",
       "profile": "https://github.com/hdevalke",
       "contributions": [
         "ideas"
-=======
+      ]
+    },
+    {
       "login": "jakubclark",
       "name": "Kuba Clark",
       "avatar_url": "https://avatars0.githubusercontent.com/u/19486495?v=4",
@@ -319,7 +320,6 @@
         "code",
         "doc",
         "test"
->>>>>>> 8af19df7
       ]
     }
   ],
