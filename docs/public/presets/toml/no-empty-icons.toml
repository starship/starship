--- conflicted
+++ resolved
@@ -74,12 +74,8 @@
 format = '(via [$symbol($version )(\($switch_indicator$switch_name\) )]($style))'
 
 [opa]
-<<<<<<< HEAD
-format = '(via [$symbo($version ]($style))"'
+format = '(via [$symbol($version )]($style))'
 
-=======
-format = '(via [$symbol($version )]($style))'
->>>>>>> 6806f56c
 [package]
 format = '(is [$symbol$version]($style) )'
 
