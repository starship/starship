--- conflicted
+++ resolved
@@ -355,24 +355,15 @@
 
 ### Opciones
 
-<<<<<<< HEAD
-| Variable            | Default       | Description                                                                      |
-| ------------------- | ------------- | -------------------------------------------------------------------------------- |
-| `truncation_length` | `3`           | The number of parent folders that the current directory should be truncated to.  |
-| `truncate_to_repo`  | `true`        | Whether or not to truncate to the root of the git repo that you're currently in. |
-| `prefix`            | `"in "`       | Prefix to display immediately before the directory.                              |
-| `separator`         | `"/"`         | Separator used between each element of the directory path                        |
-| `style`             | `"bold cyan"` | The style for the module.                                                        |
-| `disabled`          | `false`       | Disables the `directory` module.                                                 |
-=======
 | Variable            | Por defecto   | Descripción                                                                    |
 | ------------------- | ------------- | ------------------------------------------------------------------------------ |
 | `truncation_length` | `3`           | El número de directorios padre a los que se debe truncar el directorio actual. |
 | `truncate_to_repo`  | `true`        | Trunca o no hasta la raíz del repositorio git en el que estés.                 |
 | `prefix`            | `"in "`       | Prefijo que se muestra inmediatamente antes del directorio.                    |
+| `separator`         | `"/"`         | Separator used between each element of the directory path                      |
 | `style`             | `"bold cyan"` | El estilo del módulo.                                                          |
 | `disabled`          | `false`       | Desactiva el módulo `directory`.                                               |
->>>>>>> ee63a4fa
+
 
 <details>
 <summary>Este módulo tiene algunas opciones avanzadas de configuración que controlan cómo se muestra el directorio.</summary>
