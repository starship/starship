[bun]
format = "via [$symbol]($style)"

[buf]
format = "via [$symbol]($style)"

[cmake]
format = "via [$symbol]($style)"

[cobol]
format = "via [$symbol]($style)"

[crystal]
format = "via [$symbol]($style)"

[daml]
format = "via [$symbol]($style)"

[dart]
format = "via [$symbol]($style)"

[deno]
format = "via [$symbol]($style)"

[dotnet]
format = "[$symbol(🎯 $tfm )]($style)"

[elixir]
format = 'via [$symbol]($style)'

[elm]
format = 'via [$symbol]($style)'

[erlang]
format = 'via [$symbol]($style)'

[golang]
format = 'via [$symbol]($style)'

<<<<<<< HEAD
[gradle]
=======
[haxe]
>>>>>>> c9de67bd
format = 'via [$symbol]($style)'

[helm]
format = 'via [$symbol]($style)'

[julia]
format = 'via [$symbol]($style)'

[kotlin]
format = 'via [$symbol]($style)'

[lua]
format = 'via [$symbol]($style)'

[meson]
format = 'via [$symbol]($style)'

[nim]
format = 'via [$symbol]($style)'

[nodejs]
format = 'via [$symbol]($style)'

[ocaml]
format = 'via [$symbol(\($switch_indicator$switch_name\) )]($style)'

[opa]
format = 'via [$symbol]($style)'

[perl]
format = 'via [$symbol]($style)'

[php]
format = 'via [$symbol]($style)'

[pulumi]
format = 'via [$symbol$stack]($style)'

[purescript]
format = 'via [$symbol]($style)'

[python]
format = 'via [$symbol]($style)'

[raku]
format = 'via [$symbol]($style)'

[red]
format = 'via [$symbol]($style)'

[rlang]
format = 'via [$symbol]($style)'

[ruby]
format = 'via [$symbol]($style)'

[rust]
format = 'via [$symbol]($style)'

[swift]
format = 'via [$symbol]($style)'

[vagrant]
format = 'via [$symbol]($style)'

[vlang]
format = 'via [$symbol]($style)'

[zig]
format = 'via [$symbol]($style)'<|MERGE_RESOLUTION|>--- conflicted
+++ resolved
@@ -37,11 +37,10 @@
 [golang]
 format = 'via [$symbol]($style)'
 
-<<<<<<< HEAD
 [gradle]
-=======
+format = 'via [$symbol]($style)'
+
 [haxe]
->>>>>>> c9de67bd
 format = 'via [$symbol]($style)'
 
 [helm]
