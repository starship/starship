[character]
success_symbol = "[>](bold green)"
error_symbol = "[x](bold red)"
vimcmd_symbol = "[<](bold green)"

[git_commit]
tag_symbol = " tag "

[git_status]
ahead = ">"
behind = "<"
diverged = "<>"
renamed = "r"
deleted = "x"

[aws]
symbol = "aws "

[bun]
symbol = "bun "

[c]
symbol = "C "

[cobol]
symbol = "cobol "

[conda]
symbol = "conda "

[crystal]
symbol = "cr "

[cmake]
symbol = "cmake "

[daml]
symbol = "daml "

[dart]
symbol = "dart "

[deno]
symbol = "deno "

[dotnet]
symbol = ".NET "

[directory]
read_only = " ro"

[docker_context]
symbol = "docker "

[elixir]
symbol = "exs "

[elm]
symbol = "elm "

[git_branch]
symbol = "git "

[golang]
symbol = "go "

<<<<<<< HEAD
[gradle]
symbol = "gradle "
=======
[guix_shell]
symbol = "guix "
>>>>>>> c9de67bd

[hg_branch]
symbol = "hg "

[java]
symbol = "java "

[julia]
symbol = "jl "

[kotlin]
symbol = "kt "

[lua]
symbol = "lua "

[nodejs]
symbol = "nodejs "

[memory_usage]
symbol = "memory "

[meson]
symbol = "meson "

[nim]
symbol = "nim "

[nix_shell]
symbol = "nix "

[ocaml]
symbol = "ml "

[opa]
symbol = "opa "

[os.symbols]
Alpine = "alp "
Amazon = "amz "
Android = "andr "
Arch = "rch "
CentOS = "cent "
Debian = "deb "
DragonFly = "dfbsd "
Emscripten = "emsc "
EndeavourOS = "ndev "
Fedora = "fed "
FreeBSD = "fbsd "
Garuda = "garu "
Gentoo = "gent "
HardenedBSD = "hbsd "
Illumos = "lum "
Linux = "lnx "
Macos = "mac "
Manjaro = "mjo "
Mariner = "mrn "
MidnightBSD = "mid "
Mint = "mint "
NetBSD = "nbsd "
NixOS = "nix "
OpenBSD = "obsd "
openSUSE = "osuse "
OracleLinux = "orac "
Pop = "pop "
Raspbian = "rasp "
Redhat = "rhl "
RedHatEnterprise = "rhel "
Redox = "redox "
Solus = "sol "
SUSE = "suse "
Ubuntu = "ubnt "
Unknown = "unk "
Windows = "win "

[package]
symbol = "pkg "

[perl]
symbol = "pl "

[php]
symbol = "php "

[pulumi]
symbol = "pulumi "

[purescript]
symbol = "purs "

[python]
symbol = "py "

[raku]
symbol = "raku "

[ruby]
symbol = "rb "

[rust]
symbol = "rs "

[scala]
symbol = "scala "

[spack]
symbol = "spack "

[sudo]
symbol = "sudo "

[swift]
symbol = "swift "

[terraform]
symbol = "terraform "

[zig]
symbol = "zig "<|MERGE_RESOLUTION|>--- conflicted
+++ resolved
@@ -64,13 +64,11 @@
 [golang]
 symbol = "go "
 
-<<<<<<< HEAD
 [gradle]
 symbol = "gradle "
-=======
+
 [guix_shell]
 symbol = "guix "
->>>>>>> c9de67bd
 
 [hg_branch]
 symbol = "hg "
