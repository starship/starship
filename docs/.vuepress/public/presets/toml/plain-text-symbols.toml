--- conflicted
+++ resolved
@@ -97,7 +97,9 @@
 [ocaml]
 symbol = "ml "
 
-<<<<<<< HEAD
+[opa]
+symbol = "opa "
+
 [os.symbols]
 Alpine = "alp "
 Amazon = "amz "
@@ -135,10 +137,6 @@
 Ubuntu = "ubnt "
 Unknown = "unk "
 Windows = "win "
-=======
-[opa]
-symbol = "opa "
->>>>>>> 0b173c26
 
 [package]
 symbol = "pkg "
