--- conflicted
+++ resolved
@@ -1,4 +1,4 @@
-# Presets
+a# Presets
 
 Here is a collection of community-submitted configuration presets for Starship.
 If you have a preset to share, please [submit a PR](https://github.com/starship/starship/edit/master/docs/presets/README.md) updating this file! 😊
@@ -11,7 +11,6 @@
 
 [![Screenshot of Nerd Font Symbols preset](/presets/img/nerd-font-symbols.png "Click to view Nerd Font Symbols preset")](./nerd-font)
 
-<<<<<<< HEAD
 - A [Nerd Font](https://www.nerdfonts.com/) installed and enabled in your terminal (the example uses Fira Code Nerd Font)
 
 ### Configuration
@@ -21,7 +20,7 @@
 symbol = "  "
 
 [buf]
-symbol = "🦬 "
+symbol = " "
 
 [conda]
 symbol = " "
@@ -97,21 +96,18 @@
 ```
 
 ## Bracketed Segments
-=======
-## [Bracketed Segments](./bracketed-segments)
->>>>>>> b9e1ad1a
 
 This preset changes the format of all the built-in modules to show their segment
 in brackets instead of using the default Starship wording ("via", "on", etc.).
 
-<<<<<<< HEAD
-Before:
-
-![Screenshot of default Starship configuration](/presets/bracketed-segments-before.png)
-
-After:
-
-![Screenshot of Bracketed Segments preset](/presets/bracketed-segments-after.png)
+[![Screenshot of Bracketed Segments preset](/presets/img/bracketed-segments.png "Click to view Bracketed Segments preset")](./bracketed-segments)
+
+## [Plain Text Symbols](./plain-text)
+
+This preset changes the symbols for each module into plain text. Great if you
+don't have access to Unicode.
+
+[![Screenshot of Plain Text Symbols preset](/presets/img/plain-text-symbols.png "Click to view Plain Text Symbols preset")](./plain-text)
 
 ### Configuration
 
@@ -265,18 +261,140 @@
 ```
 
 ## Plain Text Symbols
-=======
-[![Screenshot of Bracketed Segments preset](/presets/img/bracketed-segments.png "Click to view Bracketed Segments preset")](./bracketed-segments)
->>>>>>> b9e1ad1a
-
-## [Plain Text Symbols](./plain-text)
-
-This preset changes the symbols for each module into plain text. Great if you
-don't have access to Unicode.
-
-[![Screenshot of Plain Text Symbols preset](/presets/img/plain-text-symbols.png "Click to view Plain Text Symbols preset")](./plain-text)
-
-## [No Runtime Versions](./no-runtimes)
+
+This preset changes the symbols into plain text.
+If your terminal/font could not render the NerdFonts/emojis, maybe you could try this preset!
+
+Before (default setting with Fixedsys font):
+
+![Screenshot of default Starship configuration with Fixedsys font](/presets/plain-text-symbols-before.png)
+
+After (Plain Text Symbols):
+
+![Screenshot of Plain Text Symbols preset](/presets/plain-text-symbols-after.png)
+
+### Configuration
+
+```toml
+[character]
+success_symbol = "[>](bold green)"
+error_symbol = "[x](bold red)"
+vicmd_symbol = "[<](bold green)"
+
+[git_commit]
+tag_symbol = " tag "
+
+[git_status]
+ahead = ">"
+behind = "<"
+diverged = "<>"
+renamed = "r"
+deleted = "x"
+
+[aws]
+symbol = "aws "
+
+[cobol]
+symbol = "cobol "
+
+[conda]
+symbol = "conda "
+
+[crystal]
+symbol = "cr "
+
+[cmake]
+symbol = "cmake "
+
+[dart]
+symbol = "dart "
+
+[deno]
+symbol = "deno "
+
+[dotnet]
+symbol = ".NET "
+
+[directory]
+read_only = " ro"
+
+[docker_context]
+symbol = "docker "
+
+[elixir]
+symbol = "exs "
+
+[elm]
+symbol = "elm "
+
+[git_branch]
+symbol = "git "
+
+[golang]
+symbol = "go "
+
+[hg_branch]
+symbol = "hg "
+
+[java]
+symbol = "java "
+
+[julia]
+symbol = "jl "
+
+[kotlin]
+symbol = "kt "
+
+[nodejs]
+symbol = "nodejs "
+
+[memory_usage]
+symbol = "memory "
+
+[nim]
+symbol = "nim "
+
+[nix_shell]
+symbol = "nix "
+
+[ocaml]
+symbol = "ml "
+
+[package]
+symbol = "pkg "
+
+[perl]
+symbol = "pl "
+
+[php]
+symbol = "php "
+
+[pulumi]
+symbol = "pulumi "
+
+[purescript]
+symbol = "purs "
+
+[python]
+symbol = "py "
+
+[ruby]
+symbol = "rb "
+
+[rust]
+symbol = "rs "
+
+[scala]
+symbol = "scala "
+
+[sudo]
+symbol = "sudo "
+
+[swift]
+symbol = "swift "
+```
+
+## Hide Runtime Versions
 
 This preset hides the version of language runtimes. If you work in containers or virtualized environments, this one is for you!
 
