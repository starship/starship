--- conflicted
+++ resolved
@@ -78,16 +78,14 @@
 
 [![Screenshot of Jetpack preset](/presets/img/jetpack.png "Click to view Jetpack preset")](./jetpack)
 
-<<<<<<< HEAD
 ## [Muted Moss](./muted-moss.md)
 
 This preset is inspired by Tokyo Night, Gruvbox Rainbow, & a strong desire for something a little more polished that blends nicely into the background.
 
-[![Screenshot of Tokyo Night preset](/presets/img/muted-moss.png "Click to view Muted Moss preset")](./muted-moss)
-=======
+[![Screenshot of Muted Moss preset](/presets/img/muted-moss.png "Click to view Muted Moss preset")](./muted-moss)
+
 ## [Catppuccin Powerline](./catppuccin-powerline.md)
 
 This preset is a minimally modified version of [Gruvbox Rainbow](./gruvbox-rainbow.md) using the [Catppuccin](https://github.com/catppuccin/catppuccin) theme palette.
 
-[![Screenshot of Catppuccin Powerline preset](/presets/img/catppuccin-powerline.png "Click to view Catppuccin Powerline preset")](./catppuccin-powerline)
->>>>>>> 54d99d25
+[![Screenshot of Catppuccin Powerline preset](/presets/img/catppuccin-powerline.png "Click to view Catppuccin Powerline preset")](./catppuccin-powerline)