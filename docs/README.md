---
home: true
heroImage: /logo.svg
heroText: null
tagline: The minimal, blazing-fast, and infinitely customizable prompt for any shell!
actionText: Get Started →
actionLink: ./guide/
features:
  - title: Compatibility First
    details: Works on the most common shells on the most common operating systems. Use it everywhere!
  - title: Rust-Powered
    details: Brings the best-in-class speed and safety of Rust, to make your prompt as quick and reliable as possible.
  - title: Customizable
    details: Every little detail is customizable to your liking, to make this prompt as minimal or feature-rich as you'd like it to be.
footer: ISC Licensed | Copyright © 2019-present Starship Contributors

# Used for the description meta tag, for SEO
metaTitle: "Starship: Cross-Shell Prompt"
description: Starship is the minimal, blazing fast, and extremely customizable prompt for any shell! Shows the information you need, while staying sleek and minimal. Quick installation available for Bash, Fish, ZSH, Ion, and PowerShell.
---

<div class="center">
  <video class="demo-video" muted autoplay loop playsinline>
    <source src="/demo.webm" type="video/webm">
    <source src="/demo.mp4" type="video/mp4">
  </video>
</div>

### Prerequisites

- A [Nerd Font](https://www.nerdfonts.com/) installed and enabled in your terminal.

### Quick Install

1. Install the **starship** binary:

   #### Install Latest Version

   With Shell:

   ```sh
   sh -c "$(curl -fsSL https://starship.rs/install.sh)"
   ```
   To update the Starship itself, rerun the above script. It will replace the current version without touching Starship's configuration.

   #### Install via Package Manager

   With [Homebrew](https://brew.sh/):

   ```sh
   brew install starship
   ```

   With [Scoop](https://scoop.sh):

   ```powershell
   scoop install starship
   ```

1. Add the init script to your shell's config file:

   #### Bash

   Add the following to the end of `~/.bashrc`:

   ```sh
   # ~/.bashrc

   eval "$(starship init bash)"
   ```

   #### Fish

   Add the following to the end of `~/.config/fish/config.fish`:

   ```sh
   # ~/.config/fish/config.fish

   starship init fish | source
   ```

   #### Zsh

   Add the following to the end of `~/.zshrc`:

   ```sh
   # ~/.zshrc

   eval "$(starship init zsh)"
   ```

   #### Powershell

   Add the following to the end of `Microsoft.PowerShell_profile.ps1`. You can check the location of this file by querying the `$PROFILE` variable in PowerShell. Typically the path is `~\Documents\PowerShell\Microsoft.PowerShell_profile.ps1` or `~/.config/powershell/Microsoft.PowerShell_profile.ps1` on -Nix.

   ```sh
   Invoke-Expression (&starship init powershell)
   ```

   #### Ion

   Add the following to the end of `~/.config/ion/initrc`:

   ```sh
   # ~/.config/ion/initrc

   eval $(starship init ion)
   ```
   #### Elvish

   ::: warning
   Only elvish v0.15 or higher is supported.
   :::

   Add the following to the end of `~/.elvish/rc.elv`:

   ```sh
   # ~/.elvish/rc.elv

   eval (starship init elvish)
   ```

   #### Tcsh

   Add the following to the end of `~/.tcshrc`:

   ```sh
   # ~/.tcshrc

<<<<<<< HEAD
   eval `starship init tcsh`
   ```

    #### Nushell

   ::: warning
   This will change in the future.
   Only nu version v0.33 or higher is supported.
   :::
   Add the following to your nu config file. You can check the location of this
   file by running `config path` in nu.

   ```toml
   startup = [
    "mkdir ~/.cache/starship",
    "starship init nu | save ~/.cache/starship/init.nu",
    "source ~/.cache/starship/init.nu"
   ]
   prompt = "starship_prompt"
=======
   eval "`starship init tcsh`"
>>>>>>> 845a28ef
   ```<|MERGE_RESOLUTION|>--- conflicted
+++ resolved
@@ -127,8 +127,7 @@
    ```sh
    # ~/.tcshrc
 
-<<<<<<< HEAD
-   eval `starship init tcsh`
+   eval "`starship init tcsh`"
    ```
 
     #### Nushell
@@ -147,7 +146,4 @@
     "source ~/.cache/starship/init.nu"
    ]
    prompt = "starship_prompt"
-=======
-   eval "`starship init tcsh`"
->>>>>>> 845a28ef
    ```