--- conflicted
+++ resolved
@@ -2147,12 +2147,9 @@
 - [**Nimble**](https://github.com/nim-lang/nimble) - The `nimble` package version is extracted from the `*.nimble` file present in the current directory with the `nimble dump` command
 - [**Poetry**](https://python-poetry.org/) – The `poetry` package version is extracted from the `pyproject.toml` present
   in the current directory
-<<<<<<< HEAD
+
 - [**Composer**](https://getcomposer.org/) – The `composer` package version is extracted from the `composer.json` present
-=======
-- [**python**](https://www.python.org) - The `python` package version is extracted from the `setup.cfg` present in the current directory
-- [**composer**](https://getcomposer.org/) – The `composer` package version is extracted from the `composer.json` present
->>>>>>> ce168e32
+- [**Python**](https://www.python.org) - The `python` package version is extracted from the `setup.cfg` present in the current directo
   in the current directory
 - [**Gradle**](https://gradle.org/) – The `gradle` package version is extracted from the `build.gradle` present
 - [**Julia**](https://docs.julialang.org/en/v1/stdlib/Pkg/) - The package version is extracted from the `Project.toml` present
