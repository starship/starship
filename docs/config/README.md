# Configuration

To get started configuring starship, create the following file: `~/.config/starship.toml`.

```sh
mkdir -p ~/.config && touch ~/.config/starship.toml
```

All configuration for starship is done in this [TOML](https://github.com/toml-lang/toml) file:

```toml
# Get editor completions based on the config schema
"$schema" = 'https://starship.rs/config-schema.json'

# Inserts a blank line between shell prompts
add_newline = true

# Replace the '❯' symbol in the prompt with '➜'
[character] # The name of the module we are configuring is 'character'
success_symbol = '[➜](bold green)' # The 'success_symbol' segment is being set to '➜' with the color 'bold green'

# Disable the package module, hiding it from the prompt completely
[package]
disabled = true
```

### Config File Location

You can change default configuration file location with `STARSHIP_CONFIG` environment variable:

```sh
export STARSHIP_CONFIG=~/example/non/default/path/starship.toml
```

Equivalently in PowerShell (Windows) would be adding this line to your `$PROFILE`:

```powershell
$ENV:STARSHIP_CONFIG = "$HOME\example\non\default\path\starship.toml"
```

Or for Cmd (Windows) would be adding this line to your `starship.lua`:

```lua
os.setenv('STARSHIP_CONFIG', 'C:\\Users\\user\\example\\non\\default\\path\\starship.toml')
```

### Logging

By default starship logs warnings and errors into a file named `~/.cache/starship/session_${STARSHIP_SESSION_KEY}.log`, where the session key is corresponding to an instance of your terminal.
This, however can be changed using the `STARSHIP_CACHE` environment variable:

```sh
export STARSHIP_CACHE=~/.starship/cache
```

Equivalently in PowerShell (Windows) would be adding this line to your `$PROFILE`:

```powershell
$ENV:STARSHIP_CACHE = "$HOME\AppData\Local\Temp"
```

Or for Cmd (Windows) would be adding this line to your `starship.lua`:

```lua
os.setenv('STARSHIP_CACHE', 'C:\\Users\\user\\AppData\\Local\\Temp')
```

### Terminology

**Module**: A component in the prompt giving information based on contextual information from your OS. For example, the "nodejs" module shows the version of Node.js that is currently installed on your computer, if your current directory is a Node.js project.

**Variable**: Smaller sub-components that contain information provided by the module. For example, the "version" variable in the "nodejs" module contains the current version of Node.js.

By convention, most modules have a prefix of default terminal color (e.g. `via` in "nodejs") and an empty space as a suffix.

### Strings

In TOML syntax, [text values](https://toml.io/en/v1.0.0#string) are declared with `'`, `"`, `'''`, or `"""`.

The following Starship syntax symbols have special usage in a format string and must be escaped to display as that character: `$ [ ] ( )`.

| Symbol | Type                      | Notes                                                  |
| ------ | ------------------------- | ------------------------------------------------------ |
| `'`    | literal string            | less escaping                                          |
| `"`    | string                    | more escaping                                          |
| `'''`  | multi-line literal string | less escaping                                          |
| `"""`  | multi-line string         | more escaping, newlines in declarations can be ignored |

For example:

```toml
# literal string
format = '☺\☻ '

# regular string
format = "☺\\☻ "

# escaping Starship symbols
format = '\[\$\] '
```

When using line breaks, multi-line declarations can be used.
For example, if you want to print a `$` symbol on a new line, the following values for `format` are equivalent:

```toml
# with literal string
format = '''

\$'''

# with multiline basic string
format = """

\\$"""

# with basic string
format = "\n\\$"
```

In multiline basic strings, newlines can be used for formatting without being present in the value by escaping them.

```toml
format = """
line1\
line1\
line1
line2\
line2\
line2
"""
```

### Format Strings

Format strings are the format that a module prints all its variables with.
Most modules have an entry called `format` that configures the display format of the module.
You can use texts, variables and text groups in a format string.

#### Variable

A variable contains a `$` symbol followed by the name of the variable.
The name of a variable can only contain letters, numbers and `_`.

For example:

- `'$version'` is a format string with a variable named `version`.
- `'$git_branch$git_commit'` is a format string with two variables named `git_branch` and `git_commit`.
- `'$git_branch $git_commit'` has the two variables separated with a space.

#### Text Group

A text group is made up of two different parts.

The first part, which is enclosed in a `[]`, is a [format string](#format-strings).
You can add texts, variables, or even nested text groups in it.

In the second part, which is enclosed in a `()`, is a [style string](#style-strings). This can be used to style the first part.

For example:

- `'[on](red bold)'` will print a string `on` with bold text colored red.
- `'[⌘ $version](bold green)'` will print a symbol `⌘` followed by the content of variable `version`, with bold text colored green.
- `'[a [b](red) c](green)'` will print `a b c` with `b` red, and `a` and `c` green.

#### Style Strings

Most modules in starship allow you to configure their display styles. This is done with an entry (usually called `style`) which is a string specifying the configuration. Here are some examples of style strings along with what they do. For details on the full syntax, consult the [advanced config guide](../advanced-config/).

- `'fg:green bg:blue'` sets green text on a blue background
- `'bg:blue fg:bright-green'` sets bright green text on a blue background
- `'bold fg:27'` sets bold text with [ANSI color](https://i.stack.imgur.com/KTSQa.png) 27
- `'underline bg:#bf5700'` sets underlined text on a burnt orange background
- `'bold italic fg:purple'` sets bold italic purple text
- `''` explicitly disables all styling

Note that what styling looks like will be controlled by your terminal emulator. For example, some terminal emulators will brighten the colors instead of bolding text, and some color themes use the same values for the normal and bright colors. Also, to get italic text, your terminal must support italics.

#### Conditional Format Strings

A conditional format string wrapped in `(` and `)` will not render if all variables inside are empty.

For example:

- `'(@$region)'` will show nothing if the variable `region` is `None` or empty string, otherwise `@` followed by the value of region.
- `'(some text)'` will always show nothing since there are no variables wrapped in the braces.
- When `$combined` is a shortcut for `\[$a$b\]`, `'($combined)'` will show nothing only if `$a` and `$b` are both `None`.
  This works the same as `'(\[$a$b\] )'`.

### Negative matching

Many modules have `detect_extensions`, `detect_files`, and `detect_folders` variables. These take
lists of strings to match or not match. "Negative" options, those which should not be matched, are
indicated with a leading '!' character. The presence of _any_ negative indicator in the directory
will result in the module not being matched.

Extensions are matched against both the characters after the last dot in a filename, and the
characters after the first dot in a filename. For example, `foo.bar.tar.gz` will be matched
against `bar.tar.gz` and `gz` in the `detect_extensions` variable. Files whose name begins with a
dot are not considered to have extensions at all.

To see how this works in practice, you could match TypeScript but not MPEG Transport Stream files thus:

```toml
detect_extensions = ['ts', '!video.ts', '!audio.ts']
```

## Prompt

This is the list of prompt-wide configuration options.

### Options

| Option            | Default                        | Description                                                                                                                                                                        |
| ----------------- | ------------------------------ | ---------------------------------------------------------------------------------------------------------------------------------------------------------------------------------- |
| `format`          | [link](#default-prompt-format) | Configure the format of the prompt.                                                                                                                                                |
| `right_format`    | `''`                           | See [Enable Right Prompt](../advanced-config/#enable-right-prompt)                                                                                                                 |
| `scan_timeout`    | `30`                           | Timeout for starship to scan files (in milliseconds).                                                                                                                              |
| `command_timeout` | `500`                          | Timeout for commands executed by starship (in milliseconds).                                                                                                                       |
| `add_newline`     | `true`                         | Inserts blank line between shell prompts.                                                                                                                                          |
| `palette`         | `''`                           | Sets which color palette from `palettes` to use.                                                                                                                                   |
| `palettes`        | `{}`                           | Collection of color palettes that assign [colors](../advanced-config/#style-strings) to user-defined names. Note that color palettes cannot reference their own color definitions. |
| `follow_symlinks` | `true`                         | Follows symlinks to check if they're directories; used in modules such as git.                                                                                                     |

::: tip

If you have symlinks to networked filesystems, consider setting
`follow_symlinks` to `false`.

:::

### Example

```toml
# ~/.config/starship.toml

# Use custom format
format = '''
[┌───────────────────>](bold green)
[│](bold green)$directory$rust$package
[└─>](bold green) '''

# Wait 10 milliseconds for starship to check files under the current directory.
scan_timeout = 10

# Disable the blank line at the start of the prompt
add_newline = false

# Set 'foo' as custom color palette
palette = 'foo'

# Define custom colors
[palettes.foo]
# Overwrite existing color
blue = '21'
# Define new color
mustard = '#af8700'
```

### Default Prompt Format

The default `format` is used to define the format of the prompt, if empty or no `format` is provided. The default is as shown:

```toml
format = '$all'

# Which is equivalent to
format = """
$username\
$hostname\
$localip\
$shlvl\
$singularity\
$kubernetes\
$directory\
$vcsh\
$fossil_branch\
$fossil_metrics\
$git_branch\
$git_commit\
$git_state\
$git_metrics\
$git_status\
$hg_branch\
$pijul_channel\
$docker_context\
$package\
$c\
$cmake\
$cobol\
$daml\
$dart\
$deno\
$dotnet\
$elixir\
$elm\
$erlang\
$fennel\
$gleam\
$golang\
$guix_shell\
$haskell\
$haxe\
$helm\
$java\
$julia\
$kotlin\
$gradle\
$lua\
$nim\
$nodejs\
$ocaml\
$opa\
$perl\
$php\
$pulumi\
$purescript\
$python\
$quarto\
$raku\
$rlang\
$red\
$ruby\
$rust\
$scala\
$solidity\
$swift\
$terraform\
$typst\
$vlang\
$vagrant\
$zig\
$buf\
$nix_shell\
$conda\
$meson\
$spack\
$memory_usage\
$aws\
$gcloud\
$openstack\
$azure\
$nats\
$direnv\
$env_var\
$crystal\
$custom\
$sudo\
$cmd_duration\
$line_break\
$jobs\
$battery\
$time\
$status\
$os\
$container\
$shell\
$character"""
```

If you just want to extend the default format, you can use `$all`;
modules you explicitly add to the format will not be duplicated. Eg.

```toml
# Move the directory to the second line
format = '$all$directory$character'
```

## AWS

The `aws` module shows the current AWS region and profile and an expiration timer when using temporary credentials.
The output of the module uses the `AWS_REGION`, `AWS_DEFAULT_REGION`, and `AWS_PROFILE` env vars and the `~/.aws/config` and `~/.aws/credentials` files as required.

The module will display a profile only if its credentials are present in `~/.aws/credentials` or if a `credential_process`, `sso_start_url`, or `sso_session` are defined in `~/.aws/config`. Alternatively, having any of the `AWS_ACCESS_KEY_ID`, `AWS_SECRET_ACCESS_KEY`, or `AWS_SESSION_TOKEN` env vars defined will also suffice.
If the option `force_display` is set to `true`, all available information will be displayed even if no credentials per the conditions above are detected.

When using [aws-vault](https://github.com/99designs/aws-vault) the profile
is read from the `AWS_VAULT` env var and the credentials expiration date
is read from the `AWS_SESSION_EXPIRATION` env var.

When using [awsu](https://github.com/kreuzwerker/awsu) the profile
is read from the `AWSU_PROFILE` env var.

When using [AWSume](https://awsu.me) the profile
is read from the `AWSUME_PROFILE` env var and the credentials expiration
date is read from the `AWSUME_EXPIRATION` env var.

When using [saml2aws](https://github.com/Versent/saml2aws) the expiration information obtained from `~/.aws/credentials`
falls back to the `x_security_token_expires` key.

When using [aws-sso-cli](https://github.com/synfinatic/aws-sso-cli) the profile
is read from the `AWS_SSO_PROFILE` env var.

### Options

| Option              | Default                                                           | Description                                                                                                 |
| ------------------- | ----------------------------------------------------------------- | ----------------------------------------------------------------------------------------------------------- |
| `format`            | `'on [$symbol($profile )(\($region\) )(\[$duration\] )]($style)'` | The format for the module.                                                                                  |
| `symbol`            | `'☁️ '`                                                            | The symbol used before displaying the current AWS profile.                                                  |
| `region_aliases`    | `{}`                                                              | Table of region aliases to display in addition to the AWS name.                                             |
| `profile_aliases`   | `{}`                                                              | Table of profile aliases to display in addition to the AWS name.                                            |
| `style`             | `'bold yellow'`                                                   | The style for the module.                                                                                   |
| `expiration_symbol` | `'X'`                                                             | The symbol displayed when the temporary credentials have expired.                                           |
| `disabled`          | `false`                                                           | Disables the `AWS` module.                                                                                  |
| `force_display`     | `false`                                                           | If `true` displays info even if `credentials`, `credential_process` or `sso_start_url` have not been setup. |

### Variables

| Variable | Example          | Description                                 |
| -------- | ---------------- | ------------------------------------------- |
| region   | `ap-northeast-1` | The current AWS region                      |
| profile  | `astronauts`     | The current AWS profile                     |
| duration | `2h27m20s`       | The temporary credentials validity duration |
| symbol   |                  | Mirrors the value of option `symbol`        |
| style\*  |                  | Mirrors the value of option `style`         |

*: This variable can only be used as a part of a style string

### Examples

#### Display everything

```toml
# ~/.config/starship.toml

[aws]
format = 'on [$symbol($profile )(\($region\) )]($style)'
style = 'bold blue'
symbol = '🅰 '
[aws.region_aliases]
ap-southeast-2 = 'au'
us-east-1 = 'va'
[aws.profile_aliases]
CompanyGroupFrobozzOnCallAccess = 'Frobozz'
```

#### Display region

```toml
# ~/.config/starship.toml

[aws]
format = 'on [$symbol$region]($style) '
style = 'bold blue'
symbol = '🅰 '
[aws.region_aliases]
ap-southeast-2 = 'au'
us-east-1 = 'va'
```

#### Display profile

```toml
# ~/.config/starship.toml

[aws]
format = 'on [$symbol$profile]($style) '
style = 'bold blue'
symbol = '🅰 '
[aws.profile_aliases]
Enterprise_Naming_Scheme-voidstars = 'void**'
```

## Azure

The `azure` module shows the current Azure Subscription. This is based on showing the name of the default subscription or the username, as defined in the `~/.azure/azureProfile.json` file.

### Options

| Variable               | Default                                  | Description                                                                           |
| ---------------------- | ---------------------------------------- | ------------------------------------------------------------------------------------- |
| `format`               | `'on [$symbol($subscription)]($style) '` | The format for the Azure module to render.                                            |
| `symbol`               | `'󰠅 '`                                   | The symbol used in the format.                                                        |
| `style`                | `'blue bold'`                            | The style used in the format.                                                         |
| `disabled`             | `true`                                   | Disables the `azure` module.                                                          |
| `subscription_aliases` | `{}`                                     | Table of subscription name aliases to display in addition to Azure subscription name. |

### Examples

#### Display Subscription Name

```toml
# ~/.config/starship.toml

[azure]
disabled = false
format = 'on [$symbol($subscription)]($style) '
symbol = '󰠅 '
style = 'blue bold'
```

#### Display Username

```toml
# ~/.config/starship.toml

[azure]
disabled = false
format = "on [$symbol($username)]($style) "
symbol = "󰠅 "
style = "blue bold"
```

#### Display Subscription Name Alias

```toml
# ~/.config/starship.toml

[azure.subscription_aliases]
very-long-subscription-name = 'vlsn'
```

## Battery

The `battery` module shows how charged the device's battery is and its current charging status.
The module is only visible when the device's battery is below 10%.

### Options

| Option               | Default                           | Description                                         |
| -------------------- | --------------------------------- | --------------------------------------------------- |
| `full_symbol`        | `'󰁹 '`                            | The symbol shown when the battery is full.          |
| `charging_symbol`    | `'󰂄 '`                            | The symbol shown when the battery is charging.      |
| `discharging_symbol` | `'󰂃 '`                            | The symbol shown when the battery is discharging.   |
| `unknown_symbol`     | `'󰁽 '`                            | The symbol shown when the battery state is unknown. |
| `empty_symbol`       | `'󰂎 '`                            | The symbol shown when the battery state is empty.   |
| `format`             | `'[$symbol$percentage]($style) '` | The format for the module.                          |
| `display`            | [link](#battery-display)          | Display threshold and style for the module.         |
| `disabled`           | `false`                           | Disables the `battery` module.                      |

### Example

```toml
# ~/.config/starship.toml

[battery]
full_symbol = '🔋 '
charging_symbol = '⚡️ '
discharging_symbol = '💀 '
```

### Battery Display

The `display` configuration option is used to define when the battery indicator should be shown (threshold), which symbol would be used (symbol), and what it would like (style).
If no `display` is provided. The default is as shown:

```toml
[[battery.display]]
threshold = 10
style = 'bold red'
```

The default value for the `charging_symbol` and `discharging_symbol` option is respectively the value of `battery`'s `charging_symbol` and `discharging_symbol` option.

#### Options

The `display` option is an array of the following table.

| Option               | Default      | Description                                                                                               |
| -------------------- | ------------ | --------------------------------------------------------------------------------------------------------- |
| `threshold`          | `10`         | The upper bound for the display option.                                                                   |
| `style`              | `'red bold'` | The style used if the display option is in use.                                                           |
| `charging_symbol`    |              | Optional symbol displayed if display option is in use, defaults to battery's `charging_symbol` option.    |
| `discharging_symbol` |              | Optional symbol displayed if display option is in use, defaults to battery's `discharging_symbol` option. |

#### Example

```toml
[[battery.display]] # 'bold red' style and discharging_symbol when capacity is between 0% and 10%
threshold = 10
style = 'bold red'

[[battery.display]] # 'bold yellow' style and 💦 symbol when capacity is between 10% and 30%
threshold = 30
style = 'bold yellow'
discharging_symbol = '💦 '

# when capacity is over 30%, the battery indicator will not be displayed
```

## Buf

The `buf` module shows the currently installed version of [Buf](https://buf.build). By default, the module is shown if the current directory contains a [`buf.yaml`](https://docs.buf.build/configuration/v1/buf-yaml), [`buf.gen.yaml`](https://docs.buf.build/configuration/v1/buf-gen-yaml), or [`buf.work.yaml`](https://docs.buf.build/configuration/v1/buf-work-yaml) configuration file.

### Options

| Option              | Default                                         | Description                                           |
| ------------------- | ----------------------------------------------- | ----------------------------------------------------- |
| `format`            | `'with [$symbol($version )]($style)'`           | The format for the `buf` module.                      |
| `version_format`    | `'v${raw}'`                                     | The version format.                                   |
| `symbol`            | `'🐃 '`                                         | The symbol used before displaying the version of Buf. |
| `detect_extensions` | `[]`                                            | Which extensions should trigger this module.          |
| `detect_files`      | `['buf.yaml', 'buf.gen.yaml', 'buf.work.yaml']` | Which filenames should trigger this module.           |
| `detect_folders`    | `[]`                                            | Which folders should trigger this modules.            |
| `style`             | `'bold blue'`                                   | The style for the module.                             |
| `disabled`          | `false`                                         | Disables the `elixir` module.                         |

### Variables

| Variable  | Example  | Description                          |
| --------- | -------- | ------------------------------------ |
| `version` | `v1.0.0` | The version of `buf`                 |
| `symbol`  |          | Mirrors the value of option `symbol` |
| `style`*  |          | Mirrors the value of option `style`  |

*: This variable can only be used as a part of a style string

### Example

```toml
# ~/.config/starship.toml

[buf]
symbol = '🦬 '
```

## Bun

The `bun` module shows the currently installed version of the [bun](https://bun.sh) JavaScript runtime.
By default the module will be shown if any of the following conditions are met:

- The current directory contains a `bun.lockb` file
- The current directory contains a `bunfig.toml` file

### Options

| Option              | Default                              | Description                                                               |
| ------------------- | ------------------------------------ | ------------------------------------------------------------------------- |
| `format`            | `'via [$symbol($version )]($style)'` | The format for the module.                                                |
| `version_format`    | `'v${raw}'`                          | The version format. Available vars are `raw`, `major`, `minor`, & `patch` |
| `symbol`            | `'🥟 '`                              | A format string representing the symbol of Bun.                           |
| `detect_extensions` | `[]`                                 | Which extensions should trigger this module.                              |
| `detect_files`      | `['bun.lockb', 'bunfig.toml']`       | Which filenames should trigger this module.                               |
| `detect_folders`    | `[]`                                 | Which folders should trigger this module.                                 |
| `style`             | `'bold red'`                         | The style for the module.                                                 |
| `disabled`          | `false`                              | Disables the `bun` module.                                                |

### Variables

| Variable | Example  | Description                          |
| -------- | -------- | ------------------------------------ |
| version  | `v0.1.4` | The version of `bun`                 |
| symbol   |          | Mirrors the value of option `symbol` |
| style\*  |          | Mirrors the value of option `style`  |

*: This variable can only be used as a part of a style string

### Examples

#### Customize the format

```toml
# ~/.config/starship.toml

[bun]
format = 'via [🍔 $version](bold green) '
```

#### Replace Node.js

You can override the `detect_files` property of [the nodejs module](#nodejs) in your config so as to only show the bun runtime:

```toml
[nodejs]
detect_files = ['package.json', '.node-version', '!bunfig.toml', '!bun.lockb']
```

## C

The `c` module shows some information about your C compiler. By default
the module will be shown if the current directory contains a `.c` or `.h`
file.

### Options

| Option              | Default                                                                       | Description                                                               |
| ------------------- | ----------------------------------------------------------------------------- | ------------------------------------------------------------------------- |
| `format`            | `'via [$symbol($version(-$name) )]($style)'`                                  | The format string for the module.                                         |
| `version_format`    | `'v${raw}'`                                                                   | The version format. Available vars are `raw`, `major`, `minor`, & `patch` |
| `symbol`            | `'C '`                                                                        | The symbol used before displaying the compiler details                    |
| `detect_extensions` | `['c', 'h']`                                                                  | Which extensions should trigger this module.                              |
| `detect_files`      | `[]`                                                                          | Which filenames should trigger this module.                               |
| `detect_folders`    | `[]`                                                                          | Which folders should trigger this module.                                 |
| `commands`          | `[ [ 'cc', '--version' ], [ 'gcc', '--version' ], [ 'clang', '--version' ] ]` | How to detect what the compiler is                                        |
| `style`             | `'bold 149'`                                                                  | The style for the module.                                                 |
| `disabled`          | `false`                                                                       | Disables the `c` module.                                                  |

### Variables

| Variable | Example | Description                          |
| -------- | ------- | ------------------------------------ |
| name     | clang   | The name of the compiler             |
| version  | 13.0.0  | The version of the compiler          |
| symbol   |         | Mirrors the value of option `symbol` |
| style    |         | Mirrors the value of option `style`  |

NB that `version` is not in the default format.

### Commands

The `commands` option accepts a list of commands to determine the compiler version and name.

Each command is represented as a list of the executable name, followed by its arguments, usually something like `['mycc', '--version']`. Starship will try executing each command until it gets a result on STDOUT.

If a C compiler is not supported by this module, you can request it by [raising an issue on GitHub](https://github.com/starship/starship/).

### Example

```toml
# ~/.config/starship.toml

[c]
format = 'via [$name $version]($style)'
```

## Character

The `character` module shows a character (usually an arrow) beside where the text
is entered in your terminal.

The character will tell you whether the last command was successful or not. It
can do this in two ways:

- changing color (`red`/`green`)
- changing shape (`❯`/`✖`)

By default it only changes color. If you also want to change its shape take a
look at [this example](#with-custom-error-shape).

::: warning

`vimcmd_symbol` is only supported in cmd, fish and zsh.
`vimcmd_replace_one_symbol`, `vimcmd_replace_symbol`, and `vimcmd_visual_symbol`
are only supported in fish due to [upstream issues with mode detection in zsh](https://github.com/starship/starship/issues/625#issuecomment-732454148).

:::

### Options

| Option                      | Default              | Description                                                                             |
| --------------------------- | -------------------- | --------------------------------------------------------------------------------------- |
| `format`                    | `'$symbol '`         | The format string used before the text input.                                           |
| `success_symbol`            | `'[❯](bold green)'`  | The format string used before the text input if the previous command succeeded.         |
| `error_symbol`              | `'[❯](bold red)'`    | The format string used before the text input if the previous command failed.            |
| `vimcmd_symbol`             | `'[❮](bold green)'`  | The format string used before the text input if the shell is in vim normal mode.        |
| `vimcmd_replace_one_symbol` | `'[❮](bold purple)'` | The format string used before the text input if the shell is in vim `replace_one` mode. |
| `vimcmd_replace_symbol`     | `'[❮](bold purple)'` | The format string used before the text input if the shell is in vim replace mode.       |
| `vimcmd_visual_symbol`      | `'[❮](bold yellow)'` | The format string used before the text input if the shell is in vim visual mode.        |
| `disabled`                  | `false`              | Disables the `character` module.                                                        |

### Variables

| Variable | Example | Description                                                                                              |
| -------- | ------- | -------------------------------------------------------------------------------------------------------- |
| symbol   |         | A mirror of either `success_symbol`, `error_symbol`, `vimcmd_symbol` or `vimcmd_replace_one_symbol` etc. |

### Examples

#### With custom error shape

```toml
# ~/.config/starship.toml

[character]
success_symbol = '[➜](bold green) '
error_symbol = '[✗](bold red) '
```

#### Without custom error shape

```toml
# ~/.config/starship.toml

[character]
success_symbol = '[➜](bold green) '
error_symbol = '[➜](bold red) '
```

#### With custom vim shape

```toml
# ~/.config/starship.toml

[character]
vimcmd_symbol = '[V](bold green) '
```

## CMake

The `cmake` module shows the currently installed version of [CMake](https://cmake.org/). By default
the module will be activated if any of the following conditions are met:

- The current directory contains a `CMakeLists.txt` file
- The current directory contains a `CMakeCache.txt` file

### Options

| Option              | Default                                | Description                                                               |
| ------------------- | -------------------------------------- | ------------------------------------------------------------------------- |
| `format`            | `'via [$symbol($version )]($style)'`   | The format for the module.                                                |
| `version_format`    | `'v${raw}'`                            | The version format. Available vars are `raw`, `major`, `minor`, & `patch` |
| `symbol`            | `'△ '`                                 | The symbol used before the version of cmake.                              |
| `detect_extensions` | `[]`                                   | Which extensions should trigger this module                               |
| `detect_files`      | `['CMakeLists.txt', 'CMakeCache.txt']` | Which filenames should trigger this module                                |
| `detect_folders`    | `[]`                                   | Which folders should trigger this module                                  |
| `style`             | `'bold blue'`                          | The style for the module.                                                 |
| `disabled`          | `false`                                | Disables the `cmake` module.                                              |

### Variables

| Variable | Example   | Description                          |
| -------- | --------- | ------------------------------------ |
| version  | `v3.17.3` | The version of cmake                 |
| symbol   |           | Mirrors the value of option `symbol` |
| style\*  |           | Mirrors the value of option `style`  |

*: This variable can only be used as a part of a style string

## COBOL / GNUCOBOL

The `cobol` module shows the currently installed version of COBOL.
By default, the module will be shown if any of the following conditions are met:

- The current directory contains any files ending in `.cob` or `.COB`
- The current directory contains any files ending in `.cbl` or `.CBL`

### Options

| Option              | Default                              | Description                                                               |
| ------------------- | ------------------------------------ | ------------------------------------------------------------------------- |
| `symbol`            | `'⚙️ '`                               | The symbol used before displaying the version of COBOL.                   |
| `format`            | `'via [$symbol($version )]($style)'` | The format for the module.                                                |
| `version_format`    | `'v${raw}'`                          | The version format. Available vars are `raw`, `major`, `minor`, & `patch` |
| `style`             | `'bold blue'`                        | The style for the module.                                                 |
| `detect_extensions` | `['cbl', 'cob', 'CBL', 'COB']`       | Which extensions should trigger this module.                              |
| `detect_files`      | `[]`                                 | Which filenames should trigger this module.                               |
| `detect_folders`    | `[]`                                 | Which folders should trigger this module.                                 |
| `disabled`          | `false`                              | Disables the `cobol` module.                                              |

### Variables

| Variable | Example    | Description                          |
| -------- | ---------- | ------------------------------------ |
| version  | `v3.1.2.0` | The version of `cobol`               |
| symbol   |            | Mirrors the value of option `symbol` |
| style\*  |            | Mirrors the value of option `style`  |

*: This variable can only be used as a part of a style string

## Command Duration

The `cmd_duration` module shows how long the last command took to execute.
The module will be shown only if the command took longer than two seconds, or
the `min_time` config value, if it exists.

::: warning Do not hook the DEBUG trap in Bash

If you are running Starship in `bash`, do not hook the `DEBUG` trap after running
`eval $(starship init $0)`, or this module **will** break.

:::

Bash users who need preexec-like functionality can use
[rcaloras's bash_preexec framework](https://github.com/rcaloras/bash-preexec).
Simply define the arrays `preexec_functions` and `precmd_functions` before
running `eval $(starship init $0)`, and then proceed as normal.

### Options

| Option                 | Default                       | Description                                                                                                                                                       |
| ---------------------- | ----------------------------- | ----------------------------------------------------------------------------------------------------------------------------------------------------------------- |
| `min_time`             | `2_000`                       | Shortest duration to show time for (in milliseconds).                                                                                                             |
| `show_milliseconds`    | `false`                       | Show milliseconds in addition to seconds for the duration.                                                                                                        |
| `format`               | `'took [$duration]($style) '` | The format for the module.                                                                                                                                        |
| `style`                | `'bold yellow'`               | The style for the module.                                                                                                                                         |
| `disabled`             | `false`                       | Disables the `cmd_duration` module.                                                                                                                               |
| `show_notifications`   | `false`                       | Show desktop notifications when command completes.                                                                                                                |
| `min_time_to_notify`   | `45_000`                      | Shortest duration for notification (in milliseconds).                                                                                                             |
| `notification_timeout` |                               | Duration to show notification for (in milliseconds). If unset, notification timeout will be determined by daemon. Not all notification daemons honor this option. |

### Variables

| Variable | Example  | Description                             |
| -------- | -------- | --------------------------------------- |
| duration | `16m40s` | The time it took to execute the command |
| style\*  |          | Mirrors the value of option `style`     |

*: This variable can only be used as a part of a style string

### Example

```toml
# ~/.config/starship.toml

[cmd_duration]
min_time = 500
format = 'underwent [$duration](bold yellow)'
```

## Conda

The `conda` module shows the current [Conda](https://docs.conda.io/en/latest/) environment, if `$CONDA_DEFAULT_ENV` is set.

::: tip

This does not suppress conda's own prompt modifier, you may want to run `conda config --set changeps1 False`.
If you use [pixi](https://pixi.sh), you can disable pixi's prompt modifier by running `pixi config set change-ps1 false`.

:::

### Options

| Option              | Default                                | Description                                                                                                                                                                                                 |
| ------------------- | -------------------------------------- | ----------------------------------------------------------------------------------------------------------------------------------------------------------------------------------------------------------- |
| `truncation_length` | `1`                                    | The number of directories the environment path should be truncated to, if the environment was created via `conda create -p [path]`. `0` means no truncation. Also see the [`directory`](#directory) module. |
| `symbol`            | `'🅒 '`                                 | The symbol used before the environment name.                                                                                                                                                                |
| `style`             | `'bold green'`                         | The style for the module.                                                                                                                                                                                   |
| `format`            | `'via [$symbol$environment]($style) '` | The format for the module.                                                                                                                                                                                  |
| `ignore_base`       | `true`                                 | Ignores `base` environment when activated.                                                                                                                                                                  |
| `disabled`          | `false`                                | Disables the `conda` module.                                                                                                                                                                                |

### Variables

| Variable    | Example      | Description                          |
| ----------- | ------------ | ------------------------------------ |
| environment | `astronauts` | The current conda environment        |
| symbol      |              | Mirrors the value of option `symbol` |
| style\*     |              | Mirrors the value of option `style`  |

*: This variable can only be used as a part of a style string

### Example

```toml
# ~/.config/starship.toml

[conda]
format = '[$symbol$environment](dimmed green) '
```

## Container

The `container` module displays a symbol and container name, if inside a container.

### Options

| Option     | Default                          | Description                               |
| ---------- | -------------------------------- | ----------------------------------------- |
| `symbol`   | `'⬢'`                            | The symbol shown, when inside a container |
| `style`    | `'bold red dimmed'`              | The style for the module.                 |
| `format`   | `'[$symbol \[$name\]]($style) '` | The format for the module.                |
| `disabled` | `false`                          | Disables the `container` module.          |

### Variables

| Variable | Example             | Description                          |
| -------- | ------------------- | ------------------------------------ |
| name     | `fedora-toolbox:35` | The name of the container            |
| symbol   |                     | Mirrors the value of option `symbol` |
| style\*  |                     | Mirrors the value of option `style`  |

*: This variable can only be used as a part of a style string

### Example

```toml
# ~/.config/starship.toml

[container]
format = '[$symbol \[$name\]]($style) '
```

## Crystal

The `crystal` module shows the currently installed version of [Crystal](https://crystal-lang.org/).
By default the module will be shown if any of the following conditions are met:

- The current directory contains a `shard.yml` file
- The current directory contains a `.cr` file

### Options

| Option              | Default                              | Description                                                               |
| ------------------- | ------------------------------------ | ------------------------------------------------------------------------- |
| `symbol`            | `'🔮 '`                              | The symbol used before displaying the version of crystal.                 |
| `format`            | `'via [$symbol($version )]($style)'` | The format for the module.                                                |
| `version_format`    | `'v${raw}'`                          | The version format. Available vars are `raw`, `major`, `minor`, & `patch` |
| `style`             | `'bold red'`                         | The style for the module.                                                 |
| `detect_extensions` | `['cr']`                             | Which extensions should trigger this module.                              |
| `detect_files`      | `['shard.yml']`                      | Which filenames should trigger this module.                               |
| `detect_folders`    | `[]`                                 | Which folders should trigger this module.                                 |
| `disabled`          | `false`                              | Disables the `crystal` module.                                            |

### Variables

| Variable | Example   | Description                          |
| -------- | --------- | ------------------------------------ |
| version  | `v0.32.1` | The version of `crystal`             |
| symbol   |           | Mirrors the value of option `symbol` |
| style\*  |           | Mirrors the value of option `style`  |

*: This variable can only be used as a part of a style string

### Example

```toml
# ~/.config/starship.toml

[crystal]
format = 'via [✨ $version](bold blue) '
```

## Daml

The `daml` module shows the currently used [Daml](https://www.digitalasset.com/developers)
SDK version when you are in the root directory of your Daml project. The `sdk-version` in
the `daml.yaml` file will be used, unless it's overridden by the `DAML_SDK_VERSION`
environment variable.
By default the module will be shown if any of the following conditions are met:

- The current directory contains a `daml.yaml` file

### Options

| Option              | Default                              | Description                                                               |
| ------------------- | ------------------------------------ | ------------------------------------------------------------------------- |
| `format`            | `'via [$symbol($version )]($style)'` | The format for the module.                                                |
| `version_format`    | `'v${raw}'`                          | The version format. Available vars are `raw`, `major`, `minor`, & `patch` |
| `symbol`            | `'Λ '`                               | A format string representing the symbol of Daml                           |
| `style`             | `'bold cyan'`                        | The style for the module.                                                 |
| `detect_extensions` | `[]`                                 | Which extensions should trigger this module.                              |
| `detect_files`      | `['daml.yaml']`                      | Which filenames should trigger this module.                               |
| `detect_folders`    | `[]`                                 | Which folders should trigger this module.                                 |
| `disabled`          | `false`                              | Disables the `daml` module.                                               |

### Variables

| Variable | Example  | Description                          |
| -------- | -------- | ------------------------------------ |
| version  | `v2.2.0` | The version of `daml`                |
| symbol   |          | Mirrors the value of option `symbol` |
| style\*  |          | Mirrors the value of option `style`  |

*: This variable can only be used as a part of a style string

### Example

```toml
# ~/.config/starship.toml

[daml]
format = 'via [D $version](bold bright-green) '
```

## Dart

The `dart` module shows the currently installed version of [Dart](https://dart.dev/).
By default the module will be shown if any of the following conditions are met:

- The current directory contains a file with `.dart` extension
- The current directory contains a `.dart_tool` directory
- The current directory contains a `pubspec.yaml`, `pubspec.yml` or `pubspec.lock` file

### Options

| Option              | Default                                           | Description                                                               |
| ------------------- | ------------------------------------------------- | ------------------------------------------------------------------------- |
| `format`            | `'via [$symbol($version )]($style)'`              | The format for the module.                                                |
| `version_format`    | `'v${raw}'`                                       | The version format. Available vars are `raw`, `major`, `minor`, & `patch` |
| `symbol`            | `'🎯 '`                                           | A format string representing the symbol of Dart                           |
| `detect_extensions` | `['dart']`                                        | Which extensions should trigger this module.                              |
| `detect_files`      | `['pubspec.yaml', 'pubspec.yml', 'pubspec.lock']` | Which filenames should trigger this module.                               |
| `detect_folders`    | `['.dart_tool']`                                  | Which folders should trigger this module.                                 |
| `style`             | `'bold blue'`                                     | The style for the module.                                                 |
| `disabled`          | `false`                                           | Disables the `dart` module.                                               |

### Variables

| Variable | Example  | Description                          |
| -------- | -------- | ------------------------------------ |
| version  | `v2.8.4` | The version of `dart`                |
| symbol   |          | Mirrors the value of option `symbol` |
| style\*  |          | Mirrors the value of option `style`  |

*: This variable can only be used as a part of a style string

### Example

```toml
# ~/.config/starship.toml

[dart]
format = 'via [🔰 $version](bold red) '
```

## Deno

The `deno` module shows you your currently installed version of [Deno](https://deno.land/).
By default the module will be shown if any of the following conditions are met:

- The current directory contains a `deno.json`, `deno.jsonc`, `deno.lock`, `mod.ts`, `mod.js`, `deps.ts` or `deps.js` file

### Options

| Option              | Default                                                                              | Description                                                               |
| ------------------- | ------------------------------------------------------------------------------------ | ------------------------------------------------------------------------- |
| `format`            | `'via [$symbol($version )]($style)'`                                                 | The format for the module.                                                |
| `version_format`    | `'v${raw}'`                                                                          | The version format. Available vars are `raw`, `major`, `minor`, & `patch` |
| `symbol`            | `'🦕 '`                                                                              | A format string representing the symbol of Deno                           |
| `detect_extensions` | `[]`                                                                                 | Which extensions should trigger this module.                              |
| `detect_files`      | `['deno.json', 'deno.jsonc', 'deno.lock', 'mod.ts', 'mod.js', 'deps.ts', 'deps.js']` | Which filenames should trigger this module.                               |
| `detect_folders`    | `[]`                                                                                 | Which folders should trigger this module.                                 |
| `style`             | `'green bold'`                                                                       | The style for the module.                                                 |
| `disabled`          | `false`                                                                              | Disables the `deno` module.                                               |

### Variables

| Variable | Example  | Description                          |
| -------- | -------- | ------------------------------------ |
| version  | `v1.8.3` | The version of `deno`                |
| symbol   |          | Mirrors the value of option `symbol` |
| style\*  |          | Mirrors the value of option `style`  |

### Example

```toml
# ~/.config/starship.toml

[deno]
format = 'via [🦕 $version](green bold) '
```

## Directory

The `directory` module shows the path to your current directory, truncated to
three parent folders. Your directory will also be truncated to the root of the
git repo that you're currently in.

When using the `fish_style_pwd_dir_length` option, instead of hiding the path that is
truncated, you will see a shortened name of each directory based on the number
you enable for the option.

For example, given `~/Dev/Nix/nixpkgs/pkgs` where `nixpkgs` is the repo root,
and the option set to `1`. You will now see `~/D/N/nixpkgs/pkgs`, whereas before
it would have been `nixpkgs/pkgs`.

### Options

| Option                   | Default                                                                                                                      | Description                                                                                                |
| ------------------------ | ---------------------------------------------------------------------------------------------------------------------------- | ---------------------------------------------------------------------------------------------------------- |
| `truncation_length`      | `3`                                                                                                                          | The number of parent folders that the current directory should be truncated to.                            |
| `truncate_to_repo`       | `true`                                                                                                                       | Whether or not to truncate to the root of the git repo that you're currently in.                           |
| `format`                 | `'[$path]($style)[$read_only]($read_only_style) '`                                                                           | The format for the module.                                                                                 |
| `style`                  | `'bold cyan'`                                                                                                                | The style for the module.                                                                                  |
| `disabled`               | `false`                                                                                                                      | Disables the `directory` module.                                                                           |
| `read_only`              | `'🔒'`                                                                                                                       | The symbol indicating current directory is read only.                                                      |
| `read_only_style`        | `'red'`                                                                                                                      | The style for the read only symbol.                                                                        |
| `truncation_symbol`      | `''`                                                                                                                         | The symbol to prefix to truncated paths. eg: '…/'                                                          |
| `before_repo_root_style` |                                                                                                                              | The style for the path segment above the root of the git repo. The default value is equivalent to `style`. |
| `repo_root_style`        |                                                                                                                              | The style for the root of the git repo. The default value is equivalent to `style`.                        |
| `repo_root_format`       | `'[$before_root_path]($before_repo_root_style)[$repo_root]($repo_root_style)[$path]($style)[$read_only]($read_only_style) '` | The format of a git repo when `before_repo_root_style` and `repo_root_style` is defined.                   |
| `home_symbol`            | `'~'`                                                                                                                        | The symbol indicating home directory.                                                                      |
| `use_os_path_sep`        | `true`                                                                                                                       | Use the OS specific path separator instead of always using `/` (e.g. `\` on Windows)                       |

<details>
<summary>This module has a few advanced configuration options that control how the directory is displayed.</summary>

| Advanced Option             | Default | Description                                                                                                                                                            |
| --------------------------- | ------- | ---------------------------------------------------------------------------------------------------------------------------------------------------------------------- |
| `substitutions`             |         | A table of substitutions to be made to the path.                                                                                                                       |
| `fish_style_pwd_dir_length` | `0`     | The number of characters to use when applying fish shell pwd path logic.                                                                                               |
| `use_logical_path`          | `true`  | If `true` render the logical path sourced from the shell via `PWD` or `--logical-path`. If `false` instead render the physical filesystem path with symlinks resolved. |

`substitutions` allows you to define arbitrary replacements for literal strings that occur in the path, for example long network
prefixes or development directories of Java. Note that this will disable the fish style PWD.

```toml
[directory.substitutions]
'/Volumes/network/path' = '/net'
'src/com/long/java/path' = 'mypath'
```

`fish_style_pwd_dir_length` interacts with the standard truncation options in a way that can be surprising at first: if it's non-zero,
the components of the path that would normally be truncated are instead displayed with that many characters. For example, the path
`/built/this/city/on/rock/and/roll`, which would normally be displayed as `rock/and/roll`, would be displayed as
`/b/t/c/o/rock/and/roll` with `fish_style_pwd_dir_length = 1`--the path components that would normally be removed are displayed with
a single character. For `fish_style_pwd_dir_length = 2`, it would be `/bu/th/ci/on/rock/and/roll`.

</details>

### Variables

| Variable | Example               | Description                         |
| -------- | --------------------- | ----------------------------------- |
| path     | `'D:/Projects'`       | The current directory path          |
| style\*  | `'black bold dimmed'` | Mirrors the value of option `style` |

*: This variable can only be used as a part of a style string

<details>
<summary>The git repos have additional variables.</summary>

Let us consider the path `/path/to/home/git_repo/src/lib`

| Variable         | Example               | Description                             |
| ---------------- | --------------------- | --------------------------------------- |
| before_root_path | `'/path/to/home/'`    | The path before git root directory path |
| repo_root        | `'git_repo'`          | The git root directory name             |
| path             | `'/src/lib'`          | The remaining path                      |
| style            | `'black bold dimmed'` | Mirrors the value of option `style`     |
| repo_root_style  | `'underline white'`   | Style for git root directory name       |

</details>

### Example

```toml
# ~/.config/starship.toml

[directory]
truncation_length = 8
truncation_symbol = '…/'
```

## Direnv

The `direnv` module shows the status of the current rc file if one is present. The status includes the path to the rc file, whether it is loaded, and whether it has been allowed by `direnv`.

### Options

| Option              | Default                                | Description                                           |
| ------------------- | -------------------------------------- | ----------------------------------------------------- |
| `format`            | `'[$symbol$loaded/$allowed]($style) '` | The format for the module.                            |
| `symbol`            | `'direnv '`                            | The symbol used before displaying the direnv context. |
| `style`             | `'bold orange'`                        | The style for the module.                             |
| `disabled`          | `true`                                 | Disables the `direnv` module.                         |
| `detect_extensions` | `[]`                                   | Which extensions should trigger this module.          |
| `detect_files`      | `['.envrc']`                           | Which filenames should trigger this module.           |
| `detect_folders`    | `[]`                                   | Which folders should trigger this module.             |
| `allowed_msg`       | `'allowed'`                            | The message displayed when an rc file is allowed.     |
| `not_allowed_msg`   | `'not allowed'`                        | The message displayed when an rc file is not_allowed. |
| `denied_msg`        | `'denied'`                             | The message displayed when an rc file is denied.      |
| `loaded_msg`        | `'loaded'`                             | The message displayed when an rc file is loaded.      |
| `unloaded_msg`      | `'not loaded'`                         | The message displayed when an rc file is not loaded.  |

### Variables

| Variable | Example             | Description                             |
| -------- | ------------------- | --------------------------------------- |
| loaded   | `loaded`            | Whether the current rc file is loaded.  |
| allowed  | `denied`            | Whether the current rc file is allowed. |
| rc_path  | `/home/test/.envrc` | The current rc file path.               |
| symbol   |                     | Mirrors the value of option `symbol`.   |
| style\*  | `red bold`          | Mirrors the value of option `style`.    |

*: This variable can only be used as a part of a style string

### Example

```toml
# ~/.config/starship.toml

[direnv]
disabled = false
```

## Docker Context

The `docker_context` module shows the currently active
[Docker context](https://docs.docker.com/engine/context/working-with-contexts/)
if it's not set to `default` or `desktop-linux`, or if the `DOCKER_MACHINE_NAME`, `DOCKER_HOST` or
`DOCKER_CONTEXT` environment variables are set (as they are meant to override
the context in use).

### Options

| Option              | Default                                                       | Description                                                                       |
| ------------------- | ------------------------------------------------------------- | --------------------------------------------------------------------------------- |
| `format`            | `'via [$symbol$context]($style) '`                            | The format for the module.                                                        |
| `symbol`            | `'🐳 '`                                                       | The symbol used before displaying the Docker context.                             |
| `only_with_files`   | `true`                                                        | Only show when there's a match                                                    |
| `detect_extensions` | `[]`                                                          | Which extensions should trigger this module (needs `only_with_files` to be true). |
| `detect_files`      | `['docker-compose.yml', 'docker-compose.yaml', 'Dockerfile']` | Which filenames should trigger this module (needs `only_with_files` to be true).  |
| `detect_folders`    | `[]`                                                          | Which folders should trigger this module (needs `only_with_files` to be true).    |
| `style`             | `'blue bold'`                                                 | The style for the module.                                                         |
| `disabled`          | `false`                                                       | Disables the `docker_context` module.                                             |

### Variables

| Variable | Example        | Description                          |
| -------- | -------------- | ------------------------------------ |
| context  | `test_context` | The current docker context           |
| symbol   |                | Mirrors the value of option `symbol` |
| style\*  |                | Mirrors the value of option `style`  |

*: This variable can only be used as a part of a style string

### Example

```toml
# ~/.config/starship.toml

[docker_context]
format = 'via [🐋 $context](blue bold)'
```

## Dotnet

The `dotnet` module shows the relevant version of the [.NET Core SDK](https://dotnet.microsoft.com/) for the current directory. If
the SDK has been pinned in the current directory, the pinned version is shown. Otherwise the module
shows the latest installed version of the SDK.

By default this module will only be shown in your prompt when one or more of
the following files are present in the current directory:

- `global.json`
- `project.json`
- `Directory.Build.props`
- `Directory.Build.targets`
- `Packages.props`
- `*.csproj`
- `*.fsproj`
- `*.xproj`

You'll also need the .NET Core SDK installed in order to use it correctly.

Internally, this module uses its own mechanism for version detection. Typically it is twice as fast
as running `dotnet --version`, but it may show an incorrect version if your .NET project has an
unusual directory layout. If accuracy is more important than speed, you can disable the mechanism by
setting `heuristic = false` in the module options.

The module will also show the Target Framework Moniker
(<https://docs.microsoft.com/en-us/dotnet/standard/frameworks#supported-target-frameworks>)
when there is a `.csproj` file in the current directory.

### Options

| Option              | Default                                                                                                 | Description                                                               |
| ------------------- | ------------------------------------------------------------------------------------------------------- | ------------------------------------------------------------------------- |
| `format`            | `'via [$symbol($version )(🎯 $tfm )]($style)'`                                                          | The format for the module.                                                |
| `version_format`    | `'v${raw}'`                                                                                             | The version format. Available vars are `raw`, `major`, `minor`, & `patch` |
| `symbol`            | `'.NET '`                                                                                               | The symbol used before displaying the version of dotnet.                  |
| `heuristic`         | `true`                                                                                                  | Use faster version detection to keep starship snappy.                     |
| `detect_extensions` | `['csproj', 'fsproj', 'xproj']`                                                                         | Which extensions should trigger this module.                              |
| `detect_files`      | `['global.json', 'project.json', 'Directory.Build.props', 'Directory.Build.targets', 'Packages.props']` | Which filenames should trigger this module.                               |
| `detect_folders`    | `[]`                                                                                                    | Which folders should trigger this modules.                                |
| `style`             | `'bold blue'`                                                                                           | The style for the module.                                                 |
| `disabled`          | `false`                                                                                                 | Disables the `dotnet` module.                                             |

### Variables

| Variable | Example          | Description                                                        |
| -------- | ---------------- | ------------------------------------------------------------------ |
| version  | `v3.1.201`       | The version of `dotnet` sdk                                        |
| tfm      | `netstandard2.0` | The Target Framework Moniker that the current project is targeting |
| symbol   |                  | Mirrors the value of option `symbol`                               |
| style\*  |                  | Mirrors the value of option `style`                                |

*: This variable can only be used as a part of a style string

### Example

```toml
# ~/.config/starship.toml

[dotnet]
symbol = '🥅 '
style = 'green'
heuristic = false
```

## Elixir

The `elixir` module shows the currently installed version of [Elixir](https://elixir-lang.org/) and [Erlang/OTP](https://erlang.org/doc/).
By default the module will be shown if any of the following conditions are met:

- The current directory contains a `mix.exs` file.

### Options

| Option              | Default                                                   | Description                                                               |
| ------------------- | --------------------------------------------------------- | ------------------------------------------------------------------------- |
| `format`            | `'via [$symbol($version \(OTP $otp_version\) )]($style)'` | The format for the module elixir.                                         |
| `version_format`    | `'v${raw}'`                                               | The version format. Available vars are `raw`, `major`, `minor`, & `patch` |
| `symbol`            | `'💧 '`                                                   | The symbol used before displaying the version of Elixir/Erlang.           |
| `detect_extensions` | `[]`                                                      | Which extensions should trigger this module.                              |
| `detect_files`      | `['mix.exs']`                                             | Which filenames should trigger this module.                               |
| `detect_folders`    | `[]`                                                      | Which folders should trigger this modules.                                |
| `style`             | `'bold purple'`                                           | The style for the module.                                                 |
| `disabled`          | `false`                                                   | Disables the `elixir` module.                                             |

### Variables

| Variable    | Example | Description                          |
| ----------- | ------- | ------------------------------------ |
| version     | `v1.10` | The version of `elixir`              |
| otp_version |         | The otp version of `elixir`          |
| symbol      |         | Mirrors the value of option `symbol` |
| style\*     |         | Mirrors the value of option `style`  |

*: This variable can only be used as a part of a style string

### Example

```toml
# ~/.config/starship.toml

[elixir]
symbol = '🔮 '
```

## Elm

The `elm` module shows the currently installed version of [Elm](https://elm-lang.org/).
By default the module will be shown if any of the following conditions are met:

- The current directory contains a `elm.json` file
- The current directory contains a `elm-package.json` file
- The current directory contains a `.elm-version` file
- The current directory contains a `elm-stuff` folder
- The current directory contains `*.elm` files

### Options

| Option              | Default                                            | Description                                                               |
| ------------------- | -------------------------------------------------- | ------------------------------------------------------------------------- |
| `format`            | `'via [$symbol($version )]($style)'`               | The format for the module.                                                |
| `version_format`    | `'v${raw}'`                                        | The version format. Available vars are `raw`, `major`, `minor`, & `patch` |
| `symbol`            | `'🌳 '`                                            | A format string representing the symbol of Elm.                           |
| `detect_extensions` | `['elm']`                                          | Which extensions should trigger this module.                              |
| `detect_files`      | `['elm.json', 'elm-package.json', '.elm-version']` | Which filenames should trigger this module.                               |
| `detect_folders`    | `['elm-stuff']`                                    | Which folders should trigger this modules.                                |
| `style`             | `'cyan bold'`                                      | The style for the module.                                                 |
| `disabled`          | `false`                                            | Disables the `elm` module.                                                |

### Variables

| Variable | Example   | Description                          |
| -------- | --------- | ------------------------------------ |
| version  | `v0.19.1` | The version of `elm`                 |
| symbol   |           | Mirrors the value of option `symbol` |
| style\*  |           | Mirrors the value of option `style`  |

*: This variable can only be used as a part of a style string

### Example

```toml
# ~/.config/starship.toml

[elm]
format = 'via [ $version](cyan bold) '
```

## Environment Variable

The `env_var` module displays the current value of a selected environment variables.
The module will be shown only if any of the following conditions are met:

- The `variable` configuration option matches an existing environment variable
- The `variable` configuration option is not defined, but the `default` configuration option is

::: tip

The order in which env_var modules are shown can be individually set by including
`${env_var.foo}` in the top level `format` (as it includes a dot, you need to use `${...}`).
By default, the `env_var` module will simply show all env_var modules in the order they were defined.

:::

::: tip

Multiple environmental variables can be displayed by using a `.`. (see example)
If the `variable` configuration option is not set, the module will display value of variable under the name of text after the `.` character.

Example: following configuration will display value of USER environment variable

```toml
# ~/.config/starship.toml

[env_var.USER]
default = 'unknown user'
```

:::

### Options

| Option        | Default                        | Description                                                                  |
| ------------- | ------------------------------ | ---------------------------------------------------------------------------- |
| `symbol`      | `""`                           | The symbol used before displaying the variable value.                        |
| `variable`    |                                | The environment variable to be displayed.                                    |
| `default`     |                                | The default value to be displayed when the selected variable is not defined. |
| `format`      | `"with [$env_value]($style) "` | The format for the module.                                                   |
| `description` | `"<env_var module>"`           | The description of the module that is shown when running `starship explain`. |
| `disabled`    | `false`                        | Disables the `env_var` module.                                               |

### Variables

| Variable  | Example                                     | Description                                |
| --------- | ------------------------------------------- | ------------------------------------------ |
| env_value | `Windows NT` (if _variable_ would be `$OS`) | The environment value of option `variable` |
| symbol    |                                             | Mirrors the value of option `symbol`       |
| style\*   | `black bold dimmed`                         | Mirrors the value of option `style`        |

*: This variable can only be used as a part of a style string

### Example

```toml
# ~/.config/starship.toml

[env_var]
variable = 'SHELL'
default = 'unknown shell'
```

Displaying multiple environmental variables:

```toml
# ~/.config/starship.toml

[env_var.SHELL]
variable = 'SHELL'
default = 'unknown shell'
[env_var.USER]
default = 'unknown user'
```

## Erlang

The `erlang` module shows the currently installed version of [Erlang/OTP](https://erlang.org/doc/).
By default the module will be shown if any of the following conditions are met:

- The current directory contains a `rebar.config` file.
- The current directory contains a `erlang.mk` file.

### Options

| Option              | Default                              | Description                                                               |
| ------------------- | ------------------------------------ | ------------------------------------------------------------------------- |
| `format`            | `'via [$symbol($version )]($style)'` | The format for the module.                                                |
| `version_format`    | `'v${raw}'`                          | The version format. Available vars are `raw`, `major`, `minor`, & `patch` |
| `symbol`            | `' '`                               | The symbol used before displaying the version of erlang.                  |
| `style`             | `'bold red'`                         | The style for the module.                                                 |
| `detect_extensions` | `[]`                                 | Which extensions should trigger this module.                              |
| `detect_files`      | `['rebar.config', 'elang.mk']`       | Which filenames should trigger this module.                               |
| `detect_folders`    | `[]`                                 | Which folders should trigger this modules.                                |
| `disabled`          | `false`                              | Disables the `erlang` module.                                             |

### Variables

| Variable | Example   | Description                          |
| -------- | --------- | ------------------------------------ |
| version  | `v22.1.3` | The version of `erlang`              |
| symbol   |           | Mirrors the value of option `symbol` |
| style\*  |           | Mirrors the value of option `style`  |

*: This variable can only be used as a part of a style string

### Example

```toml
# ~/.config/starship.toml

[erlang]
format = 'via [e $version](bold red) '
```

## Fennel

The `fennel` module shows the currently installed version of [Fennel](https://fennel-lang.org).
By default the module will be shown if any of the following conditions are met:

- The current directory contains a file with the `.fnl` extension

### Options

| Option              | Default                              | Description                                                               |
| ------------------- | ------------------------------------ | ------------------------------------------------------------------------- |
| `format`            | `'via [$symbol($version )]($style)'` | The format for the module.                                                |
| `version_format`    | `'v${raw}'`                          | The version format. Available vars are `raw`, `major`, `minor`, & `patch` |
| `symbol`            | `'🧅 '`                              | The symbol used before displaying the version of fennel.                  |
| `style`             | `'bold green'`                       | The style for the module.                                                 |
| `detect_extensions` | `['fnl']`                            | Which extensions should trigger this module.                              |
| `detect_files`      | `[]`                                 | Which filenames should trigger this module.                               |
| `detect_folders`    | `[]`                                 | Which folders should trigger this modules.                                |
| `disabled`          | `false`                              | Disables the `fennel` module.                                             |

### Variables

| Variable | Example  | Description                          |
| -------- | -------- | ------------------------------------ |
| version  | `v1.2.1` | The version of `fennel`              |
| symbol   |          | Mirrors the value of option `symbol` |
| style\*  |          | Mirrors the value of option `style`  |

*: This variable can only be used as a part of a style string

### Example

```toml
# ~/.config/starship.toml

[fennel]
symbol = '⫰ '
```

## Fill

The `fill` module fills any extra space on the line with a symbol. If multiple `fill` modules are
present in a line they will split the space evenly between them. This is useful for aligning
other modules.

### Options

| Option     | Default        | Description                       |
| ---------- | -------------- | --------------------------------- |
| `symbol`   | `'.'`          | The symbol used to fill the line. |
| `style`    | `'bold black'` | The style for the module.         |
| `disabled` | `false`        | Disables the `fill` module        |

### Example

```toml
# ~/.config/starship.toml
format = 'AA $fill BB $fill CC'

[fill]
symbol = '-'
style = 'bold green'
```

Produces a prompt that looks like:

```
AA -------------------------------------------- BB -------------------------------------------- CC
```

## Fossil Branch

The `fossil_branch` module shows the name of the active branch of the check-out in your current directory.

### Options

| Option              | Default                          | Description                                                                              |
| ------------------- | -------------------------------- | ---------------------------------------------------------------------------------------- |
| `format`            | `'on [$symbol$branch]($style) '` | The format for the module. Use `'$branch'` to refer to the current branch name.          |
| `symbol`            | `' '`                           | The symbol used before the branch name of the check-out in your current directory.       |
| `style`             | `'bold purple'`                  | The style for the module.                                                                |
| `truncation_length` | `2^63 - 1`                       | Truncates a Fossil branch name to `N` graphemes                                          |
| `truncation_symbol` | `'…'`                            | The symbol used to indicate a branch name was truncated. You can use `''` for no symbol. |
| `disabled`          | `true`                           | Disables the `fossil_branch` module.                                                     |

### Variables

| Variable | Example | Description                          |
| -------- | ------- | ------------------------------------ |
| branch   | `trunk` | The active Fossil branch             |
| symbol   |         | Mirrors the value of option `symbol` |
| style\*  |         | Mirrors the value of option `style`  |

*: This variable can only be used as a part of a style string

### Example

```toml
# ~/.config/starship.toml

[fossil_branch]
symbol = '🦎 '
truncation_length = 4
truncation_symbol = ''
```

## Fossil Metrics

The `fossil_metrics` module will show the number of added and deleted lines in the check-out in your current directory. At least v2.14 (2021-01-20) of Fossil is required.

### Options

| Option               | Default                                                      | Description                           |
| -------------------- | ------------------------------------------------------------ | ------------------------------------- |
| `format`             | `'([+$added]($added_style) )([-$deleted]($deleted_style) )'` | The format for the module.            |
| `added_style`        | `'bold green'`                                               | The style for the added count.        |
| `deleted_style`      | `'bold red'`                                                 | The style for the deleted count.      |
| `only_nonzero_diffs` | `true`                                                       | Render status only for changed items. |
| `disabled`           | `true`                                                       | Disables the `fossil_metrics` module. |

### Variables

| Variable        | Example | Description                                 |
| --------------- | ------- | ------------------------------------------- |
| added           | `1`     | The current number of added lines           |
| deleted         | `2`     | The current number of deleted lines         |
| added_style\*   |         | Mirrors the value of option `added_style`   |
| deleted_style\* |         | Mirrors the value of option `deleted_style` |

*: This variable can only be used as a part of a style string

### Example

```toml
# ~/.config/starship.toml

[fossil_metrics]
added_style = 'bold blue'
format = '[+$added]($added_style)/[-$deleted]($deleted_style) '
```

## Google Cloud (`gcloud`)

The `gcloud` module shows the current configuration for [`gcloud`](https://cloud.google.com/sdk/gcloud) CLI.
This is based on the `~/.config/gcloud/active_config` file and the `~/.config/gcloud/configurations/config_{CONFIG NAME}` file and the `CLOUDSDK_CONFIG` env var.

When the module is enabled it will always be active, unless `detect_env_vars` has
been set in which case the module will only be active when one of the
environment variables has been set.

### Options

| Option            | Default                                                  | Description                                                      |
| ----------------- | -------------------------------------------------------- | ---------------------------------------------------------------- |
| `format`          | `'on [$symbol$account(@$domain)(\($region\))]($style) '` | The format for the module.                                       |
| `symbol`          | `'☁️  '`                                                  | The symbol used before displaying the current GCP profile.       |
| `region_aliases`  | `{}`                                                     | Table of region aliases to display in addition to the GCP name.  |
| `project_aliases` | `{}`                                                     | Table of project aliases to display in addition to the GCP name. |
| `detect_env_vars` | `[]`                                                     | Which environmental variables should trigger this module         |
| `style`           | `'bold blue'`                                            | The style for the module.                                        |
| `disabled`        | `false`                                                  | Disables the `gcloud` module.                                    |

### Variables

| Variable | Example       | Description                                                        |
| -------- | ------------- | ------------------------------------------------------------------ |
| region   | `us-central1` | The current GCP region                                             |
| account  | `foo`         | The current GCP profile                                            |
| domain   | `example.com` | The current GCP profile domain                                     |
| project  |               | The current GCP project                                            |
| active   | `default`     | The active config name written in `~/.config/gcloud/active_config` |
| symbol   |               | Mirrors the value of option `symbol`                               |
| style\*  |               | Mirrors the value of option `style`                                |

*: This variable can only be used as a part of a style string

### Examples

#### Display account and project

```toml
# ~/.config/starship.toml

[gcloud]
format = 'on [$symbol$account(@$domain)(\($project\))]($style) '
```

#### Display active config name only

```toml
# ~/.config/starship.toml

[gcloud]
format = '[$symbol$active]($style) '
style = 'bold yellow'
```

#### Display account and aliased region

```toml
# ~/.config/starship.toml

[gcloud]
symbol = '️🇬️ '
[gcloud.region_aliases]
us-central1 = 'uc1'
asia-northeast1 = 'an1'
```

#### Display account and aliased project

```toml
# ~/.config/starship.toml

[gcloud]
format = 'on [$symbol$account(@$domain)(\($project\))]($style) '
[gcloud.project_aliases]
very-long-project-name = 'vlpn'
```

## Git Branch

The `git_branch` module shows the active branch of the repo in your current directory.

### Options

| Option               | Default                                           | Description                                                                              |
| -------------------- | ------------------------------------------------- | ---------------------------------------------------------------------------------------- |
| `always_show_remote` | `false`                                           | Shows the remote tracking branch name, even if it is equal to the local branch name.     |
| `format`             | `'on [$symbol$branch(:$remote_branch)]($style) '` | The format for the module. Use `'$branch'` to refer to the current branch name.          |
| `symbol`             | `' '`                                            | A format string representing the symbol of git branch.                                   |
| `style`              | `'bold purple'`                                   | The style for the module.                                                                |
| `truncation_length`  | `2^63 - 1`                                        | Truncates a git branch to `N` graphemes.                                                 |
| `truncation_symbol`  | `'…'`                                             | The symbol used to indicate a branch name was truncated. You can use `''` for no symbol. |
| `only_attached`      | `false`                                           | Only show the branch name when not in a detached `HEAD` state.                           |
| `ignore_branches`    | `[]`                                              | A list of names to avoid displaying. Useful for 'master' or 'main'.                      |
| `disabled`           | `false`                                           | Disables the `git_branch` module.                                                        |

### Variables

| Variable      | Example  | Description                                                                                            |
| ------------- | -------- | ------------------------------------------------------------------------------------------------------ |
| branch        | `master` | The current branch name, falls back to `HEAD` if there's no current branch (e.g. git detached `HEAD`). |
| remote_name   | `origin` | The remote name.                                                                                       |
| remote_branch | `master` | The name of the branch tracked on `remote_name`.                                                       |
| symbol        |          | Mirrors the value of option `symbol`                                                                   |
| style\*       |          | Mirrors the value of option `style`                                                                    |

*: This variable can only be used as a part of a style string

### Example

```toml
# ~/.config/starship.toml

[git_branch]
symbol = '🌱 '
truncation_length = 4
truncation_symbol = ''
ignore_branches = ['master', 'main']
```

## Git Commit

The `git_commit` module shows the current commit hash and also the tag (if any) of the repo in your current directory.

### Options

| Option               | Default                      | Description                                                                          |
| -------------------- | ---------------------------- | ------------------------------------------------------------------------------------ |
| `commit_hash_length` | `7`                          | The length of the displayed git commit hash.                                         |
| `format`             | `'[\($hash$tag\)]($style) '` | The format for the module.                                                           |
| `style`              | `'bold green'`               | The style for the module.                                                            |
| `only_detached`      | `true`                       | Only show git commit hash when in detached `HEAD` state                              |
| `tag_disabled`       | `true`                       | Disables showing tag info in `git_commit` module.                                    |
| `tag_max_candidates` | `0`                          | How many commits to consider for tag display. The default only allows exact matches. |
| `tag_symbol`         | `' 🏷  '`                     | Tag symbol prefixing the info shown                                                  |
| `disabled`           | `false`                      | Disables the `git_commit` module.                                                    |

### Variables

| Variable | Example   | Description                                  |
| -------- | --------- | -------------------------------------------- |
| hash     | `b703eb3` | The current git commit hash                  |
| tag      | `v1.0.0`  | The tag name if showing tag info is enabled. |
| style\*  |           | Mirrors the value of option `style`          |

*: This variable can only be used as a part of a style string

### Example

```toml
# ~/.config/starship.toml

[git_commit]
commit_hash_length = 4
tag_symbol = '🔖 '
```

## Git State

The `git_state` module will show in directories which are part of a git
repository, and where there is an operation in progress, such as: _REBASING_,
_BISECTING_, etc. If there is progress information (e.g., REBASING 3/10),
that information will be shown too.

### Options

| Option         | Default                                                       | Description                                                                             |
| -------------- | ------------------------------------------------------------- | --------------------------------------------------------------------------------------- |
| `rebase`       | `'REBASING'`                                                  | A format string displayed when a `rebase` is in progress.                               |
| `merge`        | `'MERGING'`                                                   | A format string displayed when a `merge` is in progress.                                |
| `revert`       | `'REVERTING'`                                                 | A format string displayed when a `revert` is in progress.                               |
| `cherry_pick`  | `'CHERRY-PICKING'`                                            | A format string displayed when a `cherry-pick` is in progress.                          |
| `bisect`       | `'BISECTING'`                                                 | A format string displayed when a `bisect` is in progress.                               |
| `am`           | `'AM'`                                                        | A format string displayed when an `apply-mailbox` (`git am`) is in progress.            |
| `am_or_rebase` | `'AM/REBASE'`                                                 | A format string displayed when an ambiguous `apply-mailbox` or `rebase` is in progress. |
| `style`        | `'bold yellow'`                                               | The style for the module.                                                               |
| `format`       | `'\([$state( $progress_current/$progress_total)]($style)\) '` | The format for the module.                                                              |
| `disabled`     | `false`                                                       | Disables the `git_state` module.                                                        |

### Variables

| Variable         | Example    | Description                         |
| ---------------- | ---------- | ----------------------------------- |
| state            | `REBASING` | The current state of the repo       |
| progress_current | `1`        | The current operation progress      |
| progress_total   | `2`        | The total operation progress        |
| style\*          |            | Mirrors the value of option `style` |

*: This variable can only be used as a part of a style string

### Example

```toml
# ~/.config/starship.toml

[git_state]
format = '[\($state( $progress_current of $progress_total)\)]($style) '
cherry_pick = '[🍒 PICKING](bold red)'
```

## Git Metrics

The `git_metrics` module will show the number of added and deleted lines in
the current git repository.

::: tip

This module is disabled by default.
To enable it, set `disabled` to `false` in your configuration file.

:::

### Options

| Option               | Default                                                      | Description                           |
| -------------------- | ------------------------------------------------------------ | ------------------------------------- |
| `added_style`        | `'bold green'`                                               | The style for the added count.        |
| `deleted_style`      | `'bold red'`                                                 | The style for the deleted count.      |
| `only_nonzero_diffs` | `true`                                                       | Render status only for changed items. |
| `format`             | `'([+$added]($added_style) )([-$deleted]($deleted_style) )'` | The format for the module.            |
| `disabled`           | `true`                                                       | Disables the `git_metrics` module.    |
| `ignore_submodules`  | `false`                                                      | Ignore changes to submodules          |

### Variables

| Variable        | Example | Description                                 |
| --------------- | ------- | ------------------------------------------- |
| added           | `1`     | The current number of added lines           |
| deleted         | `2`     | The current number of deleted lines         |
| added_style\*   |         | Mirrors the value of option `added_style`   |
| deleted_style\* |         | Mirrors the value of option `deleted_style` |

*: This variable can only be used as a part of a style string

### Example

```toml
# ~/.config/starship.toml

[git_metrics]
added_style = 'bold blue'
format = '[+$added]($added_style)/[-$deleted]($deleted_style) '
```

## Git Status

The `git_status` module shows symbols representing the state of the repo in your
current directory.

::: tip

The Git Status module is very slow in Windows directories (for example under `/mnt/c/`) when in a WSL environment.
You can disable the module or use the `windows_starship` option to use a Windows-native Starship executable to compute `git_status` for those paths.

:::

### Options

| Option              | Default                                       | Description                                                                                                 |
| ------------------- | --------------------------------------------- | ----------------------------------------------------------------------------------------------------------- |
| `format`            | `'([\[$all_status$ahead_behind\]]($style) )'` | The default format for `git_status`                                                                         |
| `conflicted`        | `'='`                                         | This branch has merge conflicts.                                                                            |
| `ahead`             | `'⇡'`                                         | The format of `ahead`                                                                                       |
| `behind`            | `'⇣'`                                         | The format of `behind`                                                                                      |
| `diverged`          | `'⇕'`                                         | The format of `diverged`                                                                                    |
| `up_to_date`        | `''`                                          | The format of `up_to_date`                                                                                  |
| `untracked`         | `'?'`                                         | The format of `untracked`                                                                                   |
| `stashed`           | `'$'`                                         | The format of `stashed`                                                                                     |
| `modified`          | `'!'`                                         | The format of `modified`                                                                                    |
| `staged`            | `'+'`                                         | The format of `staged`                                                                                      |
| `renamed`           | `'»'`                                         | The format of `renamed`                                                                                     |
| `deleted`           | `'✘'`                                         | The format of `deleted`                                                                                     |
| `typechanged`       | `""`                                          | The format of `typechanged`                                                                                 |
| `style`             | `'bold red'`                                  | The style for the module.                                                                                   |
| `ignore_submodules` | `false`                                       | Ignore changes to submodules.                                                                               |
| `disabled`          | `false`                                       | Disables the `git_status` module.                                                                           |
| `windows_starship`  |                                               | Use this (Linux) path to a Windows Starship executable to render `git_status` when on Windows paths in WSL. |

### Variables

The following variables can be used in `format`:

| Variable       | Description                                                                                                   |
| -------------- | ------------------------------------------------------------------------------------------------------------- |
| `all_status`   | Shortcut for`$conflicted$stashed$deleted$renamed$modified$typechanged$staged$untracked`                       |
| `ahead_behind` | Displays `diverged`, `ahead`, `behind` or `up_to_date` format string based on the current status of the repo. |
| `conflicted`   | Displays `conflicted` when this branch has merge conflicts.                                                   |
| `untracked`    | Displays `untracked` when there are untracked files in the working directory.                                 |
| `stashed`      | Displays `stashed` when a stash exists for the local repository.                                              |
| `modified`     | Displays `modified` when there are file modifications in the working directory.                               |
| `staged`       | Displays `staged` when a new file has been added to the staging area.                                         |
| `renamed`      | Displays `renamed` when a renamed file has been added to the staging area.                                    |
| `deleted`      | Displays `deleted` when a file's deletion has been added to the staging area.                                 |
| `typechanged`  | Displays `typechanged` when a file's type has been changed in the staging area.                               |
| style\*        | Mirrors the value of option `style`                                                                           |

*: This variable can only be used as a part of a style string

The following variables can be used in `diverged`:

| Variable       | Description                                    |
| -------------- | ---------------------------------------------- |
| `ahead_count`  | Number of commits ahead of the tracking branch |
| `behind_count` | Number of commits behind the tracking branch   |

The following variables can be used in `conflicted`, `ahead`, `behind`, `untracked`, `stashed`, `modified`, `staged`, `renamed` and `deleted`:

| Variable | Description              |
| -------- | ------------------------ |
| `count`  | Show the number of files |

### Example

```toml
# ~/.config/starship.toml

[git_status]
conflicted = '🏳'
ahead = '🏎💨'
behind = '😰'
diverged = '😵'
up_to_date = '✓'
untracked = '🤷'
stashed = '📦'
modified = '📝'
staged = '[++\($count\)](green)'
renamed = '👅'
deleted = '🗑'
```

Show ahead/behind count of the branch being tracked

```toml
# ~/.config/starship.toml

[git_status]
ahead = '⇡${count}'
diverged = '⇕⇡${ahead_count}⇣${behind_count}'
behind = '⇣${count}'
```

Use Windows Starship executable on Windows paths in WSL

```toml
# ~/.config/starship.toml

[git_status]
windows_starship = '/mnt/c/Users/username/scoop/apps/starship/current/starship.exe'
```

## Gleam

The `gleam` module shows the currently installed version of [Gleam](https://gleam.run/).
By default the module will be shown if any of the following conditions are met:

- The current directory contains a `gleam.toml` file
- The current directory contains a file with the `.gleam` extension

### Options

| Option              | Default                              | Description                                                               |
| ------------------- | ------------------------------------ | ------------------------------------------------------------------------- |
| `format`            | `'via [$symbol($version )]($style)'` | The format for the module.                                                |
| `version_format`    | `'v${raw}'`                          | The version format. Available vars are `raw`, `major`, `minor`, & `patch` |
| `symbol`            | `'⭐ '`                              | A format string representing the symbol of Gleam.                         |
| `detect_extensions` | `['gleam']`                          | Which extensions should trigger this module.                              |
| `detect_files`      | `['gleam.toml']`                     | Which filenames should trigger this module.                               |
| `style`             | `'bold #FFAFF3'`                     | The style for the module.                                                 |
| `disabled`          | `false`                              | Disables the `gleam` module.                                              |

### Variables

| Variable | Example  | Description                          |
| -------- | -------- | ------------------------------------ |
| version  | `v1.0.0` | The version of `gleam`               |
| symbol   |          | Mirrors the value of option `symbol` |
| style\*  |          | Mirrors the value of option `style`  |

*: This variable can only be used as a part of a style string

### Example

```toml
# ~/.config/starship.toml

[gleam]
format = 'via [⭐ $version](bold red) '
```

## Go

The `golang` module shows the currently installed version of [Go](https://golang.org/).
By default the module will be shown if any of the following conditions are met:

- The current directory contains a `go.mod` file
- The current directory contains a `go.sum` file
- The current directory contains a `go.work` file
- The current directory contains a `glide.yaml` file
- The current directory contains a `Gopkg.yml` file
- The current directory contains a `Gopkg.lock` file
- The current directory contains a `.go-version` file
- The current directory contains a `Godeps` directory
- The current directory contains a file with the `.go` extension

### Options

| Option              | Default                                                                                   | Description                                                                                                |
| ------------------- | ----------------------------------------------------------------------------------------- | ---------------------------------------------------------------------------------------------------------- |
| `format`            | `'via [$symbol($version )]($style)'`                                                      | The format for the module.                                                                                 |
| `version_format`    | `'v${raw}'`                                                                               | The version format. Available vars are `raw`, `major`, `minor`, & `patch`                                  |
| `symbol`            | `'🐹 '`                                                                                   | A format string representing the symbol of Go.                                                             |
| `detect_extensions` | `['go']`                                                                                  | Which extensions should trigger this module.                                                               |
| `detect_files`      | `['go.mod', 'go.sum', 'go.work', 'glide.yaml', 'Gopkg.yml', 'Gopkg.lock', '.go-version']` | Which filenames should trigger this module.                                                                |
| `detect_folders`    | `['Godeps']`                                                                              | Which folders should trigger this module.                                                                  |
| `style`             | `'bold cyan'`                                                                             | The style for the module.                                                                                  |
| `not_capable_style` | `'bold red'`                                                                              | The style for the module when the go directive in the go.mod file does not match the installed Go version. |
| `disabled`          | `false`                                                                                   | Disables the `golang` module.                                                                              |

### Variables

| Variable    | Example   | Description                                                                                                                                 |
| ----------- | --------- | ------------------------------------------------------------------------------------------------------------------------------------------- |
| version     | `v1.12.1` | The version of `go`                                                                                                                         |
| mod_version | `1.16`    | `go` version requirement as set in the go directive of `go.mod`. Will only show if the version requirement does not match the `go` version. |
| symbol      |           | Mirrors the value of option `symbol`                                                                                                        |
| style\*     |           | Mirrors the value of option `style`                                                                                                         |

*: This variable can only be used as a part of a style string

### Example

```toml
# ~/.config/starship.toml

[golang]
format = 'via [🏎💨 $version](bold cyan) '
```

### Using `mod_version`

```toml
# ~/.config/starship.toml

[golang]
format = 'via [$symbol($version )($mod_version )]($style)'
```

## Guix-shell

The `guix_shell` module shows the [guix-shell](https://guix.gnu.org/manual/devel/en/html_node/Invoking-guix-shell.html) environment.
The module will be shown when inside a guix-shell environment.

### Options

| Option     | Default                    | Description                                            |
| ---------- | -------------------------- | ------------------------------------------------------ |
| `format`   | `'via [$symbol]($style) '` | The format for the module.                             |
| `symbol`   | `'🐃 '`                    | A format string representing the symbol of guix-shell. |
| `style`    | `'yellow bold'`            | The style for the module.                              |
| `disabled` | `false`                    | Disables the `guix_shell` module.                      |

### Variables

| Variable | Example | Description                          |
| -------- | ------- | ------------------------------------ |
| symbol   |         | Mirrors the value of option `symbol` |
| style\*  |         | Mirrors the value of option `style`  |

*: This variable can only be used as a part of a style string

### Example

```toml
# ~/.config/starship.toml

[guix_shell]
disabled = true
format = 'via [🐂](yellow bold) '
```

## Gradle

The `gradle` module shows the version of the [Gradle Wrapper](https://docs.gradle.org/current/userguide/gradle_wrapper.html)
currently used in the project directory.

By default the module will be shown if any of the following conditions are met:

- The current directory contains a `gradle/wrapper/gradle-wrapper.properties` directory.
- The current directory contains a file ending with `.gradle` or `.gradle.kts`.

The `gradle` module is only able to read your Gradle Wrapper version from your config file, we don't execute your wrapper, because of the security concerns.

### Options

| Option              | Default                              | Description                                                               |
| ------------------- | ------------------------------------ | ------------------------------------------------------------------------- |
| `format`            | `'via [$symbol($version )]($style)'` | The format for the module.                                                |
| `version_format`    | `'v${raw}'`                          | The version format. Available vars are `raw`, `major`, `minor`, & `patch` |
| `symbol`            | `'🅶 '`                               | A format string representing the symbol of Gradle.                        |
| `detect_extensions` | `['gradle', 'gradle.kts']`           | Which extensions should trigger this module.                              |
| `detect_files`      | `[]`                                 | Which filenames should trigger this module.                               |
| `detect_folders`    | `['gradle']`                         | Which folders should trigger this module.                                 |
| `style`             | `'bold bright-cyan'`                 | The style for the module.                                                 |
| `disabled`          | `false`                              | Disables the `gradle` module.                                             |
| `recursive`         | `false`                              | Enables recursive finding for the `gradle` directory.                     |

### Variables

| Variable | Example  | Description                          |
| -------- | -------- | ------------------------------------ |
| version  | `v7.5.1` | The version of `gradle`              |
| symbol   |          | Mirrors the value of option `symbol` |
| style*   |          | Mirrors the value of option `style`  |

*: This variable can only be used as a part of a style string

## Haskell

The `haskell` module finds the current selected GHC version and/or the selected Stack snapshot.

By default the module will be shown if any of the following conditions are met:

- The current directory contains a `stack.yaml` file
- The current directory contains any `.hs`, `.cabal`, or `.hs-boot` file

### Options

| Option              | Default                              | Description                                        |
| ------------------- | ------------------------------------ | -------------------------------------------------- |
| `format`            | `'via [$symbol($version )]($style)'` | The format for the module.                         |
| `symbol`            | `'λ '`                               | A format string representing the symbol of Haskell |
| `detect_extensions` | `['hs', 'cabal', 'hs-boot']`         | Which extensions should trigger this module.       |
| `detect_files`      | `['stack.yaml', 'cabal.project']`    | Which filenames should trigger this module.        |
| `detect_folders`    | `[]`                                 | Which folders should trigger this module.          |
| `style`             | `'bold purple'`                      | The style for the module.                          |
| `disabled`          | `false`                              | Disables the `haskell` module.                     |

### Variables

| Variable     | Example     | Description                                                                             |
| ------------ | ----------- | --------------------------------------------------------------------------------------- |
| version      |             | `ghc_version` or `snapshot` depending on whether the current project is a Stack project |
| snapshot     | `lts-18.12` | Currently selected Stack snapshot                                                       |
| ghc\_version | `9.2.1`     | Currently installed GHC version                                                         |
| symbol       |             | Mirrors the value of option `symbol`                                                    |
| style\*      |             | Mirrors the value of option `style`                                                     |

*: This variable can only be used as a part of a style string

## Haxe

The `haxe` module shows the currently installed version of [Haxe](https://haxe.org/).
By default the module will be shown if any of the following conditions are met:

- The current directory contains a `project.xml`, `Project.xml`, `application.xml`, `haxelib.json`, `hxformat.json` or `.haxerc` file
- The current directory contains a `.haxelib` or a `haxe_libraries` directory
- The current directory contains a file with the `.hx` or `.hxml` extension

### Options

| Option              | Default                                                                                         | Description                                                               |
| ------------------- | ----------------------------------------------------------------------------------------------- | ------------------------------------------------------------------------- |
| `format`            | `'via [$symbol($version )]($style)'`                                                            | The format for the module.                                                |
| `version_format`    | `'v${raw}'`                                                                                     | The version format. Available vars are `raw`, `major`, `minor`, & `patch` |
| `detect_extensions` | `['hx', 'hxml']`                                                                                | Which extensions should trigger this module.                              |
| `detect_files`      | `['project.xml', 'Project.xml', 'application.xml', 'haxelib.json', 'hxformat.json', '.haxerc']` | Which filenames should trigger this module.                               |
| `detect_folders`    | `['.haxelib', 'haxe_libraries']`                                                                | Which folders should trigger this modules.                                |
| `symbol`            | `'⌘ '`                                                                                          | A format string representing the symbol of Haxe.                          |
| `style`             | `'bold fg:202'`                                                                                 | The style for the module.                                                 |
| `disabled`          | `false`                                                                                         | Disables the `haxe` module.                                               |

### Variables

| Variable | Example  | Description                          |
| -------- | -------- | ------------------------------------ |
| version  | `v4.2.5` | The version of `haxe`                |
| symbol   |          | Mirrors the value of option `symbol` |
| style\*  |          | Mirrors the value of option `style`  |

*: This variable can only be used as a part of a style string

### Example

```toml
# ~/.config/starship.toml

[haxe]
format = "via [⌘ $version](bold fg:202) "
```

## Helm

The `helm` module shows the currently installed version of [Helm](https://helm.sh/).
By default the module will be shown if any of the following conditions are met:

- The current directory contains a `helmfile.yaml` file
- The current directory contains a `Chart.yaml` file

### Options

| Option              | Default                              | Description                                                               |
| ------------------- | ------------------------------------ | ------------------------------------------------------------------------- |
| `format`            | `'via [$symbol($version )]($style)'` | The format for the module.                                                |
| `version_format`    | `'v${raw}'`                          | The version format. Available vars are `raw`, `major`, `minor`, & `patch` |
| `detect_extensions` | `[]`                                 | Which extensions should trigger this module.                              |
| `detect_files`      | `['helmfile.yaml', 'Chart.yaml']`    | Which filenames should trigger this module.                               |
| `detect_folders`    | `[]`                                 | Which folders should trigger this modules.                                |
| `symbol`            | `'⎈ '`                               | A format string representing the symbol of Helm.                          |
| `style`             | `'bold white'`                       | The style for the module.                                                 |
| `disabled`          | `false`                              | Disables the `helm` module.                                               |

### Variables

| Variable | Example  | Description                          |
| -------- | -------- | ------------------------------------ |
| version  | `v3.1.1` | The version of `helm`                |
| symbol   |          | Mirrors the value of option `symbol` |
| style\*  |          | Mirrors the value of option `style`  |

*: This variable can only be used as a part of a style string

### Example

```toml
# ~/.config/starship.toml

[helm]
format = 'via [⎈ $version](bold white) '
```

## Hostname

The `hostname` module shows the system hostname.

### Options

| Option            | Default                                | Description                                                                                                                           |
| ----------------- | -------------------------------------- | ------------------------------------------------------------------------------------------------------------------------------------- |
| `ssh_only`        | `true`                                 | Only show hostname when connected to an SSH session.                                                                                  |
| `ssh_symbol`      | `'🌐 '`                                | A format string representing the symbol when connected to SSH session.                                                                |
| `trim_at`         | `'.'`                                  | String that the hostname is cut off at, after the first match. `'.'` will stop after the first dot. `''` will disable any truncation. |
| `detect_env_vars` | `[]`                                   | Which environment variable(s) should trigger this module.                                                                             |
| `format`          | `'[$ssh_symbol$hostname]($style) in '` | The format for the module.                                                                                                            |
| `style`           | `'bold dimmed green'`                  | The style for the module.                                                                                                             |
| `disabled`        | `false`                                | Disables the `hostname` module.                                                                                                       |
| `aliases`         | `{}`                                   | Translate system hostnames to something else. If `trim_at` is specified, only the first part will be matched and replaced.            |

### Variables

| Variable   | Example    | Description                                           |
| ---------- | ---------- | ----------------------------------------------------- |
| hostname   | `computer` | The hostname of the computer                          |
| style\*    |            | Mirrors the value of option `style`                   |
| ssh_symbol | `'🌏 '`    | The symbol to represent when connected to SSH session |

*: This variable can only be used as a part of a style string

### Examples

#### Always show the hostname

```toml
# ~/.config/starship.toml

[hostname]
ssh_only = false
format = '[$ssh_symbol](bold blue) on [$hostname](bold red) '
trim_at = '.companyname.com'
disabled = false
```

#### Hide the hostname in remote tmux sessions

```toml
# ~/.config/starship.toml

[hostname]
ssh_only = false
detect_env_vars = ['!TMUX', 'SSH_CONNECTION']
disabled = false
```

#### Replace the hostname with a nickname

```toml
# ~/.config/starship.toml
[hostname]
aliases = { "Max's MacBook Pro" = "home" }
```

## Java

The `java` module shows the currently installed version of [Java](https://www.oracle.com/java/).
By default the module will be shown if any of the following conditions are met:

- The current directory contains a `pom.xml`, `build.gradle.kts`, `build.sbt`, `.java-version`, `deps.edn`, `project.clj`, `build.boot`, or `.sdkmanrc` file
- The current directory contains a file with the `.java`, `.class`, `.gradle`, `.jar`, `.clj`, or `.cljc` extension

### Options

| Option              | Default                                                                                                               | Description                                                               |
| ------------------- | --------------------------------------------------------------------------------------------------------------------- | ------------------------------------------------------------------------- |
| `format`            | `'via [${symbol}(${version} )]($style)'`                                                                              | The format for the module.                                                |
| `version_format`    | `'v${raw}'`                                                                                                           | The version format. Available vars are `raw`, `major`, `minor`, & `patch` |
| `detect_extensions` | `['java', 'class', 'gradle', 'jar', 'cljs', 'cljc']`                                                                  | Which extensions should trigger this module.                              |
| `detect_files`      | `['pom.xml', 'build.gradle.kts', 'build.sbt', '.java-version', 'deps.edn', 'project.clj', 'build.boot', '.sdkmanrc']` | Which filenames should trigger this module.                               |
| `detect_folders`    | `[]`                                                                                                                  | Which folders should trigger this modules.                                |
| `symbol`            | `'☕ '`                                                                                                               | A format string representing the symbol of Java                           |
| `style`             | `'red dimmed'`                                                                                                        | The style for the module.                                                 |
| `disabled`          | `false`                                                                                                               | Disables the `java` module.                                               |

### Variables

| Variable | Example | Description                          |
| -------- | ------- | ------------------------------------ |
| version  | `v14`   | The version of `java`                |
| symbol   |         | Mirrors the value of option `symbol` |
| style\*  |         | Mirrors the value of option `style`  |

*: This variable can only be used as a part of a style string

### Example

```toml
# ~/.config/starship.toml

[java]
symbol = '🌟 '
```

## Jobs

The `jobs` module shows the current number of jobs running.
The module will be shown only if there are background jobs running.
The module will show the number of jobs running if there are at least
2 jobs, or more than the `number_threshold` config value, if it exists.
The module will show a symbol if there is at least 1 job, or more than the
`symbol_threshold` config value, if it exists. You can set both values
to 0 in order to _always_ show the symbol and number of jobs, even if there are
0 jobs running.

The default functionality is:

- 0 jobs -> Nothing is shown.
- 1 job -> `symbol` is shown.
- 2 jobs or more -> `symbol` + `number` are shown.

::: warning

This module is not supported on tcsh and nu.

:::

::: warning

The `threshold` option is deprecated, but if you want to use it,
the module will show the number of jobs running if there is more than 1 job, or
more than the `threshold` config value, if it exists. If `threshold` is set to 0,
then the module will also show when there are 0 jobs running.

:::

### Options

| Option             | Default                       | Description                                                              |
| ------------------ | ----------------------------- | ------------------------------------------------------------------------ |
| `threshold`*       | `1`                           | Show number of jobs if exceeded.                                         |
| `symbol_threshold` | `1`                           | Show `symbol` if the job count is at least `symbol_threshold`.           |
| `number_threshold` | `2`                           | Show the number of jobs if the job count is at least `number_threshold`. |
| `format`           | `'[$symbol$number]($style) '` | The format for the module.                                               |
| `symbol`           | `'✦'`                         | The string used to represent the `symbol` variable.                      |
| `style`            | `'bold blue'`                 | The style for the module.                                                |
| `disabled`         | `false`                       | Disables the `jobs` module.                                              |

*: This option is deprecated, please use the `number_threshold` and `symbol_threshold` options instead.

### Variables

| Variable | Example | Description                          |
| -------- | ------- | ------------------------------------ |
| number   | `1`     | The number of jobs                   |
| symbol   |         | Mirrors the value of option `symbol` |
| style\*  |         | Mirrors the value of option `style`  |

*: This variable can only be used as a part of a style string

### Example

```toml
# ~/.config/starship.toml

[jobs]
symbol = '+ '
number_threshold = 4
symbol_threshold = 0
```

## Julia

The `julia` module shows the currently installed version of [Julia](https://julialang.org/).
By default the module will be shown if any of the following conditions are met:

- The current directory contains a `Project.toml` file
- The current directory contains a `Manifest.toml` file
- The current directory contains a file with the `.jl` extension

### Options

| Option              | Default                              | Description                                                               |
| ------------------- | ------------------------------------ | ------------------------------------------------------------------------- |
| `format`            | `'via [$symbol($version )]($style)'` | The format for the module.                                                |
| `version_format`    | `'v${raw}'`                          | The version format. Available vars are `raw`, `major`, `minor`, & `patch` |
| `detect_extensions` | `['jl']`                             | Which extensions should trigger this module.                              |
| `detect_files`      | `['Project.toml', 'Manifest.toml']`  | Which filenames should trigger this module.                               |
| `detect_folders`    | `[]`                                 | Which folders should trigger this modules.                                |
| `symbol`            | `'ஃ '`                               | A format string representing the symbol of Julia.                         |
| `style`             | `'bold purple'`                      | The style for the module.                                                 |
| `disabled`          | `false`                              | Disables the `julia` module.                                              |

### Variables

| Variable | Example  | Description                          |
| -------- | -------- | ------------------------------------ |
| version  | `v1.4.0` | The version of `julia`               |
| symbol   |          | Mirrors the value of option `symbol` |
| style\*  |          | Mirrors the value of option `style`  |

*: This variable can only be used as a part of a style string

### Example

```toml
# ~/.config/starship.toml

[julia]
symbol = '∴ '
```

## Kotlin

The `kotlin` module shows the currently installed version of [Kotlin](https://kotlinlang.org/).
By default the module will be shown if any of the following conditions are met:

- The current directory contains a `.kt` or a `.kts` file

### Options

| Option              | Default                              | Description                                                                   |
| ------------------- | ------------------------------------ | ----------------------------------------------------------------------------- |
| `format`            | `'via [$symbol($version )]($style)'` | The format for the module.                                                    |
| `version_format`    | `'v${raw}'`                          | The version format. Available vars are `raw`, `major`, `minor`, & `patch`     |
| `detect_extensions` | `['kt', 'kts']`                      | Which extensions should trigger this module.                                  |
| `detect_files`      | `[]`                                 | Which filenames should trigger this module.                                   |
| `detect_folders`    | `[]`                                 | Which folders should trigger this modules.                                    |
| `symbol`            | `'🅺 '`                               | A format string representing the symbol of Kotlin.                            |
| `style`             | `'bold blue'`                        | The style for the module.                                                     |
| `kotlin_binary`     | `'kotlin'`                           | Configures the kotlin binary that Starship executes when getting the version. |
| `disabled`          | `false`                              | Disables the `kotlin` module.                                                 |

### Variables

| Variable | Example   | Description                          |
| -------- | --------- | ------------------------------------ |
| version  | `v1.4.21` | The version of `kotlin`              |
| symbol   |           | Mirrors the value of option `symbol` |
| style\*  |           | Mirrors the value of option `style`  |

*: This variable can only be used as a part of a style string

### Example

```toml
# ~/.config/starship.toml

[kotlin]
symbol = '🅺 '
```

```toml
# ~/.config/starship.toml

[kotlin]
# Uses the Kotlin Compiler binary to get the installed version
kotlin_binary = 'kotlinc'
```

## Kubernetes

Displays the current [Kubernetes context](https://kubernetes.io/docs/concepts/configuration/organize-cluster-access-kubeconfig/#context) name and, if set, the namespace, user and cluster from the kubeconfig file.
The namespace needs to be set in the kubeconfig file, this can be done via
`kubectl config set-context starship-context --namespace astronaut`.
Similarly, the user and cluster can be set with `kubectl config set-context starship-context --user starship-user`
and `kubectl config set-context starship-context --cluster starship-cluster`.
If the `$KUBECONFIG` env var is set the module will use that if not it will use the `~/.kube/config`.

::: tip

This module is disabled by default.
To enable it, set `disabled` to `false` in your configuration file.

When the module is enabled it will always be active, unless any of
`detect_env_vars`, `detect_extensions`, `detect_files` or `detect_folders` have
been set in which case the module will only be active in directories that match
those conditions or one of the environmatal variable has been set.

:::

### Options

::: warning

The `context_aliases` and `user_aliases` options are deprecated. Use `contexts` and the corresponding `context_alias`
and `user_alias` options instead.

:::

| Option              | Default                                            | Description                                                           |
| ------------------- | -------------------------------------------------- | --------------------------------------------------------------------- |
| `symbol`            | `'☸ '`                                             | A format string representing the symbol displayed before the Cluster. |
| `format`            | `'[$symbol$context( \($namespace\))]($style) in '` | The format for the module.                                            |
| `style`             | `'cyan bold'`                                      | The style for the module.                                             |
| `context_aliases`*  | `{}`                                               | Table of context aliases to display.                                  |
| `user_aliases`*     | `{}`                                               | Table of user aliases to display.                                     |
| `detect_extensions` | `[]`                                               | Which extensions should trigger this module.                          |
| `detect_files`      | `[]`                                               | Which filenames should trigger this module.                           |
| `detect_folders`    | `[]`                                               | Which folders should trigger this modules.                            |
| `detect_env_vars`   | `[]`                                               | Which environmental variables should trigger this module              |
| `contexts`          | `[]`                                               | Customized styles and symbols for specific contexts.                  |
| `disabled`          | `true`                                             | Disables the `kubernetes` module.                                     |

*: This option is deprecated, please add `contexts` with the corresponding `context_alias` and `user_alias` options instead.

To customize the style of the module for specific environments, use the following configuration as
part of the `contexts` list:

| Variable          | Description                                                                              |
| ----------------- | ---------------------------------------------------------------------------------------- |
| `context_pattern` | **Required** Regular expression to match current Kubernetes context name.                |
| `user_pattern`    | Regular expression to match current Kubernetes user name.                                |
| `context_alias`   | Context alias to display instead of the full context name.                               |
| `user_alias`      | User alias to display instead of the full user name.                                     |
| `style`           | The style for the module when using this context. If not set, will use module's style.   |
| `symbol`          | The symbol for the module when using this context. If not set, will use module's symbol. |

Note that all regular expression are anchored with `^<pattern>$` and so must match the whole string. The `*_pattern`
regular expressions may contain capture groups, which can be referenced in the corresponding alias via `$name` and `$N`
(see example below and the
[rust Regex::replace() documentation](https://docs.rs/regex/latest/regex/struct.Regex.html#method.replace)).

### Variables

| Variable  | Example              | Description                              |
| --------- | -------------------- | ---------------------------------------- |
| context   | `starship-context`   | The current kubernetes context name      |
| namespace | `starship-namespace` | If set, the current kubernetes namespace |
| user      | `starship-user`      | If set, the current kubernetes user      |
| cluster   | `starship-cluster`   | If set, the current kubernetes cluster   |
| symbol    |                      | Mirrors the value of option `symbol`     |
| style\*   |                      | Mirrors the value of option `style`      |

*: This variable can only be used as a part of a style string

### Example

```toml
# ~/.config/starship.toml

[kubernetes]
format = 'on [⛵ ($user on )($cluster in )$context \($namespace\)](dimmed green) '
disabled = false
contexts = [
  { context_pattern = "dev.local.cluster.k8s", style = "green", symbol = "💔 " },
]
```

Only show the module in directories that contain a `k8s` file.

```toml
# ~/.config/starship.toml

[kubernetes]
disabled = false
detect_files = ['k8s']
```

#### Kubernetes Context specific config

The `contexts` configuration option is used to customise what the current Kubernetes context name looks
like (style and symbol) if the name matches the defined regular expression.

```toml
# ~/.config/starship.toml

[[kubernetes.contexts]]
# "bold red" style + default symbol when Kubernetes current context name equals "production" *and* the current user
# equals "admin_user"
context_pattern = "production"
user_pattern = "admin_user"
style = "bold red"
context_alias = "prod"
user_alias = "admin"

[[kubernetes.contexts]]
# "green" style + a different symbol when Kubernetes current context name contains openshift
context_pattern = ".*openshift.*"
style = "green"
symbol = "💔 "
context_alias = "openshift"

[[kubernetes.contexts]]
# Using capture groups
# Contexts from GKE, AWS and other cloud providers usually carry additional information, like the region/zone.
# The following entry matches on the GKE format (`gke_projectname_zone_cluster-name`)
# and renames every matching kube context into a more readable format (`gke-cluster-name`):
context_pattern = "gke_.*_(?P<cluster>[\\w-]+)"
context_alias = "gke-$cluster"
```

## Line Break

The `line_break` module separates the prompt into two lines.

### Options

| Option     | Default | Description                                                        |
| ---------- | ------- | ------------------------------------------------------------------ |
| `disabled` | `false` | Disables the `line_break` module, making the prompt a single line. |

### Example

```toml
# ~/.config/starship.toml

[line_break]
disabled = true
```

## Local IP

The `localip` module shows the IPv4 address of the primary network interface.

### Options

| Option     | Default                   | Description                                            |
| ---------- | ------------------------- | ------------------------------------------------------ |
| `ssh_only` | `true`                    | Only show IP address when connected to an SSH session. |
| `format`   | `'[$localipv4]($style) '` | The format for the module.                             |
| `style`    | `'bold yellow'`           | The style for the module.                              |
| `disabled` | `true`                    | Disables the `localip` module.                         |

### Variables

| Variable  | Example      | Description                         |
| --------- | ------------ | ----------------------------------- |
| localipv4 | 192.168.1.13 | Contains the primary IPv4 address   |
| style\*   |              | Mirrors the value of option `style` |

*: This variable can only be used as a part of a style string

### Example

```toml
# ~/.config/starship.toml

[localip]
ssh_only = false
format = '@[$localipv4](bold red) '
disabled = false
```

## Lua

The `lua` module shows the currently installed version of [Lua](http://www.lua.org/).
By default the module will be shown if any of the following conditions are met:

- The current directory contains a `.lua-version` file
- The current directory contains a `lua` directory
- The current directory contains a file with the `.lua` extension

### Options

| Option              | Default                              | Description                                                                |
| ------------------- | ------------------------------------ | -------------------------------------------------------------------------- |
| `format`            | `'via [$symbol($version )]($style)'` | The format for the module.                                                 |
| `version_format`    | `'v${raw}'`                          | The version format. Available vars are `raw`, `major`, `minor`, & `patch`  |
| `symbol`            | `'🌙 '`                              | A format string representing the symbol of Lua.                            |
| `detect_extensions` | `['lua']`                            | Which extensions should trigger this module.                               |
| `detect_files`      | `['.lua-version']`                   | Which filenames should trigger this module.                                |
| `detect_folders`    | `['lua']`                            | Which folders should trigger this module.                                  |
| `style`             | `'bold blue'`                        | The style for the module.                                                  |
| `lua_binary`        | `'lua'`                              | Configures the lua binary that Starship executes when getting the version. |
| `disabled`          | `false`                              | Disables the `lua` module.                                                 |

### Variables

| Variable | Example  | Description                          |
| -------- | -------- | ------------------------------------ |
| version  | `v5.4.0` | The version of `lua`                 |
| symbol   |          | Mirrors the value of option `symbol` |
| style\*  |          | Mirrors the value of option `style`  |

*: This variable can only be used as a part of a style string

### Example

```toml
# ~/.config/starship.toml

[lua]
format = 'via [🌕 $version](bold blue) '
```

## Memory Usage

The `memory_usage` module shows current system memory and swap usage.

By default the swap usage is displayed if the total system swap is non-zero.

::: tip

This module is disabled by default.
To enable it, set `disabled` to `false` in your configuration file.

:::

### Options

| Option      | Default                                        | Description                                              |
| ----------- | ---------------------------------------------- | -------------------------------------------------------- |
| `threshold` | `75`                                           | Hide the memory usage unless it exceeds this percentage. |
| `format`    | `'via $symbol [${ram}( \| ${swap})]($style) '` | The format for the module.                               |
| `symbol`    | `'🐏'`                                         | The symbol used before displaying the memory usage.      |
| `style`     | `'bold dimmed white'`                          | The style for the module.                                |
| `disabled`  | `true`                                         | Disables the `memory_usage` module.                      |

### Variables

| Variable     | Example       | Description                                                        |
| ------------ | ------------- | ------------------------------------------------------------------ |
| ram          | `31GiB/65GiB` | The usage/total RAM of the current system memory.                  |
| ram_pct      | `48%`         | The percentage of the current system memory.                       |
| swap\*\*     | `1GiB/4GiB`   | The swap memory size of the current system swap memory file.       |
| swap_pct\*\* | `77%`         | The swap memory percentage of the current system swap memory file. |
| symbol       | `🐏`          | Mirrors the value of option `symbol`                               |
| style\*      |               | Mirrors the value of option `style`                                |

*: This variable can only be used as a part of a style string
*\*: The SWAP file information is only displayed if detected on the current system

### Example

```toml
# ~/.config/starship.toml

[memory_usage]
disabled = false
threshold = -1
symbol = ' '
style = 'bold dimmed green'
```

## Meson

The `meson` module shows the current Meson developer environment status.

By default the Meson project name is displayed, if `$MESON_DEVENV` is set.

### Options

| Option              | Default                            | Description                                                                               |
| ------------------- | ---------------------------------- | ----------------------------------------------------------------------------------------- |
| `truncation_length` | `2^32 - 1`                         | Truncates a project name to `N` graphemes.                                                |
| `truncation_symbol` | `'…'`                              | The symbol used to indicate a project name was truncated. You can use `''` for no symbol. |
| `format`            | `'via [$symbol$project]($style) '` | The format for the module.                                                                |
| `symbol`            | `'⬢ '`                             | The symbol used before displaying the project name.                                       |
| `style`             | `'blue bold'`                      | The style for the module.                                                                 |
| `disabled`          | `false`                            | Disables the `meson` module.                                                              |

### Variables

| Variable | Example    | Description                          |
| -------- | ---------- | ------------------------------------ |
| project  | `starship` | The current Meson project name       |
| symbol   | `🐏`       | Mirrors the value of option `symbol` |
| style\*  |            | Mirrors the value of option `style`  |

*: This variable can only be used as a part of a style string

### Example

```toml
# ~/.config/starship.toml

[meson]
disabled = false
truncation_symbol = '--'
symbol = ' '
style = 'bold dimmed green'
```

## Mercurial Branch

The `hg_branch` module shows the active branch and topic of the repo in your current directory.

### Options

| Option              | Default                                   | Description                                                                                  |
| ------------------- | ----------------------------------------- | -------------------------------------------------------------------------------------------- |
| `symbol`            | `' '`                                    | The symbol used before the hg bookmark or branch name of the repo in your current directory. |
| `style`             | `'bold purple'`                           | The style for the module.                                                                    |
| `format`            | `'on [$symbol$branch(:$topic)]($style) '` | The format for the module.                                                                   |
| `truncation_length` | `2^63 - 1`                                | Truncates the hg branch / topic name to `N` graphemes                                        |
| `truncation_symbol` | `'…'`                                     | The symbol used to indicate a branch name was truncated.                                     |
| `disabled`          | `true`                                    | Disables the `hg_branch` module.                                                             |

### Variables

| Variable | Example   | Description                          |
| -------- | --------- | ------------------------------------ |
| branch   | `master`  | The active mercurial branch          |
| topic    | `feature` | The active mercurial topic           |
| symbol   |           | Mirrors the value of option `symbol` |
| style\*  |           | Mirrors the value of option `style`  |

*: This variable can only be used as a part of a style string

### Example

```toml
# ~/.config/starship.toml

[hg_branch]
format = 'on [🌱 $branch](bold purple)'
truncation_length = 4
truncation_symbol = ''
```

## Mojo

The `mojo` module shows the current version of [Mojo programming language](https://www.modular.com/mojo) installed

### Options

| Option              | Default                               | Description                                            |
| ------------------- | ------------------------------------- | ------------------------------------------------------ |
| `format`            | `'with [$symbol($version )]($style)'` | The format for the module.                             |
| `symbol`            | `'🔥 '`                               | The symbol used before displaying the version of Mojo. |
| `style`             | `'bold 208'`                          | The style for the module.                              |
| `disabled`          | `false`                               | Disables the `mojo` module.                            |
| `detect_extensions` | `['mojo', '🔥']`                      | Which extensions should trigger this module.           |
| `detect_files`      | `[]`                                  | Which filenames should trigger this module.            |
| `detect_folders`    | `[]`                                  | Which folders should trigger this module.              |

### Variables

| Variable | Example  | Description                          |
| -------- | -------- | ------------------------------------ |
| version  | `24.4.0` | The version of `mojo`                |
| symbol   |          | Mirrors the value of option `symbol` |
| style\*  |          | Mirrors the value of option `style`  |

*: This variable can only be used as a part of a style string

### Example

```toml
# ~/.config/starship.toml

[mojo]
format = 'via [mojo ($version )($hash )]($style)'
```

## NATS

The `nats` module shows the name of the current [NATS](https://nats.io) context.

### Options

| Option     | Default                    | Description                                                  |
| ---------- | -------------------------- | ------------------------------------------------------------ |
| `symbol`   | `'✉️ '`                     | The symbol used before the NATS context (defaults to empty). |
| `style`    | `'bold purple'`            | The style for the module.                                    |
| `format`   | `'[$symbol$name]($style)'` | The format for the module.                                   |
| `disabled` | `false`                    | Disables the `nats` module.                                  |

### Variables

| Variable | Example     | Description                          |
| -------- | ----------- | ------------------------------------ |
| name     | `localhost` | The name of the NATS context         |
| symbol   |             | Mirrors the value of option `symbol` |
| style\*  |             | Mirrors the value of option `style`  |

### Example

```toml
[nats]
format = '[$symbol]($style)'
style = 'bold purple'
```

## Nim

The `nim` module shows the currently installed version of [Nim](https://nim-lang.org/).
By default the module will be shown if any of the following conditions are met:

- The current directory contains a `nim.cfg` file
- The current directory contains a file with the `.nim` extension
- The current directory contains a file with the `.nims` extension
- The current directory contains a file with the `.nimble` extension

### Options

| Option              | Default                              | Description                                                               |
| ------------------- | ------------------------------------ | ------------------------------------------------------------------------- |
| `format`            | `'via [$symbol($version )]($style)'` | The format for the module                                                 |
| `version_format`    | `'v${raw}'`                          | The version format. Available vars are `raw`, `major`, `minor`, & `patch` |
| `symbol`            | `'👑 '`                              | The symbol used before displaying the version of Nim.                     |
| `detect_extensions` | `['nim', 'nims', 'nimble']`          | Which extensions should trigger this module.                              |
| `detect_files`      | `['nim.cfg']`                        | Which filenames should trigger this module.                               |
| `detect_folders`    | `[]`                                 | Which folders should trigger this module.                                 |
| `style`             | `'bold yellow'`                      | The style for the module.                                                 |
| `disabled`          | `false`                              | Disables the `nim` module.                                                |

### Variables

| Variable | Example  | Description                          |
| -------- | -------- | ------------------------------------ |
| version  | `v1.2.0` | The version of `nimc`                |
| symbol   |          | Mirrors the value of option `symbol` |
| style\*  |          | Mirrors the value of option `style`  |

*: This variable can only be used as a part of a style string

### Example

```toml
# ~/.config/starship.toml

[nim]
style = 'yellow'
symbol = '🎣 '
```

## Nix-shell

The `nix_shell` module shows the [nix-shell](https://nixos.org/guides/nix-pills/developing-with-nix-shell.html) environment.
The module will be shown when inside a nix-shell environment.

### Options

| Option        | Default                                      | Description                                                           |
| ------------- | -------------------------------------------- | --------------------------------------------------------------------- |
| `format`      | `'via [$symbol$state( \($name\))]($style) '` | The format for the module.                                            |
| `symbol`      | `'❄️ '`                                       | A format string representing the symbol of nix-shell.                 |
| `style`       | `'bold blue'`                                | The style for the module.                                             |
| `impure_msg`  | `'impure'`                                   | A format string shown when the shell is impure.                       |
| `pure_msg`    | `'pure'`                                     | A format string shown when the shell is pure.                         |
| `unknown_msg` | `''`                                         | A format string shown when it is unknown if the shell is pure/impure. |
| `disabled`    | `false`                                      | Disables the `nix_shell` module.                                      |
| `heuristic`   | `false`                                      | Attempts to detect new `nix shell`-style shells with a heuristic.     |

### Variables

| Variable | Example | Description                          |
| -------- | ------- | ------------------------------------ |
| state    | `pure`  | The state of the nix-shell           |
| name     | `lorri` | The name of the nix-shell            |
| symbol   |         | Mirrors the value of option `symbol` |
| style\*  |         | Mirrors the value of option `style`  |

*: This variable can only be used as a part of a style string

### Example

```toml
# ~/.config/starship.toml

[nix_shell]
disabled = true
impure_msg = '[impure shell](bold red)'
pure_msg = '[pure shell](bold green)'
unknown_msg = '[unknown shell](bold yellow)'
format = 'via [☃️ $state( \($name\))](bold blue) '
```

## Node.js

The `nodejs` module shows the currently installed version of [Node.js](https://nodejs.org/).
By default the module will be shown if any of the following conditions are met:

- The current directory contains a `package.json` file
- The current directory contains a `.node-version` file
- The current directory contains a `.nvmrc` file
- The current directory contains a `node_modules` directory
- The current directory contains a file with the `.js`, `.mjs` or `.cjs` extension
- The current directory contains a file with the `.ts`, `.mts` or `.cts` extension

### Options

| Option              | Default                                       | Description                                                                                           |
| ------------------- | --------------------------------------------- | ----------------------------------------------------------------------------------------------------- |
| `format`            | `'via [$symbol($version )]($style)'`          | The format for the module.                                                                            |
| `version_format`    | `'v${raw}'`                                   | The version format. Available vars are `raw`, `major`, `minor`, & `patch`                             |
| `symbol`            | `' '`                                        | A format string representing the symbol of Node.js.                                                   |
| `detect_extensions` | `['js', 'mjs', 'cjs', 'ts', 'mts', 'cts']`    | Which extensions should trigger this module.                                                          |
| `detect_files`      | `['package.json', '.node-version', '.nvmrc']` | Which filenames should trigger this module.                                                           |
| `detect_folders`    | `['node_modules']`                            | Which folders should trigger this module.                                                             |
| `style`             | `'bold green'`                                | The style for the module.                                                                             |
| `disabled`          | `false`                                       | Disables the `nodejs` module.                                                                         |
| `not_capable_style` | `'bold red'`                                  | The style for the module when an engines property in package.json does not match the Node.js version. |

### Variables

| Variable        | Example    | Description                                                                                                                                               |
| --------------- | ---------- | --------------------------------------------------------------------------------------------------------------------------------------------------------- |
| version         | `v13.12.0` | The version of `node`                                                                                                                                     |
| engines_version | `>=12.0.0` | `node` version requirement as set in the engines property of `package.json`. Will only show if the version requirement does not match the `node` version. |
| symbol          |            | Mirrors the value of option `symbol`                                                                                                                      |
| style\*         |            | Mirrors the value of option `style`                                                                                                                       |

*: This variable can only be used as a part of a style string

### Example

```toml
# ~/.config/starship.toml

[nodejs]
format = 'via [🤖 $version](bold green) '
```

## OCaml

The `ocaml` module shows the currently installed version of [OCaml](https://ocaml.org/).
By default the module will be shown if any of the following conditions are met:

- The current directory contains a file with `.opam` extension or `_opam` directory
- The current directory contains a `esy.lock` directory
- The current directory contains a `dune` or `dune-project` file
- The current directory contains a `jbuild` or `jbuild-ignore` file
- The current directory contains a `.merlin` file
- The current directory contains a file with `.ml`, `.mli`, `.re` or `.rei` extension

### Options

| Option                    | Default                                                                  | Description                                                               |
| ------------------------- | ------------------------------------------------------------------------ | ------------------------------------------------------------------------- |
| `format`                  | `'via [$symbol($version )(\($switch_indicator$switch_name\) )]($style)'` | The format string for the module.                                         |
| `version_format`          | `'v${raw}'`                                                              | The version format. Available vars are `raw`, `major`, `minor`, & `patch` |
| `symbol`                  | `'🐫 '`                                                                  | The symbol used before displaying the version of OCaml.                   |
| `global_switch_indicator` | `''`                                                                     | The format string used to represent global OPAM switch.                   |
| `local_switch_indicator`  | `'*'`                                                                    | The format string used to represent local OPAM switch.                    |
| `detect_extensions`       | `['opam', 'ml', 'mli', 're', 'rei']`                                     | Which extensions should trigger this module.                              |
| `detect_files`            | `['dune', 'dune-project', 'jbuild', 'jbuild-ignore', '.merlin']`         | Which filenames should trigger this module.                               |
| `detect_folders`          | `['_opam', 'esy.lock']`                                                  | Which folders should trigger this module.                                 |
| `style`                   | `'bold yellow'`                                                          | The style for the module.                                                 |
| `disabled`                | `false`                                                                  | Disables the `ocaml` module.                                              |

### Variables

| Variable         | Example      | Description                                                       |
| ---------------- | ------------ | ----------------------------------------------------------------- |
| version          | `v4.10.0`    | The version of `ocaml`                                            |
| switch_name      | `my-project` | The active OPAM switch                                            |
| switch_indicator |              | Mirrors the value of `indicator` for currently active OPAM switch |
| symbol           |              | Mirrors the value of option `symbol`                              |
| style\*          |              | Mirrors the value of option `style`                               |

*: This variable can only be used as a part of a style string

### Example

```toml
# ~/.config/starship.toml

[ocaml]
format = 'via [🐪 $version]($style) '
```

## Odin

The `odin` module shows the currently installed version of [Odin](https://odin-lang.org/). By default the module will be shown if the current directory contains a `.odin` file.

### Options

| Option              | Default                              | Description                                           |
| ------------------- | ------------------------------------ | ----------------------------------------------------- |
| `format`            | `'via [$symbol($version )]($style)'` | The format for the module.                            |
| `show_commit`       | `false`                              | Shows the commit as part of the version.              |
| `symbol`            | `'Ø '`                               | The symbol used before displaying the version of Zig. |
| `style`             | `'bold bright-blue'`                 | The style for the module.                             |
| `disabled`          | `false`                              | Disables the `odin` module.                           |
| `detect_extensions` | `['odin']`                           | Which extensions should trigger this module.          |
| `detect_files`      | `[]`                                 | Which filenames should trigger this module.           |
| `detect_folders`    | `[]`                                 | Which folders should trigger this module.             |

### Variables

| Variable | Example       | Description                          |
| -------- | ------------- | ------------------------------------ |
| version  | `dev-2024-03` | The version of `odin`                |
| symbol   |               | Mirrors the value of option `symbol` |
| style\*  |               | Mirrors the value of option `style`  |

*: This variable can only be used as a part of a style string

### Example

```toml
# ~/.config/starship.toml

[odin]
format = 'via [󰹩 ($version )]($style)'
show_commit = true
```

## Open Policy Agent

The `opa` module shows the currently installed version of the OPA tool.
By default the module will be shown if the current directory contains a `.rego` file.

### Options

| Option              | Default                              | Description                                                               |
| ------------------- | ------------------------------------ | ------------------------------------------------------------------------- |
| `format`            | `'via [$symbol($version )]($style)'` | The format for the module.                                                |
| `version_format`    | `'v${raw}'`                          | The version format. Available vars are `raw`, `major`, `minor`, & `patch` |
| `symbol`            | `'🪖  '`                             | A format string representing the symbol of OPA.                           |
| `detect_extensions` | `['rego']`                           | Which extensions should trigger this module.                              |
| `detect_files`      | `[]`                                 | Which filenames should trigger this module.                               |
| `detect_folders`    | `[]`                                 | Which folders should trigger this module.                                 |
| `style`             | `'bold blue'`                        | The style for the module.                                                 |
| `disabled`          | `false`                              | Disables the `opa` module.                                                |

### Variables

| Variable | Example   | Description                          |
| -------- | --------- | ------------------------------------ |
| version  | `v0.44.0` | The version of `opa`                 |
| symbol   |           | Mirrors the value of option `symbol` |
| style\*  |           | Mirrors the value of option `style`  |

*: This variable can only be used as a part of a style string

### Example

```toml
# ~/.config/starship.toml

[opa]
format = 'via [⛑️  $version](bold red) '
```

## OpenStack

The `openstack` module shows the current OpenStack cloud and project. The module
only active when the `OS_CLOUD` env var is set, in which case it will read
`clouds.yaml` file from any of the [default locations](https://docs.openstack.org/python-openstackclient/latest/configuration/index.html#configuration-files).
to fetch the current project in use.

### Options

| Option     | Default                                       | Description                                                    |
| ---------- | --------------------------------------------- | -------------------------------------------------------------- |
| `format`   | `'on [$symbol$cloud(\($project\))]($style) '` | The format for the module.                                     |
| `symbol`   | `'☁️ '`                                        | The symbol used before displaying the current OpenStack cloud. |
| `style`    | `'bold yellow'`                               | The style for the module.                                      |
| `disabled` | `false`                                       | Disables the `openstack` module.                               |

### Variables

| Variable | Example | Description                          |
| -------- | ------- | ------------------------------------ |
| cloud    | `corp`  | The current OpenStack cloud          |
| project  | `dev`   | The current OpenStack project        |
| symbol   |         | Mirrors the value of option `symbol` |
| style\*  |         | Mirrors the value of option `style`  |

*: This variable can only be used as a part of a style string

### Example

```toml
# ~/.config/starship.toml

[openstack]
format = 'on [$symbol$cloud(\($project\))]($style) '
style = 'bold yellow'
symbol = '☁️ '
```

## OS

The `os` module shows the current operating system.
OS information is detected via the [os_info](https://lib.rs/crates/os_info) crate.

::: warning

The [os_info](https://lib.rs/crates/os_info) crate used by this module is known to be inaccurate on some systems.

:::

::: tip

This module is disabled by default.
To enable it, set `disabled` to `false` in your configuration file.

:::

### Options

| Option     | Default               | Description                                            |
| ---------- | --------------------- | ------------------------------------------------------ |
| `format`   | `'[$symbol]($style)'` | The format for the module.                             |
| `style`    | `'bold white'`        | The style for the module.                              |
| `disabled` | `true`                | Disables the `os` module.                              |
| `symbols`  |                       | A table that maps each operating system to its symbol. |

`symbols` allows you to define arbitrary symbols to display for each operating system type.
Operating system types not defined by your configuration use the default symbols table below.
All operating systems currently supported by the module are listed below.
If you would like an operating system to be added, feel free to open a [feature request](https://github.com/starship/starship/issues/new/choose).

```toml
# This is the default symbols table.
[os.symbols]
AIX = "➿ "
Alpaquita = "🔔 "
AlmaLinux = "💠 "
Alpine = "🏔️ "
Amazon = "🙂 "
Android = "🤖 "
Arch = "🎗️ "
Artix = "🎗️ "
CentOS = "💠 "
Debian = "🌀 "
DragonFly = "🐉 "
Emscripten = "🔗 "
EndeavourOS = "🚀 "
Fedora = "🎩 "
FreeBSD = "😈 "
Garuda = "🦅 "
Gentoo = "🗜️ "
HardenedBSD = "🛡️ "
Illumos = "🐦 "
Kali = "🐉 "
Linux = "🐧 "
Mabox = "📦 "
Macos = "🍎 "
Manjaro = "🥭 "
Mariner = "🌊 "
MidnightBSD = "🌘 "
Mint = "🌿 "
NetBSD = "🚩 "
NixOS = "❄️ "
OpenBSD = "🐡 "
OpenCloudOS = "☁️ "
openEuler = "🦉 "
openSUSE = "🦎 "
OracleLinux = "🦴 "
Pop = "🍭 "
Raspbian = "🍓 "
Redhat = "🎩 "
RedHatEnterprise = "🎩 "
RockyLinux = "💠 "
Redox = "🧪 "
Solus = "⛵ "
SUSE = "🦎 "
Ubuntu = "🎯 "
Ultramarine = "🔷 "
Unknown = "❓ "
Void = "  "
Windows = "🪟 "
```

### Variables

| Variable | Example      | Description                                                        |
| -------- | ------------ | ------------------------------------------------------------------ |
| symbol   | `🎗️`          | The current operating system symbol from advanced option `symbols` |
| name     | `Arch Linux` | The current operating system name                                  |
| type     | `Arch`       | The current operating system type                                  |
| codename |              | The current operating system codename, if applicable               |
| edition  |              | The current operating system edition, if applicable                |
| version  |              | The current operating system version, if applicable                |
| style\*  |              | Mirrors the value of option `style`                                |

*: This variable can only be used as a part of a style string

### Example

```toml
# ~/.config/starship.toml

[os]
format = "on [($name )]($style)"
style = "bold blue"
disabled = false

[os.symbols]
Windows = " "
Arch = "Arch is the best! "
```

## Package Version

The `package` module is shown when the current directory is the repository for a
package, and shows its current version. The module currently supports `npm`, `nimble`, `cargo`,
`poetry`, `python`, `composer`, `gradle`, `julia`, `mix`, `helm`, `shards`, `daml` and `dart` packages.

- [**npm**](https://docs.npmjs.com/cli/commands/npm) – The `npm` package version is extracted from the `package.json` present
  in the current directory
- [**Cargo**](https://doc.rust-lang.org/cargo/) – The `cargo` package version is extracted from the `Cargo.toml` present in the current directory
- [**Nimble**](https://github.com/nim-lang/nimble) - The `nimble` package version is extracted from the `*.nimble` file present in the current directory with the `nimble dump` command
- [**Poetry**](https://python-poetry.org/) – The `poetry` package version is extracted from the `pyproject.toml` present
  in the current directory
- [**Python**](https://www.python.org) - The `python` package version is extracted from a [PEP 621](https://peps.python.org/pep-0621/) compliant `pyproject.toml` or a `setup.cfg` present in the current directory
- [**Composer**](https://getcomposer.org/) – The `composer` package version is extracted from the `composer.json` present
  in the current directory
- [**Gradle**](https://gradle.org/) – The `gradle` package version is extracted from the `build.gradle` present in the current directory
- [**Julia**](https://docs.julialang.org/en/v1/stdlib/Pkg/) - The package version is extracted from the `Project.toml` present in the current directory
- [**Mix**](https://hexdocs.pm/mix/) - The `mix` package version is extracted from the `mix.exs` present in the current directory
- [**Helm**](https://helm.sh/docs/helm/helm_package/) - The `helm` chart version is extracted from the `Chart.yaml` present in the current directory
- [**Maven**](https://maven.apache.org/) - The `maven` package version is extracted from the `pom.xml` present in the current directory
- [**Meson**](https://mesonbuild.com/) - The `meson` package version is extracted from the `meson.build` present in the current directory
- [**Shards**](https://crystal-lang.org/reference/the_shards_command/index.html) - The `shards` package version is extracted from the `shard.yml` present in the current directory
- [**V**](https://vlang.io) - The `vlang` package version is extracted from the `v.mod` present in the current directory
- [**SBT**](https://scala-sbt.org) - The `sbt` package version is extracted from the `build.sbt` present in the current directory
- [**Daml**](https://www.digitalasset.com/developers) - The `daml` package version is extracted from the `daml.yaml` present in the current directory
- [**Dart**](https://pub.dev/) - The `dart` package version is extracted from the `pubspec.yaml` present in the current directory

> ⚠️ The version being shown is that of the package whose source code is in your
> current directory, not your package manager.

### Options

| Option            | Default                           | Description                                                               |
| ----------------- | --------------------------------- | ------------------------------------------------------------------------- |
| `format`          | `'is [$symbol$version]($style) '` | The format for the module.                                                |
| `symbol`          | `'📦 '`                           | The symbol used before displaying the version the package.                |
| `version_format`  | `'v${raw}'`                       | The version format. Available vars are `raw`, `major`, `minor`, & `patch` |
| `style`           | `'bold 208'`                      | The style for the module.                                                 |
| `display_private` | `false`                           | Enable displaying version for packages marked as private.                 |
| `disabled`        | `false`                           | Disables the `package` module.                                            |

### Variables

| Variable | Example  | Description                          |
| -------- | -------- | ------------------------------------ |
| version  | `v1.0.0` | The version of your package          |
| symbol   |          | Mirrors the value of option `symbol` |
| style\*  |          | Mirrors the value of option `style`  |

*: This variable can only be used as a part of a style string

### Example

```toml
# ~/.config/starship.toml

[package]
format = 'via [🎁 $version](208 bold) '
```

## Perl

The `perl` module shows the currently installed version of [Perl](https://www.perl.org/).
By default the module will be shown if any of the following conditions are met:

- The current directory contains a `Makefile.PL` or `Build.PL` file
- The current directory contains a `cpanfile` or `cpanfile.snapshot` file
- The current directory contains a `META.json` file or `META.yml` file
- The current directory contains a `.perl-version` file
- The current directory contains a `.pl`, `.pm` or `.pod`

### Options

| Option              | Default                                                                                                  | Description                                                               |
| ------------------- | -------------------------------------------------------------------------------------------------------- | ------------------------------------------------------------------------- |
| `format`            | `'via [$symbol($version )]($style)'`                                                                     | The format string for the module.                                         |
| `version_format`    | `'v${raw}'`                                                                                              | The version format. Available vars are `raw`, `major`, `minor`, & `patch` |
| `symbol`            | `'🐪 '`                                                                                                  | The symbol used before displaying the version of Perl                     |
| `detect_extensions` | `['pl', 'pm', 'pod']`                                                                                    | Which extensions should trigger this module.                              |
| `detect_files`      | `['Makefile.PL', 'Build.PL', 'cpanfile', 'cpanfile.snapshot', 'META.json', 'META.yml', '.perl-version']` | Which filenames should trigger this module.                               |
| `detect_folders`    | `[]`                                                                                                     | Which folders should trigger this module.                                 |
| `style`             | `'bold 149'`                                                                                             | The style for the module.                                                 |
| `disabled`          | `false`                                                                                                  | Disables the `perl` module.                                               |

### Variables

| Variable | Example   | Description                          |
| -------- | --------- | ------------------------------------ |
| version  | `v5.26.1` | The version of `perl`                |
| symbol   |           | Mirrors the value of option `symbol` |
| style\*  |           | Mirrors the value of option `style`  |

### Example

```toml
# ~/.config/starship.toml

[perl]
format = 'via [🦪 $version]($style) '
```

## PHP

The `php` module shows the currently installed version of [PHP](https://www.php.net/).
By default the module will be shown if any of the following conditions are met:

- The current directory contains a `composer.json` file
- The current directory contains a `.php-version` file
- The current directory contains a `.php` extension

### Options

| Option              | Default                              | Description                                                               |
| ------------------- | ------------------------------------ | ------------------------------------------------------------------------- |
| `format`            | `'via [$symbol($version )]($style)'` | The format for the module.                                                |
| `version_format`    | `'v${raw}'`                          | The version format. Available vars are `raw`, `major`, `minor`, & `patch` |
| `symbol`            | `'🐘 '`                              | The symbol used before displaying the version of PHP.                     |
| `detect_extensions` | `['php']`                            | Which extensions should trigger this module.                              |
| `detect_files`      | `['composer.json', '.php-version']`  | Which filenames should trigger this module.                               |
| `detect_folders`    | `[]`                                 | Which folders should trigger this module.                                 |
| `style`             | `'147 bold'`                         | The style for the module.                                                 |
| `disabled`          | `false`                              | Disables the `php` module.                                                |

### Variables

| Variable | Example  | Description                          |
| -------- | -------- | ------------------------------------ |
| version  | `v7.3.8` | The version of `php`                 |
| symbol   |          | Mirrors the value of option `symbol` |
| style\*  |          | Mirrors the value of option `style`  |

*: This variable can only be used as a part of a style string

### Example

```toml
# ~/.config/starship.toml

[php]
format = 'via [🔹 $version](147 bold) '
```

## Pijul Channel

The `pijul_channel` module shows the active channel of the repo in your current directory.

### Options

| Option              | Default                           | Description                                                                          |
| ------------------- | --------------------------------- | ------------------------------------------------------------------------------------ |
| `symbol`            | `' '`                            | The symbol used before the pijul channel name of the repo in your current directory. |
| `style`             | `'bold purple'`                   | The style for the module.                                                            |
| `format`            | `'on [$symbol$channel]($style) '` | The format for the module.                                                           |
| `truncation_length` | `2^63 - 1`                        | Truncates the pijul channel name to `N` graphemes                                    |
| `truncation_symbol` | `'…'`                             | The symbol used to indicate a branch name was truncated.                             |
| `disabled`          | `true`                            | Disables the `pijul` module.                                                         |

## Pulumi

The `pulumi` module shows the current username, selected [Pulumi Stack](https://www.pulumi.com/docs/intro/concepts/stack/), and version.

::: tip

By default the Pulumi version is not shown, since it takes an order of magnitude longer to load then most plugins (~70ms).
If you still want to enable it, [follow the example shown below](#with-pulumi-version).

:::

By default the module will be shown if any of the following conditions are met:

- The current directory contains either `Pulumi.yaml` or `Pulumi.yml`
- A parent directory contains either `Pulumi.yaml` or `Pulumi.yml` unless `search_upwards` is set to `false`

### Options

| Option           | Default                                      | Description                                                               |
| ---------------- | -------------------------------------------- | ------------------------------------------------------------------------- |
| `format`         | `'via [$symbol($username@)$stack]($style) '` | The format string for the module.                                         |
| `version_format` | `'v${raw}'`                                  | The version format. Available vars are `raw`, `major`, `minor`, & `patch` |
| `symbol`         | `' '`                                       | A format string shown before the Pulumi stack.                            |
| `style`          | `'bold 5'`                                   | The style for the module.                                                 |
| `search_upwards` | `true`                                       | Enable discovery of pulumi config files in parent directories.            |
| `disabled`       | `false`                                      | Disables the `pulumi` module.                                             |

### Variables

| Variable | Example    | Description                          |
| -------- | ---------- | ------------------------------------ |
| version  | `v0.12.24` | The version of `pulumi`              |
| stack    | `dev`      | The current Pulumi stack             |
| username | `alice`    | The current Pulumi username          |
| symbol   |            | Mirrors the value of option `symbol` |
| style\*  |            | Mirrors the value of option `style`  |

*: This variable can only be used as a part of a style string

### Example

#### With Pulumi Version

```toml
# ~/.config/starship.toml

[pulumi]
format = '[🛥 ($version )$stack]($style) '
```

#### Without Pulumi version

```toml
# ~/.config/starship.toml
[pulumi]
symbol = '🛥 '
format = '[$symbol$stack]($style) '
```

## PureScript

The `purescript` module shows the currently installed version of [PureScript](https://www.purescript.org/) version.
By default the module will be shown if any of the following conditions are met:

- The current directory contains a `spago.dhall` file
- The current directory contains a `spago.yaml` file
- The current directory contains a `spago.lock` file
- The current directory contains a file with the `.purs` extension

### Options

| Option              | Default                                       | Description                                                               |
| ------------------- | --------------------------------------------- | ------------------------------------------------------------------------- |
| `format`            | `'via [$symbol($version )]($style)'`          | The format for the module.                                                |
| `version_format`    | `'v${raw}'`                                   | The version format. Available vars are `raw`, `major`, `minor`, & `patch` |
| `symbol`            | `'<=> '`                                      | The symbol used before displaying the version of PureScript.              |
| `detect_extensions` | `['purs']`                                    | Which extensions should trigger this module.                              |
| `detect_files`      | `['spago.dhall', 'spago.yaml', 'spago.lock']` | Which filenames should trigger this module.                               |
| `detect_folders`    | `[]`                                          | Which folders should trigger this module.                                 |
| `style`             | `'bold white'`                                | The style for the module.                                                 |
| `disabled`          | `false`                                       | Disables the `purescript` module.                                         |

### Variables

| Variable | Example  | Description                          |
| -------- | -------- | ------------------------------------ |
| version  | `0.13.5` | The version of `purescript`          |
| symbol   |          | Mirrors the value of option `symbol` |
| style\*  |          | Mirrors the value of option `style`  |

*: This variable can only be used as a part of a style string

### Example

```toml
# ~/.config/starship.toml

[purescript]
format = 'via [$symbol$version](bold white)'
```

## Python

The `python` module shows the currently installed version of [Python](https://www.python.org/) and the
current [Python virtual environment](https://docs.python.org/tutorial/venv.html) if one is activated.

If `pyenv_version_name` is set to `true`, it will display the pyenv version
name. Otherwise, it will display the version number from `python --version`.

By default, the module will be shown if any of the following conditions are met:

- The current directory contains a `.python-version` file
- The current directory contains a `Pipfile` file
- The current directory contains a `__init__.py` file
- The current directory contains a `pyproject.toml` file
- The current directory contains a `requirements.txt` file
- The current directory contains a `setup.py` file
- The current directory contains a `tox.ini` file
- The current directory contains a `pixi.toml` file
- The current directory contains a file with the `.py` extension.
- The current directory contains a file with the `.ipynb` extension.
- A virtual environment is currently activated

### Options

| Option               | Default                                                                                                                   | Description                                                                            |
| -------------------- | ------------------------------------------------------------------------------------------------------------------------- | -------------------------------------------------------------------------------------- |
| `format`             | `'via [${symbol}${pyenv_prefix}(${version} )(\($virtualenv\) )]($style)'`                                                 | The format for the module.                                                             |
| `version_format`     | `'v${raw}'`                                                                                                               | The version format. Available vars are `raw`, `major`, `minor`, & `patch`              |
| `symbol`             | `'🐍 '`                                                                                                                   | A format string representing the symbol of Python                                      |
| `style`              | `'yellow bold'`                                                                                                           | The style for the module.                                                              |
| `pyenv_version_name` | `false`                                                                                                                   | Use pyenv to get Python version                                                        |
| `pyenv_prefix`       | `'pyenv'`                                                                                                                 | Prefix before pyenv version display, only used if pyenv is used                        |
| `python_binary`      | `['python', 'python3', 'python2']`                                                                                        | Configures the python binaries that Starship should executes when getting the version. |
| `detect_extensions`  | `['py', 'ipynb']`                                                                                                         | Which extensions should trigger this module                                            |
| `detect_files`       | `['.python-version', 'Pipfile', '__init__.py', 'pyproject.toml', 'requirements.txt', 'setup.py', 'tox.ini', 'pixi.toml']` | Which filenames should trigger this module                                             |
| `detect_folders`     | `[]`                                                                                                                      | Which folders should trigger this module                                               |
| `disabled`           | `false`                                                                                                                   | Disables the `python` module.                                                          |

::: tip

The `python_binary` variable accepts either a string or a list of strings.
Starship will try executing each binary until it gets a result. Note you can
only change the binary that Starship executes to get the version of Python not
the arguments that are used.

The default values and order for `python_binary` was chosen to first identify
the Python version in a virtualenv/conda environments (which currently still
add a `python`, no matter if it points to `python3` or `python2`). This has the
side effect that if you still have a system Python 2 installed, it may be
picked up before any Python 3 (at least on Linux Distros that always symlink
`/usr/bin/python` to Python 2). If you do not work with Python 2 anymore but
cannot remove the system Python 2, changing this to `'python3'` will hide any
Python version 2, see example below.

:::

### Variables

| Variable     | Example         | Description                                |
| ------------ | --------------- | ------------------------------------------ |
| version      | `'v3.8.1'`      | The version of `python`                    |
| symbol       | `'🐍 '`         | Mirrors the value of option `symbol`       |
| style        | `'yellow bold'` | Mirrors the value of option `style`        |
| pyenv_prefix | `'pyenv '`      | Mirrors the value of option `pyenv_prefix` |
| virtualenv   | `'venv'`        | The current `virtualenv` name              |

### Example

```toml
# ~/.config/starship.toml

[python]
symbol = '👾 '
pyenv_version_name = true
```

```toml
# ~/.config/starship.toml

[python]
# Only use the `python3` binary to get the version.
python_binary = 'python3'
```

```toml
# ~/.config/starship.toml

[python]
# Don't trigger for files with the py extension
detect_extensions = []
```

## Quarto

The `quarto` module shows the current installed version of Quarto used in a project.

By default, the module will be shown if any of the following conditions are met:

- The current directory contains a `_quarto.yml` file
- The current directory contains any `*.qmd` file

### Options

| Option              | Default                              | Description                                                               |
| ------------------- | ------------------------------------ | ------------------------------------------------------------------------- |
| `format`            | `'via [$symbol($version )]($style)'` | The format for the module.                                                |
| `version_format`    | `'v${raw}'`                          | The version format. Available vars are `raw`, `major`, `minor`, & `patch` |
| `symbol`            | `'⨁ '`                               | A format string representing the symbol of Quarto                         |
| `style`             | `'bold #75AADB'`                     | The style for the module.                                                 |
| `detect_extensions` | `['.qmd']`                           | Which extensions should trigger this module.                              |
| `detect_files`      | `['_quarto.yml']`                    | Which filenames should trigger this module.                               |
| `detect_folders`    | `[]`                                 | Which folders should trigger this module.                                 |
| `disabled`          | `false`                              | Disables the `quarto` module.                                             |

### Variables

| Variable | Example   | Description                          |
| -------- | --------- | ------------------------------------ |
| version  | `1.4.549` | The version of `quarto`              |
| symbol   |           | Mirrors the value of option `symbol` |
| style\*  |           | Mirrors the value of option `style`  |

*: This variable can only be used as a part of a style string

## R

The `rlang` module shows the currently installed version of [R](https://www.r-project.org/). The module will be shown if
any of the following conditions are met:

- The current directory contains a file with the `.R` extension.
- The current directory contains a file with the `.Rd` extension.
- The current directory contains a file with the `.Rmd` extension.
- The current directory contains a file with the `.Rproj` extension.
- The current directory contains a file with the `.Rsx` extension.
- The current directory contains a `.Rprofile` file
- The current directory contains a `.Rproj.user` folder

### Options

| Option              | Default                              | Description                                                               |
| ------------------- | ------------------------------------ | ------------------------------------------------------------------------- |
| `format`            | `'via [$symbol($version )]($style)'` | The format for the module.                                                |
| `version_format`    | `'v${raw}'`                          | The version format. Available vars are `raw`, `major`, `minor`, & `patch` |
| `symbol`            | `'📐'`                               | A format string representing the symbol of R.                             |
| `style`             | `'blue bold'`                        | The style for the module.                                                 |
| `detect_extensions` | `['R', 'Rd', 'Rmd', 'Rproj', 'Rsx']` | Which extensions should trigger this module                               |
| `detect_files`      | `['.Rprofile']`                      | Which filenames should trigger this module                                |
| `detect_folders`    | `['.Rproj.user']`                    | Which folders should trigger this module                                  |
| `disabled`          | `false`                              | Disables the `r` module.                                                  |

### Variables

| Variable | Example       | Description                          |
| -------- | ------------- | ------------------------------------ |
| version  | `v4.0.5`      | The version of `R`                   |
| symbol   |               | Mirrors the value of option `symbol` |
| style    | `'blue bold'` | Mirrors the value of option `style`  |

### Example

```toml
# ~/.config/starship.toml

[rlang]
format = 'with [📐 $version](blue bold) '
```

## Raku

The `raku` module shows the currently installed version of [Raku](https://www.raku.org/).
By default the module will be shown if any of the following conditions are met:

- The current directory contains a `META6.json` file
- The current directory contains a `.p6`, `.pm6`, `.raku`, `.rakumod` or `.pod6`

### Options

| Option              | Default                                          | Description                                                               |
| ------------------- | ------------------------------------------------ | ------------------------------------------------------------------------- |
| `format`            | `'via [$symbol($version-$vm_version )]($style)'` | The format string for the module.                                         |
| `version_format`    | `'v${raw}'`                                      | The version format. Available vars are `raw`, `major`, `minor`, & `patch` |
| `symbol`            | `'🦋 '`                                          | The symbol used before displaying the version of Raku                     |
| `detect_extensions` | `['p6', 'pm6', 'pod6', 'raku', 'rakumod']`       | Which extensions should trigger this module.                              |
| `detect_files`      | `['META6.json']`                                 | Which filenames should trigger this module.                               |
| `detect_folders`    | `[]`                                             | Which folders should trigger this module.                                 |
| `style`             | `'bold 149'`                                     | The style for the module.                                                 |
| `disabled`          | `false`                                          | Disables the `raku` module.                                               |

### Variables

| Variable   | Example | Description                          |
| ---------- | ------- | ------------------------------------ |
| version    | `v6.d`  | The version of `raku`                |
| vm_version | `moar`  | The version of VM `raku` is built on |
| symbol     |         | Mirrors the value of option `symbol` |
| style\*    |         | Mirrors the value of option `style`  |

### Example

```toml
# ~/.config/starship.toml

[raku]
format = 'via [🦪 $version]($style) '
```

## Red

By default the `red` module shows the currently installed version of [Red](https://www.red-lang.org/).
The module will be shown if any of the following conditions are met:

- The current directory contains a file with `.red` or `.reds` extension

### Options

| Option              | Default                              | Description                                                               |
| ------------------- | ------------------------------------ | ------------------------------------------------------------------------- |
| `format`            | `'via [$symbol($version )]($style)'` | The format for the module.                                                |
| `version_format`    | `'v${raw}'`                          | The version format. Available vars are `raw`, `major`, `minor`, & `patch` |
| `symbol`            | `'🔺 '`                              | A format string representing the symbol of Red.                           |
| `detect_extensions` | `['red']`                            | Which extensions should trigger this module.                              |
| `detect_files`      | `[]`                                 | Which filenames should trigger this module.                               |
| `detect_folders`    | `[]`                                 | Which folders should trigger this module.                                 |
| `style`             | `'red bold'`                         | The style for the module.                                                 |
| `disabled`          | `false`                              | Disables the `red` module.                                                |

### Variables

| Variable | Example  | Description                          |
| -------- | -------- | ------------------------------------ |
| version  | `v2.5.1` | The version of `red`                 |
| symbol   |          | Mirrors the value of option `symbol` |
| style\*  |          | Mirrors the value of option `style`  |

*: This variable can only be used as a part of a style string

### Example

```toml
# ~/.config/starship.toml

[red]
symbol = '🔴 '
```

## Ruby

By default the `ruby` module shows the currently installed version of [Ruby](https://www.ruby-lang.org/).
The module will be shown if any of the following conditions are met:

- The current directory contains a `Gemfile` file
- The current directory contains a `.ruby-version` file
- The current directory contains a `.rb` file
- The environment variables `RUBY_VERSION` or `RBENV_VERSION` are set

Starship gets the current Ruby version by running `ruby -v`.

### Options

| Option              | Default                              | Description                                                               |
| ------------------- | ------------------------------------ | ------------------------------------------------------------------------- |
| `format`            | `'via [$symbol($version )]($style)'` | The format for the module.                                                |
| `version_format`    | `'v${raw}'`                          | The version format. Available vars are `raw`, `major`, `minor`, & `patch` |
| `symbol`            | `'💎 '`                              | A format string representing the symbol of Ruby.                          |
| `detect_extensions` | `['rb']`                             | Which extensions should trigger this module.                              |
| `detect_files`      | `['Gemfile', '.ruby-version']`       | Which filenames should trigger this module.                               |
| `detect_folders`    | `[]`                                 | Which folders should trigger this module.                                 |
| `detect_variables`  | `['RUBY_VERSION', 'RBENV_VERSION']`  | Which environment variables should trigger this module.                   |
| `style`             | `'bold red'`                         | The style for the module.                                                 |
| `disabled`          | `false`                              | Disables the `ruby` module.                                               |

### Variables

| Variable | Example  | Description                                 |
| -------- | -------- | ------------------------------------------- |
| version  | `v2.5.1` | The version of `ruby`                       |
| symbol   |          | Mirrors the value of option `symbol`        |
| style\*  |          | Mirrors the value of option `style`         |
| gemset   | `test`   | Optional, gets the current RVM gemset name. |

*: This variable can only be used as a part of a style string

### Example

```toml
# ~/.config/starship.toml

[ruby]
symbol = '🔺 '
```

## Rust

By default the `rust` module shows the currently installed version of [Rust](https://www.rust-lang.org/).
The module will be shown if any of the following conditions are met:

- The current directory contains a `Cargo.toml` file
- The current directory contains a file with the `.rs` extension

### Options

| Option              | Default                              | Description                                                               |
| ------------------- | ------------------------------------ | ------------------------------------------------------------------------- |
| `format`            | `'via [$symbol($version )]($style)'` | The format for the module.                                                |
| `version_format`    | `'v${raw}'`                          | The version format. Available vars are `raw`, `major`, `minor`, & `patch` |
| `symbol`            | `'🦀 '`                              | A format string representing the symbol of Rust                           |
| `detect_extensions` | `['rs']`                             | Which extensions should trigger this module.                              |
| `detect_files`      | `['Cargo.toml']`                     | Which filenames should trigger this module.                               |
| `detect_folders`    | `[]`                                 | Which folders should trigger this module.                                 |
| `style`             | `'bold red'`                         | The style for the module.                                                 |
| `disabled`          | `false`                              | Disables the `rust` module.                                               |

### Variables

| Variable  | Example           | Description                                  |
| --------- | ----------------- | -------------------------------------------- |
| version   | `v1.43.0-nightly` | The version of `rustc`                       |
| numver    | `1.51.0`          | The numeric component of the `rustc` version |
| toolchain | `beta`            | The toolchain version                        |
| symbol    |                   | Mirrors the value of option `symbol`         |
| style\*   |                   | Mirrors the value of option `style`          |

*: This variable can only be used as a part of a style string

### Example

```toml
# ~/.config/starship.toml

[rust]
format = 'via [⚙️ $version](red bold)'
```

## Scala

The `scala` module shows the currently installed version of [Scala](https://www.scala-lang.org/).
By default the module will be shown if any of the following conditions are met:

- The current directory contains a `build.sbt`, `.scalaenv` or `.sbtenv` file
- The current directory contains a file with the `.scala` or `.sbt` extension
- The current directory contains a directory named `.metals`

### Options

| Option              | Default                                  | Description                                                               |
| ------------------- | ---------------------------------------- | ------------------------------------------------------------------------- |
| `format`            | `'via [${symbol}(${version} )]($style)'` | The format for the module.                                                |
| `version_format`    | `'v${raw}'`                              | The version format. Available vars are `raw`, `major`, `minor`, & `patch` |
| `detect_extensions` | `['sbt', 'scala']`                       | Which extensions should trigger this module.                              |
| `detect_files`      | `['.scalaenv', '.sbtenv', 'build.sbt']`  | Which filenames should trigger this module.                               |
| `detect_folders`    | `['.metals']`                            | Which folders should trigger this modules.                                |
| `symbol`            | `'🆂 '`                                   | A format string representing the symbol of Scala.                         |
| `style`             | `'red dimmed'`                           | The style for the module.                                                 |
| `disabled`          | `false`                                  | Disables the `scala` module.                                              |

### Variables

| Variable | Example  | Description                          |
| -------- | -------- | ------------------------------------ |
| version  | `2.13.5` | The version of `scala`               |
| symbol   |          | Mirrors the value of option `symbol` |
| style\*  |          | Mirrors the value of option `style`  |

*: This variable can only be used as a part of a style string

### Example

```toml
# ~/.config/starship.toml

[scala]
symbol = '🌟 '
```

## Shell

The `shell` module shows an indicator for currently used shell.

::: tip

This module is disabled by default.
To enable it, set `disabled` to `false` in your configuration file.

:::

### Options

| Option                 | Default                   | Description                                                                                            |
| ---------------------- | ------------------------- | ------------------------------------------------------------------------------------------------------ |
| `bash_indicator`       | `'bsh'`                   | A format string used to represent bash.                                                                |
| `fish_indicator`       | `'fsh'`                   | A format string used to represent fish.                                                                |
| `zsh_indicator`        | `'zsh'`                   | A format string used to represent zsh.                                                                 |
| `powershell_indicator` | `'psh'`                   | A format string used to represent powershell.                                                          |
| `pwsh_indicator`       |                           | A format string used to represent pwsh. The default value mirrors the value of `powershell_indicator`. |
| `ion_indicator`        | `'ion'`                   | A format string used to represent ion.                                                                 |
| `elvish_indicator`     | `'esh'`                   | A format string used to represent elvish.                                                              |
| `tcsh_indicator`       | `'tsh'`                   | A format string used to represent tcsh.                                                                |
| `xonsh_indicator`      | `'xsh'`                   | A format string used to represent xonsh.                                                               |
| `cmd_indicator`        | `'cmd'`                   | A format string used to represent cmd.                                                                 |
| `nu_indicator`         | `'nu'`                    | A format string used to represent nu.                                                                  |
| `unknown_indicator`    | `''`                      | The default value to be displayed when the shell is unknown.                                           |
| `format`               | `'[$indicator]($style) '` | The format for the module.                                                                             |
| `style`                | `'white bold'`            | The style for the module.                                                                              |
| `disabled`             | `true`                    | Disables the `shell` module.                                                                           |

### Variables

| Variable  | Default | Description                                                |
| --------- | ------- | ---------------------------------------------------------- |
| indicator |         | Mirrors the value of `indicator` for currently used shell. |
| style\*   |         | Mirrors the value of option `style`.                       |

*: This variable can only be used as a part of a style string

### Examples

```toml
# ~/.config/starship.toml

[shell]
fish_indicator = '󰈺 '
powershell_indicator = '_'
unknown_indicator = 'mystery shell'
style = 'cyan bold'
disabled = false
```

## SHLVL

The `shlvl` module shows the current [`SHLVL`](https://tldp.org/LDP/abs/html/internalvariables.html#SHLVLREF) ('shell level') environment variable, if it is
set to a number and meets or exceeds the specified threshold.

### Options

| Option          | Default                      | Description                                                         |
| --------------- | ---------------------------- | ------------------------------------------------------------------- |
| `threshold`     | `2`                          | Display threshold.                                                  |
| `format`        | `'[$symbol$shlvl]($style) '` | The format for the module.                                          |
| `symbol`        | `'↕️  '`                      | The symbol used to represent the `SHLVL`.                           |
| `repeat`        | `false`                      | Causes `symbol` to be repeated by the current `SHLVL` amount.       |
| `repeat_offset` | `0`                          | Decrements number of times `symbol` is repeated by the offset value |
| `style`         | `'bold yellow'`              | The style for the module.                                           |
| `disabled`      | `true`                       | Disables the `shlvl` module.                                        |

### Variables

| Variable | Example | Description                          |
| -------- | ------- | ------------------------------------ |
| shlvl    | `3`     | The current value of `SHLVL`         |
| symbol   |         | Mirrors the value of option `symbol` |
| style\*  |         | Mirrors the value of option `style`  |

*: This variable can only be used as a part of a style string

### Example

```toml
# ~/.config/starship.toml

[shlvl]
disabled = false
format = '$shlvl level(s) down'
threshold = 3
```

Using `repeat` and `repeat_offset` along with `character` module, one can get
prompt like `❯❯❯` where last character is colored appropriately for return
status code and preceding characters are provided by `shlvl`.

```toml
# ~/.config/starship.toml

[shlvl]
disabled = false
format = '[$symbol$shlvl]($style)'
repeat = true
symbol = '❯'
repeat_offset = 1
threshold = 0
```

## Singularity

The `singularity` module shows the current [Singularity](https://sylabs.io/singularity/) image, if inside a container
and `$SINGULARITY_NAME` is set.

### Options

| Option     | Default                        | Description                                      |
| ---------- | ------------------------------ | ------------------------------------------------ |
| `format`   | `'[$symbol\[$env\]]($style) '` | The format for the module.                       |
| `symbol`   | `''`                           | A format string displayed before the image name. |
| `style`    | `'bold dimmed blue'`           | The style for the module.                        |
| `disabled` | `false`                        | Disables the `singularity` module.               |

### Variables

| Variable | Example      | Description                          |
| -------- | ------------ | ------------------------------------ |
| env      | `centos.img` | The current Singularity image        |
| symbol   |              | Mirrors the value of option `symbol` |
| style\*  |              | Mirrors the value of option `style`  |

*: This variable can only be used as a part of a style string

### Example

```toml
# ~/.config/starship.toml

[singularity]
format = '[📦 \[$env\]]($style) '
```

## Solidity

The `solidity` module shows the currently installed version of [Solidity](https://soliditylang.org/)
The module will be shown if any of the following conditions are met:

- The current directory contains a file with the `.sol` extension

### Options

| Option              | Default                              | Description                                                               |
| ------------------- | ------------------------------------ | ------------------------------------------------------------------------- |
| `format`            | `'via [$symbol($version )]($style)'` | The format for the module.                                                |
| `version_format`    | `'v${major}.${minor}.${patch}'`      | The version format. Available vars are `raw`, `major`, `minor`, & `patch` |
| `symbol`            | `'S '`                               | A format string representing the symbol of Solidity                       |
| `compiler           | ['solc']                             | The default compiler for Solidity.                                        |
| `detect_extensions` | `['sol']`                            | Which extensions should trigger this module.                              |
| `detect_files`      | `[]`                                 | Which filenames should trigger this module.                               |
| `detect_folders`    | `[]`                                 | Which folders should trigger this module.                                 |
| `style`             | `'bold blue'`                        | The style for the module.                                                 |
| `disabled`          | `false`                              | Disables this module.                                                     |

### Variables

| Variable | Example  | Description                          |
| -------- | -------- | ------------------------------------ |
| version  | `v0.8.1` | The version of `solidity`            |
| symbol   |          | Mirrors the value of option `symbol` |
| style\*  |          | Mirrors the value of option `style`  |

*: This variable can only be used as a part of a style string

### Example

```toml
# ~/.config/starship.toml
[solidity]
format = "via [S $version](blue bold)"
```

## Spack

The `spack` module shows the current [Spack](https://spack.readthedocs.io/en/latest/) environment, if `$SPACK_ENV` is set.

### Options

| Option              | Default                                | Description                                                                                                                                    |
| ------------------- | -------------------------------------- | ---------------------------------------------------------------------------------------------------------------------------------------------- |
| `truncation_length` | `1`                                    | The number of directories the environment path should be truncated to. `0` means no truncation. Also see the [`directory`](#directory) module. |
| `symbol`            | `'🅢  '`                                | The symbol used before the environment name.                                                                                                   |
| `style`             | `'bold blue'`                          | The style for the module.                                                                                                                      |
| `format`            | `'via [$symbol$environment]($style) '` | The format for the module.                                                                                                                     |
| `disabled`          | `false`                                | Disables the `spack` module.                                                                                                                   |

### Variables

| Variable    | Example      | Description                          |
| ----------- | ------------ | ------------------------------------ |
| environment | `astronauts` | The current spack environment        |
| symbol      |              | Mirrors the value of option `symbol` |
| style\*     |              | Mirrors the value of option `style`  |

*: This variable can only be used as a part of a style string

### Example

```toml
# ~/.config/starship.toml

[spack]
format = '[$symbol$environment](dimmed blue) '
```

## Status

The `status` module displays the exit code of the previous command.
If $success_symbol is empty (default), the module will be shown only if the exit code is not `0`.
The status code will cast to a signed 32-bit integer.

::: tip

This module is disabled by default.
To enable it, set `disabled` to `false` in your configuration file.

:::

### Options

<<<<<<< HEAD
| Option                      | Default                                                                       | Description                                                           |
| --------------------------- | ----------------------------------------------------------------------------- | --------------------------------------------------------------------- |
| `format`                    | `'[$symbol$status]($style) '`                                                 | The format of the module                                              |
| `symbol`                    | `'❌'`                                                                        | The symbol displayed on program error                                 |
| `success_symbol`            | `''`                                                                          | The symbol displayed on program success                               |
| `not_executable_symbol`     | `'🚫'`                                                                        | The symbol displayed when file isn't executable                       |
| `not_found_symbol`          | `'🔍'`                                                                        | The symbol displayed when the command can't be found                  |
| `sigint_symbol`             | `'🧱'`                                                                        | The symbol displayed on SIGINT (Ctrl + c)                             |
| `signal_symbol`             | `'⚡'`                                                                        | The symbol displayed on any signal                                    |
| `style`                     | `'bold red'`                                                                  | The style for the module                                              |
| `success_style`             | `'bold green'`                                                                | The style of the success symbol                                       |
| `recognize_signal_code`     | `true`                                                                        | Enable signal mapping from exit code                                  |
| `map_symbol`                | `false`                                                                       | Enable symbols mapping from exit code                                 |
| `pipestatus`                | `false`                                                                       | Enable pipestatus reporting                                           |
| `pipestatus_separator`      | <code>&vert;</code>                                                           | The symbol used to separate pipestatus segments (supports formatting) |
| `pipestatus_format`         | `'\[$pipestatus\] => [$symbol$common_meaning$signal_name$maybe_int]($style)'` | The format of the module when the command is a pipeline               |
| `pipestatus_segment_format` |                                                                               | When specified, replaces `format` when formatting pipestatus segments |
| `disabled`                  | `true`                                                                        | Disables the `status` module.                                         |
=======
| Option                      | Default                                                                        | Description                                                           |
| --------------------------- | ------------------------------------------------------------------------------ | --------------------------------------------------------------------- |
| `format`                    | `'[$symbol$status]($style) '`                                                  | The format of the module                                              |
| `symbol`                    | `'❌'`                                                                         | The symbol displayed on program error                                 |
| `success_symbol`            | `''`                                                                           | The symbol displayed on program success                               |
| `not_executable_symbol`     | `'🚫'`                                                                         | The symbol displayed when file isn't executable                       |
| `not_found_symbol`          | `'🔍'`                                                                         | The symbol displayed when the command can't be found                  |
| `sigint_symbol`             | `'🧱'`                                                                         | The symbol displayed on SIGINT (Ctrl + c)                             |
| `signal_symbol`             | `'⚡'`                                                                         | The symbol displayed on any signal                                    |
| `style`                     | `'bold red'`                                                                   | The style for the module.                                             |
| `recognize_signal_code`     | `true`                                                                         | Enable signal mapping from exit code                                  |
| `map_symbol`                | `false`                                                                        | Enable symbols mapping from exit code                                 |
| `pipestatus`                | `false`                                                                        | Enable pipestatus reporting                                           |
| `pipestatus_separator`      | <code>&vert;</code>                                                            | The symbol used to separate pipestatus segments (supports formatting) |
| `pipestatus_format`         | `'\[$pipestatus\] => [$symbol$common_meaning$signal_name$maybe_int]($style) '` | The format of the module when the command is a pipeline               |
| `pipestatus_segment_format` |                                                                                | When specified, replaces `format` when formatting pipestatus segments |
| `disabled`                  | `true`                                                                         | Disables the `status` module.                                         |
>>>>>>> 1f4b664c

### Variables

| Variable       | Example | Description                                                                                |
| -------------- | ------- | ------------------------------------------------------------------------------------------ |
| status         | `127`   | The exit code of the last command                                                          |
| hex_status     | `0x7F`  | The exit code of the last command in hex                                                   |
| int            | `127`   | The exit code of the last command                                                          |
| common_meaning | `ERROR` | Meaning of the code if not a signal                                                        |
| signal_number  | `9`     | Signal number corresponding to the exit code, only if signalled                            |
| signal_name    | `KILL`  | Name of the signal corresponding to the exit code, only if signalled                       |
| maybe_int      | `7`     | Contains the exit code number when no meaning has been found                               |
| pipestatus     |         | Rendering of in pipeline programs' exit codes, this is only available in pipestatus_format |
| symbol         |         | Mirrors the value of option `symbol`                                                       |
| style\*        |         | Mirrors the value of option `style`                                                        |

*: This variable can only be used as a part of a style string

### Example

```toml
# ~/.config/starship.toml

[status]
style = 'fg:red'
success_style = 'fg:green'
symbol = '🔴 '
success_symbol = '🟢 SUCCESS'
format = '[\[$symbol$common_meaning$signal_name$maybe_int\]]($style) '
map_symbol = true
disabled = false
```

## Sudo

The `sudo` module displays if sudo credentials are currently cached.
The module will only be shown if credentials are cached.

::: tip

This module is disabled by default.
To enable it, set `disabled` to `false` in your configuration file.

:::

### Options

| Option          | Default                  | Description                                             |
| --------------- | ------------------------ | ------------------------------------------------------- |
| `format`        | `'[as $symbol]($style)'` | The format of the module                                |
| `symbol`        | `'🧙 '`                  | The symbol displayed when credentials are cached        |
| `style`         | `'bold blue'`            | The style for the module.                               |
| `allow_windows` | `false`                  | Since windows has no default sudo, default is disabled. |
| `disabled`      | `true`                   | Disables the `sudo` module.                             |

### Variables

| Variable | Example | Description                          |
| -------- | ------- | ------------------------------------ |
| symbol   |         | Mirrors the value of option `symbol` |
| style\*  |         | Mirrors the value of option `style`  |

*: This variable can only be used as a part of a style string

### Example

```toml
# ~/.config/starship.toml

[sudo]
style = 'bold green'
symbol = '👩‍💻 '
disabled = false
```

```toml
# On windows
# $HOME\.starship\config.toml

[sudo]
allow_windows = true
disabled = false
```

## Swift

By default the `swift` module shows the currently installed version of [Swift](https://swift.org/).
The module will be shown if any of the following conditions are met:

- The current directory contains a `Package.swift` file
- The current directory contains a file with the `.swift` extension

### Options

| Option              | Default                              | Description                                                               |
| ------------------- | ------------------------------------ | ------------------------------------------------------------------------- |
| `format`            | `'via [$symbol($version )]($style)'` | The format for the module.                                                |
| `version_format`    | `'v${raw}'`                          | The version format. Available vars are `raw`, `major`, `minor`, & `patch` |
| `symbol`            | `'🐦 '`                              | A format string representing the symbol of Swift                          |
| `detect_extensions` | `['swift']`                          | Which extensions should trigger this module.                              |
| `detect_files`      | `['Package.swift']`                  | Which filenames should trigger this module.                               |
| `detect_folders`    | `[]`                                 | Which folders should trigger this module.                                 |
| `style`             | `'bold 202'`                         | The style for the module.                                                 |
| `disabled`          | `false`                              | Disables the `swift` module.                                              |

### Variables

| Variable | Example  | Description                          |
| -------- | -------- | ------------------------------------ |
| version  | `v5.2.4` | The version of `swift`               |
| symbol   |          | Mirrors the value of option `symbol` |
| style\*  |          | Mirrors the value of option `style`  |

*: This variable can only be used as a part of a style string

### Example

```toml
# ~/.config/starship.toml

[swift]
format = 'via [🏎  $version](red bold)'
```

## Terraform

The `terraform` module shows the currently selected [Terraform workspace](https://www.terraform.io/docs/language/state/workspaces.html) and version.

::: tip

By default the Terraform version is not shown, since this is slow for current versions of Terraform when a lot of plugins are in use.
If you still want to enable it, [follow the example shown below](#with-terraform-version).

:::

By default the module will be shown if any of the following conditions are met:

- The current directory contains a `.terraform` folder
- Current directory contains a file with the `.tf`, `.tfplan` or `.tfstate` extensions

### Options

| Option              | Default                              | Description                                                               |
| ------------------- | ------------------------------------ | ------------------------------------------------------------------------- |
| `format`            | `'via [$symbol$workspace]($style) '` | The format string for the module.                                         |
| `version_format`    | `'v${raw}'`                          | The version format. Available vars are `raw`, `major`, `minor`, & `patch` |
| `symbol`            | `'💠'`                               | A format string shown before the terraform workspace.                     |
| `detect_extensions` | `['tf', 'tfplan', 'tfstate']`        | Which extensions should trigger this module.                              |
| `detect_files`      | `[]`                                 | Which filenames should trigger this module.                               |
| `detect_folders`    | `['.terraform']`                     | Which folders should trigger this module.                                 |
| `style`             | `'bold 105'`                         | The style for the module.                                                 |
| `disabled`          | `false`                              | Disables the `terraform` module.                                          |

### Variables

| Variable  | Example    | Description                          |
| --------- | ---------- | ------------------------------------ |
| version   | `v0.12.24` | The version of `terraform`           |
| workspace | `default`  | The current Terraform workspace      |
| symbol    |            | Mirrors the value of option `symbol` |
| style\*   |            | Mirrors the value of option `style`  |

*: This variable can only be used as a part of a style string

### Example

#### With Terraform Version

```toml
# ~/.config/starship.toml

[terraform]
format = '[🏎💨 $version$workspace]($style) '
```

#### Without Terraform version

```toml
# ~/.config/starship.toml

[terraform]
format = '[🏎💨 $workspace]($style) '
```

## Time

The `time` module shows the current **local** time.
The `format` configuration value is used by the [`chrono`](https://crates.io/crates/chrono) crate to control how the time is displayed. Take a look [at the chrono strftime docs](https://docs.rs/chrono/0.4.7/chrono/format/strftime/index.html) to see what options are available.

::: tip

This module is disabled by default.
To enable it, set `disabled` to `false` in your configuration file.

:::

### Options

| Option            | Default                 | Description                                                                                                            |
| ----------------- | ----------------------- | ---------------------------------------------------------------------------------------------------------------------- |
| `format`          | `'at [$time]($style) '` | The format string for the module.                                                                                      |
| `use_12hr`        | `false`                 | Enables 12 hour formatting                                                                                             |
| `time_format`     | see below               | The [chrono format string](https://docs.rs/chrono/0.4.7/chrono/format/strftime/index.html) used to format the time.    |
| `style`           | `'bold yellow'`         | The style for the module time                                                                                          |
| `utc_time_offset` | `'local'`               | Sets the UTC offset to use. Range from -24 &lt; x &lt; 24. Allows floats to accommodate 30/45 minute timezone offsets. |
| `disabled`        | `true`                  | Disables the `time` module.                                                                                            |
| `time_range`      | `'-'`                   | Sets the time range during which the module will be shown. Times must be specified in 24-hours format                  |

If `use_12hr` is `true`, then `time_format` defaults to `'%r'`. Otherwise, it defaults to `'%T'`.
Manually setting `time_format` will override the `use_12hr` setting.

### Variables

| Variable | Example    | Description                         |
| -------- | ---------- | ----------------------------------- |
| time     | `13:08:10` | The current time.                   |
| style\*  |            | Mirrors the value of option `style` |

*: This variable can only be used as a part of a style string

### Example

```toml
# ~/.config/starship.toml

[time]
disabled = false
format = '🕙[\[ $time \]]($style) '
time_format = '%T'
utc_time_offset = '-5'
time_range = '10:00:00-14:00:00'
```

## Typst

The `typst` module shows the current installed version of Typst used in a project.

By default, the module will be shown if any of the following conditions are met:

- The current directory contains a `template.typ` file
- The current directory contains any `*.typ` file

### Options

| Option              | Default                              | Description                                                               |
| ------------------- | ------------------------------------ | ------------------------------------------------------------------------- |
| `format`            | `'via [$symbol($version )]($style)'` | The format for the module.                                                |
| `version_format`    | `'v${raw}'`                          | The version format. Available vars are `raw`, `major`, `minor`, & `patch` |
| `symbol`            | `'t '`                               | A format string representing the symbol of Typst                          |
| `style`             | `'bold #0093A7'`                     | The style for the module.                                                 |
| `detect_extensions` | `['.typ']`                           | Which extensions should trigger this module.                              |
| `detect_files`      | `['template.typ']`                   | Which filenames should trigger this module.                               |
| `detect_folders`    | `[]`                                 | Which folders should trigger this module.                                 |
| `disabled`          | `false`                              | Disables the `typst` module.                                              |

### Variables

| Variable      | Example   | Description                                     |
| ------------- | --------- | ----------------------------------------------- |
| version       | `v0.9.0`  | The version of `typst`, alias for typst_version |
| typst_version | `default` | The current Typst version                       |
| symbol        |           | Mirrors the value of option `symbol`            |
| style\*       |           | Mirrors the value of option `style`             |

*: This variable can only be used as a part of a style string

## Username

The `username` module shows active user's username.
The module will be shown if any of the following conditions are met:

- The current user is root/admin
- The current user isn't the same as the one that is logged in
- The user is currently connected as an SSH session
- The variable `show_always` is set to true
- The array `detect_env_vars` contains at least the name of one environment variable, that is set

::: tip

SSH connection is detected by checking environment variables
`SSH_CONNECTION`, `SSH_CLIENT`, and `SSH_TTY`. If your SSH host does not set up
these variables, one workaround is to set one of them with a dummy value.

:::

### Options

| Option            | Default                 | Description                                               |
| ----------------- | ----------------------- | --------------------------------------------------------- |
| `style_root`      | `'bold red'`            | The style used when the user is root/admin.               |
| `style_user`      | `'bold yellow'`         | The style used for non-root users.                        |
| `detect_env_vars` | `[]`                    | Which environment variable(s) should trigger this module. |
| `format`          | `'[$user]($style) in '` | The format for the module.                                |
| `show_always`     | `false`                 | Always shows the `username` module.                       |
| `disabled`        | `false`                 | Disables the `username` module.                           |
| `aliases`         | `{}`                    | Translate system usernames to something else.             |

### Variables

| Variable | Example      | Description                                                                                 |
| -------- | ------------ | ------------------------------------------------------------------------------------------- |
| `style`  | `'red bold'` | Mirrors the value of option `style_root` when root is logged in and `style_user` otherwise. |
| `user`   | `'matchai'`  | The currently logged-in user ID.                                                            |

### Example

#### Always show the username

```toml
# ~/.config/starship.toml

[username]
style_user = 'white bold'
style_root = 'black bold'
format = 'user: [$user]($style) '
disabled = false
show_always = true
aliases = { "corpuser034g" = "matchai" }
```

## Vagrant

The `vagrant` module shows the currently installed version of [Vagrant](https://www.vagrantup.com/).
By default the module will be shown if any of the following conditions are met:

- The current directory contains a `Vagrantfile` file

### Options

| Option              | Default                              | Description                                                               |
| ------------------- | ------------------------------------ | ------------------------------------------------------------------------- |
| `format`            | `'via [$symbol($version )]($style)'` | The format for the module.                                                |
| `version_format`    | `'v${raw}'`                          | The version format. Available vars are `raw`, `major`, `minor`, & `patch` |
| `symbol`            | `'⍱ '`                               | A format string representing the symbol of Vagrant.                       |
| `detect_extensions` | `[]`                                 | Which extensions should trigger this module.                              |
| `detect_files`      | `['Vagrantfile']`                    | Which filenames should trigger this module.                               |
| `detect_folders`    | `[]`                                 | Which folders should trigger this module.                                 |
| `style`             | `'cyan bold'`                        | The style for the module.                                                 |
| `disabled`          | `false`                              | Disables the `vagrant` module.                                            |

### Variables

| Variable | Example          | Description                          |
| -------- | ---------------- | ------------------------------------ |
| version  | `Vagrant 2.2.10` | The version of `Vagrant`             |
| symbol   |                  | Mirrors the value of option `symbol` |
| style\*  |                  | Mirrors the value of option `style`  |

*: This variable can only be used as a part of a style string

### Example

```toml
# ~/.config/starship.toml

[vagrant]
format = 'via [⍱ $version](bold white) '
```

## V

The `vlang` module shows you your currently installed version of [V](https://vlang.io/).
By default the module will be shown if any of the following conditions are met:

- The current directory contains a file with `.v` extension
- The current directory contains a `v.mod`, `vpkg.json` or `.vpkg-lock.json` file

### Options

| Option              | Default                                      | Description                                                               |
| ------------------- | -------------------------------------------- | ------------------------------------------------------------------------- |
| `format`            | `'via [$symbol($version )]($style)'`         | The format for the module.                                                |
| `version_format`    | `'v${raw}'`                                  | The version format. Available vars are `raw`, `major`, `minor`, & `patch` |
| `symbol`            | `'V '`                                       | A format string representing the symbol of V                              |
| `detect_extensions` | `['v']`                                      | Which extensions should trigger this module.                              |
| `detect_files`      | `['v.mod', 'vpkg.json', '.vpkg-lock.json' ]` | Which filenames should trigger this module.                               |
| `detect_folders`    | `[]`                                         | Which folders should trigger this module.                                 |
| `style`             | `'blue bold'`                                | The style for the module.                                                 |
| `disabled`          | `false`                                      | Disables the `vlang` module.                                              |

### Variables

| Variable | Example | Description                          |
| -------- | ------- | ------------------------------------ |
| version  | `v0.2`  | The version of `v`                   |
| symbol   |         | Mirrors the value of option `symbol` |
| style\*  |         | Mirrors the value of option `style`  |

### Example

```toml
# ~/.config/starship.toml
[vlang]
format = 'via [V $version](blue bold) '
```

## VCSH

The `vcsh` module displays the current active [VCSH](https://github.com/RichiH/vcsh) repository.
The module will be shown only if a repository is currently in use.

### Options

| Option     | Default                          | Description                                            |
| ---------- | -------------------------------- | ------------------------------------------------------ |
| `symbol`   | `''`                             | The symbol used before displaying the repository name. |
| `style`    | `'bold yellow'`                  | The style for the module.                              |
| `format`   | `'vcsh [$symbol$repo]($style) '` | The format for the module.                             |
| `disabled` | `false`                          | Disables the `vcsh` module.                            |

### Variables

| Variable | Example                                     | Description                          |
| -------- | ------------------------------------------- | ------------------------------------ |
| repo     | `dotfiles` if in a VCSH repo named dotfiles | The active repository name           |
| symbol   |                                             | Mirrors the value of option `symbol` |
| style\*  | `black bold dimmed`                         | Mirrors the value of option `style`  |

*: This variable can only be used as a part of a style string

### Example

```toml
# ~/.config/starship.toml

[vcsh]
format = '[🆅 $repo](bold blue) '
```

## Zig

By default the `zig` module shows the currently installed version of [Zig](https://ziglang.org/).
The module will be shown if any of the following conditions are met:

- The current directory contains a `.zig` file

### Options

| Option              | Default                              | Description                                                               |
| ------------------- | ------------------------------------ | ------------------------------------------------------------------------- |
| `format`            | `'via [$symbol($version )]($style)'` | The format for the module.                                                |
| `version_format`    | `'v${raw}'`                          | The version format. Available vars are `raw`, `major`, `minor`, & `patch` |
| `symbol`            | `'↯ '`                               | The symbol used before displaying the version of Zig.                     |
| `style`             | `'bold yellow'`                      | The style for the module.                                                 |
| `disabled`          | `false`                              | Disables the `zig` module.                                                |
| `detect_extensions` | `['zig']`                            | Which extensions should trigger this module.                              |
| `detect_files`      | `[]`                                 | Which filenames should trigger this module.                               |
| `detect_folders`    | `[]`                                 | Which folders should trigger this module.                                 |

### Variables

| Variable | Example  | Description                          |
| -------- | -------- | ------------------------------------ |
| version  | `v0.6.0` | The version of `zig`                 |
| symbol   |          | Mirrors the value of option `symbol` |
| style\*  |          | Mirrors the value of option `style`  |

*: This variable can only be used as a part of a style string

### Example

```toml
# ~/.config/starship.toml

[zig]
symbol = '⚡️ '
```

## Custom commands

The `custom` modules show the output of some arbitrary commands.

These modules will be shown if any of the following conditions are met:

- The current directory contains a file whose name is in `detect_files`
- The current directory contains a directory whose name is in `detect_folders`
- The current directory contains a file whose extension is in `detect_extensions`
- The `when` command returns 0
- The current Operating System (std::env::consts::OS) matches with `os` field if defined.

::: tip

Multiple custom modules can be defined by using a `.`.

:::

::: tip

The order in which custom modules are shown can be individually set by including
`${custom.foo}` in the top level `format` (as it includes a dot, you need to use `${...}`).
By default, the `custom` module will simply show all custom modules in the order they were defined.

:::

::: tip

[Issue #1252](https://github.com/starship/starship/discussions/1252) contains examples of custom modules.
If you have an interesting example not covered there, feel free to share it there!

:::

::: warning If `unsafe_no_escape` is enabled or prior to starship v1.20 command output is printed unescaped to the prompt.

Whatever output the command generates is printed unmodified in the prompt. This means if the output
contains shell-specific interpretable sequences, they could be interpreted on display.
Depending on the shell, this can mean that e.g. strings enclosed by backticks are executed by the shell.
Such sequences are usually shell specific, e.g. you can write a command module that writes bash sequences,
e.g. `\h`, but this module will not work in a fish or zsh shell.

Format strings can also contain shell specific prompt sequences, e.g.
[Bash](https://www.gnu.org/software/bash/manual/html_node/Controlling-the-Prompt.html),
[Zsh](https://zsh.sourceforge.io/Doc/Release/Prompt-Expansion.html).

:::

### Options

| Option              | Default                         | Description                                                                                                                                                                                                                                                                                   |
| ------------------- | ------------------------------- | --------------------------------------------------------------------------------------------------------------------------------------------------------------------------------------------------------------------------------------------------------------------------------------------- |
| `command`           | `''`                            | The command whose output should be printed. The command will be passed on stdin to the shell.                                                                                                                                                                                                 |
| `when`              | `false`                         | Either a boolean value (`true` or `false`, without quotes) or a string shell command used as a condition to show the module. In case of a string, the module will be shown if the `shell` returns a `0` status code from executing it.                                                        |
| `require_repo`      | `false`                         | If `true`, the module will only be shown in paths containing a (git) repository. This option alone is not sufficient display condition in absence of other options.                                                                                                                           |
| `shell`             |                                 | [See below](#custom-command-shell)                                                                                                                                                                                                                                                            |
| `description`       | `'<custom module>'`             | The description of the module that is shown when running `starship explain`.                                                                                                                                                                                                                  |
| `unsafe_no_escape`  | `false`                         | When set, command output is not escaped of characters that could be interpreted by the shell.                                                                                                                                                                                                 |
| `detect_files`      | `[]`                            | The files that will be searched in the working directory for a match.                                                                                                                                                                                                                         |
| `detect_folders`    | `[]`                            | The directories that will be searched in the working directory for a match.                                                                                                                                                                                                                   |
| `detect_extensions` | `[]`                            | The extensions that will be searched in the working directory for a match.                                                                                                                                                                                                                    |
| `symbol`            | `''`                            | The symbol used before displaying the command output.                                                                                                                                                                                                                                         |
| `style`             | `'bold green'`                  | The style for the module.                                                                                                                                                                                                                                                                     |
| `format`            | `'[$symbol($output )]($style)'` | The format for the module.                                                                                                                                                                                                                                                                    |
| `disabled`          | `false`                         | Disables this `custom` module.                                                                                                                                                                                                                                                                |
| `os`                |                                 | Operating System name on which the module will be shown (unix, linux, macos, windows, ... ) [See possible values](https://doc.rust-lang.org/std/env/consts/constant.OS.html).                                                                                                                 |
| `use_stdin`         |                                 | An optional boolean value that overrides whether commands should be forwarded to the shell via the standard input or as an argument. If unset standard input is used by default, unless the shell does not support it (cmd, nushell). Setting this disables shell-specific argument handling. |
| `ignore_timeout`    | `false`                         | Ignore global `command_timeout` setting and keep running external commands, no matter how long they take.                                                                                                                                                                                     |

### Variables

| Variable | Description                            |
| -------- | -------------------------------------- |
| output   | The output of `command` run in `shell` |
| symbol   | Mirrors the value of option `symbol`   |
| style\*  | Mirrors the value of option `style`    |

*: This variable can only be used as a part of a style string

#### Custom command shell

`shell` accepts a non-empty list of strings, where:

- The first string is the path to the shell to use to execute the command.
- Other following arguments are passed to the shell.

If unset, it will fallback to STARSHIP_SHELL and then to 'sh' on Linux, and 'cmd /C' on Windows.

The `command` (and `when`, if applicable) will be passed in on stdin.

If `shell` is not given or only contains one element and Starship detects PowerShell will be used,
the following arguments will automatically be added: `-NoProfile -Command -`.
If `shell` is not given or only contains one element and Starship detects Cmd will be used,
the following argument will automatically be added: `/C` and `stdin` will be set to `false`.
If `shell` is not given or only contains one element and Starship detects Nushell will be used,
the following arguments will automatically be added: `-c` and `stdin` will be set to `false`.
This behavior can be avoided by explicitly passing arguments to the shell, e.g.

```toml
shell = ['pwsh', '-Command', '-']
```

::: warning Make sure your custom shell configuration exits gracefully

If you set a custom command, make sure that the default Shell used by starship
will properly execute the command with a graceful exit (via the `shell`
option).

For example, PowerShell requires the `-Command` parameter to execute a one
liner. Omitting this parameter might throw starship into a recursive loop
where the shell might try to load a full profile environment with starship
itself again and hence re-execute the custom command, getting into a never
ending loop.

Parameters similar to `-NoProfile` in PowerShell are recommended for other
shells as well to avoid extra loading time of a custom profile on every
starship invocation.

Automatic detection of shells and proper parameters addition are currently
implemented, but it's possible that not all shells are covered.
[Please open an issue](https://github.com/starship/starship/issues/new/choose)
with shell details and starship configuration if you hit such scenario.

:::

### Example

```toml
# ~/.config/starship.toml

[custom.foo]
command = 'echo foo' # shows output of command
detect_files = ['foo'] # can specify filters but wildcards are not supported
when = ''' test "$HOME" = "$PWD" '''
format = ' transcending [$output]($style)'

[custom.time]
command = 'time /T'
detect_extensions = ['pst'] # filters *.pst files
shell = ['pwsh.exe', '-NoProfile', '-Command', '-']

[custom.time-as-arg]
command = 'time /T'
detect_extensions = ['pst'] # filters *.pst files
shell = ['pwsh.exe', '-NoProfile', '-Command']
use_stdin = false
```<|MERGE_RESOLUTION|>--- conflicted
+++ resolved
@@ -4272,7 +4272,6 @@
 
 ### Options
 
-<<<<<<< HEAD
 | Option                      | Default                                                                       | Description                                                           |
 | --------------------------- | ----------------------------------------------------------------------------- | --------------------------------------------------------------------- |
 | `format`                    | `'[$symbol$status]($style) '`                                                 | The format of the module                                              |
@@ -4291,25 +4290,6 @@
 | `pipestatus_format`         | `'\[$pipestatus\] => [$symbol$common_meaning$signal_name$maybe_int]($style)'` | The format of the module when the command is a pipeline               |
 | `pipestatus_segment_format` |                                                                               | When specified, replaces `format` when formatting pipestatus segments |
 | `disabled`                  | `true`                                                                        | Disables the `status` module.                                         |
-=======
-| Option                      | Default                                                                        | Description                                                           |
-| --------------------------- | ------------------------------------------------------------------------------ | --------------------------------------------------------------------- |
-| `format`                    | `'[$symbol$status]($style) '`                                                  | The format of the module                                              |
-| `symbol`                    | `'❌'`                                                                         | The symbol displayed on program error                                 |
-| `success_symbol`            | `''`                                                                           | The symbol displayed on program success                               |
-| `not_executable_symbol`     | `'🚫'`                                                                         | The symbol displayed when file isn't executable                       |
-| `not_found_symbol`          | `'🔍'`                                                                         | The symbol displayed when the command can't be found                  |
-| `sigint_symbol`             | `'🧱'`                                                                         | The symbol displayed on SIGINT (Ctrl + c)                             |
-| `signal_symbol`             | `'⚡'`                                                                         | The symbol displayed on any signal                                    |
-| `style`                     | `'bold red'`                                                                   | The style for the module.                                             |
-| `recognize_signal_code`     | `true`                                                                         | Enable signal mapping from exit code                                  |
-| `map_symbol`                | `false`                                                                        | Enable symbols mapping from exit code                                 |
-| `pipestatus`                | `false`                                                                        | Enable pipestatus reporting                                           |
-| `pipestatus_separator`      | <code>&vert;</code>                                                            | The symbol used to separate pipestatus segments (supports formatting) |
-| `pipestatus_format`         | `'\[$pipestatus\] => [$symbol$common_meaning$signal_name$maybe_int]($style) '` | The format of the module when the command is a pipeline               |
-| `pipestatus_segment_format` |                                                                                | When specified, replaces `format` when formatting pipestatus segments |
-| `disabled`                  | `true`                                                                         | Disables the `status` module.                                         |
->>>>>>> 1f4b664c
 
 ### Variables
 
