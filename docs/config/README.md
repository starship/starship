--- conflicted
+++ resolved
@@ -278,7 +278,28 @@
 prefix = "underwent "
 ```
 
-<<<<<<< HEAD
+## Conda
+
+The `conda` module shows the current conda environment, if `$CONDA_DEFAULT_ENV` is set.
+Note: This does not suppress conda's own prompt modifier, you may want to run `conda config --set changeps1 False`
+
+### Options
+
+| Variable   | Default        | Description                                  |
+| ---------- | -------------- | -------------------------------------------- |
+| `symbol`   | `"C "`         | The symbol used before the environment name. |
+| `style`    | `"bold green"` | The style for the module.                    |
+| `disabled` | `false`        | Disables the `conda` module.                 |
+
+### Example
+
+```toml
+# ~/.config/starship.toml
+
+[conda]
+style = "dimmed green"
+```
+
 ## Docker
 
 The `docker` module shows the currently installed Docker version. It can also be
@@ -296,34 +317,15 @@
 | `disabled`      | `false`       | Disables the `docker` module.                                                                                            |
 | `show_versions` | `true`        | Allows turning off the version numbers if you only want to be alerted to the presence of docker files in a directory.    |
 | `show_compose`  | `false`       | Enables displaying the `docker-compose` version. Disabled by default due to poor performance of `docker-compose version` |
-=======
-## Conda
-
-The `conda` module shows the current conda environment, if `$CONDA_DEFAULT_ENV` is set.
-Note: This does not suppress conda's own prompt modifier, you may want to run `conda config --set changeps1 False`
-
-### Options
-
-| Variable   | Default        | Description                                  |
-| ---------- | -------------- | -------------------------------------------- |
-| `symbol`   | `"C "`         | The symbol used before the environment name. |
-| `style`    | `"bold green"` | The style for the module.                    |
-| `disabled` | `false`        | Disables the `conda` module.                 |
->>>>>>> 3d07c08f
-
-### Example
-
-```toml
-# ~/.config/starship.toml
-
-<<<<<<< HEAD
+
+### Example
+
+```toml
+# ~/.config/starship.toml
+
 [docker]
 symbol = "💙 "
 show_compose = true
-=======
-[conda]
-style = "dimmed green"
->>>>>>> 3d07c08f
 ```
 
 ## Directory
