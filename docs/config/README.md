--- conflicted
+++ resolved
@@ -1224,7 +1224,6 @@
 
 ### Options
 
-<<<<<<< HEAD
 | Option           | Default                                                  | Description                                                     |
 | ---------------- | -------------------------------------------------------- | --------------------------------------------------------------- |
 | `format`         | `'on [$symbol$account(@$domain)(\($region\))]($style) '` | The format for the module.                                      |
@@ -1232,16 +1231,6 @@
 | `region_aliases` |                                                          | Table of region aliases to display in addition to the GCP name. |
 | `style`          | `"bold blue"`                                            | The style for the module.                                       |
 | `disabled`       | `false`                                                  | Disables the `gcloud` module.                                   |
-=======
-| Option            | Default                                                  | Description                                                      |
-| ----------------- | -------------------------------------------------------- | ---------------------------------------------------------------- |
-| `format`          | `'on [$symbol$account(@$domain)(\($region\))]($style) '` | The format for the module.                                       |
-| `symbol`          | `"☁️  "`                                                 | The symbol used before displaying the current GCP profile.       |
-| `region_aliases`  |                                                          | Table of region aliases to display in addition to the GCP name.  |
-| `project_aliases` |                                                          | Table of project aliases to display in addition to the GCP name. |
-| `style`           | `"bold blue"`                                            | The style for the module.                                        |
-| `disabled`        | `false`                                                  | Disables the `gcloud` module.                                    |
->>>>>>> 532efaad
 
 ### Variables
 
