--- conflicted
+++ resolved
@@ -84,11 +84,6 @@
     "username",
     "hostname",
     "directory",
-<<<<<<< HEAD
-    "env_var",
-=======
-    "aws",
->>>>>>> 74464957
     "git_branch",
     "git_state",
     "git_status",
@@ -100,6 +95,8 @@
     "golang",
     "java",
     "nix_shell",
+    "aws",
+    "env_var",
     "cmd_duration",
     "line_break",
     "jobs",
