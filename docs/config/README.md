--- conflicted
+++ resolved
@@ -541,7 +541,33 @@
 disabled = true
 ```
 
-<<<<<<< HEAD
+## Nix-shell
+
+The `nix_shell` module shows the nix-shell environment.
+The module will be shown when inside a nix-shell environment.
+
+### Options
+
+| Variable     | Default      | Description                        |
+| ------------ | ------------ | ---------------------------------- |
+| `use_name`   | `false`      | Display the name of the nix-shell. |
+| `impure_msg` | `impure`     | Customize the "impure" msg.        |
+| `pure_msg`   | `pure`       | Customize the "pure" msg.          |
+| `style`      | `"bold red"` | The style for the module.          |
+| `disabled`   | `false`      | Disables the `nix_shell` module.   |
+
+### Example
+
+```toml
+# ~/.config/starship.toml
+
+[nix_shell]
+disabled = true
+use_name = true
+impure_msg = "impure shell"
+pure_msg = "pure shell"
+```
+
 ## Memory Usage
 
 The `memory_usage` module shows current system memory and swap usage.
@@ -572,35 +598,6 @@
 style = "bold dimmed green"
 ```
 
-=======
->>>>>>> a89f613c
-## Nix-shell
-
-The `nix_shell` module shows the nix-shell environment.
-The module will be shown when inside a nix-shell environment.
-
-### Options
-
-| Variable     | Default      | Description                        |
-| ------------ | ------------ | ---------------------------------- |
-| `use_name`   | `false`      | Display the name of the nix-shell. |
-| `impure_msg` | `impure`     | Customize the "impure" msg.        |
-| `pure_msg`   | `pure`       | Customize the "pure" msg.          |
-| `style`      | `"bold red"` | The style for the module.          |
-| `disabled`   | `false`      | Disables the `nix_shell` module.   |
-
-### Example
-
-```toml
-# ~/.config/starship.toml
-
-[nix_shell]
-disabled = true
-use_name = true
-impure_msg = "impure shell"
-pure_msg = "pure shell"
-```
-
 ## Java
 
 The `java` module shows the currently installed version of Java.
