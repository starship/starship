--- conflicted
+++ resolved
@@ -160,54 +160,6 @@
 add_newline = false
 ```
 
-<<<<<<< HEAD
-### Default Prompt Order
-
-The default `prompt_order` is used to define the order in which modules are shown in the prompt, if empty or no `prompt_order` is provided. The default is as shown:
-
-```toml
-prompt_order = [
-    "username",
-    "hostname",
-    "kubernetes",
-    "directory",
-    "git_branch",
-    "git_commit",
-    "git_state",
-    "git_status",
-    "hg_branch",
-    "docker_context",
-    "package",
-    "dotnet",
-    "elixir",
-    "elm",
-    "erlang",
-    "golang",
-    "haskell",
-    "java",
-    "julia",
-    "nodejs",
-    "php",
-    "python",
-    "ruby",
-    "rust",
-    "terraform",
-    "nix_shell",
-    "conda",
-    "memory_usage",
-    "aws",
-    "env_var",
-    "crystal",
-    "cmd_duration",
-    "custom",
-    "line_break",
-    "jobs",
-    "battery",
-    "time",
-    "status",
-    "character",
-]
-=======
 ### Default Prompt Format
 
 The default `format` is used to define the format of the prompt, if empty or no `format` is provided. The default is as shown:
@@ -265,8 +217,8 @@
 $jobs\
 $battery\
 $time\
+$status\
 $character"""
->>>>>>> 29962205
 ```
 
 ## AWS
@@ -2138,19 +2090,36 @@
 
 ### Options
 
-| Variable   | Default                 | Description                   |
-| ---------- | ----------------------- | ----------------------------- |
-| `format`   | `[✖$status](red bold) ` | The format of the module      |
-| `disabled` | `true`                  | Disables the `status` module. |
-
-### Example
-
-```toml
+| Variable   | Default                       | Description                                            |
+| ---------- | ----------------------- ------| ------------------------------------------------------ |
+| `format`   | `[$symbol$status]($style) `   | The format of the module                               |
+| `symbol`   | `"✖"`                         | A format string representing the symbol for the status |
+| `style`    | `"bold red"`                  | The style for the module.                              |
+| `disabled` | `true`                        | Disables the `status` module.                          |
+
+
+### Variables
+
+| Variable | Example  | Description                          |
+| -------- | -------- | ------------------------------------ |
+| status   | `127`    | The exit code of the last command    |
+| symbol   |          | Mirrors the value of option `symbol` |
+| style\*  |          | Mirrors the value of option `style`  |
+
+\*: This variable can only be used as a part of a style string
+
+
+### Example
+```toml
+
 # ~/.config/starship.toml
 
 [status]
-format = "[\\[💣 $status\\]](bg:blue) "
+style = "bg:blue"
+symbol = "💣 "
+format = "[\\[$symbol$status\\]]($style) "
 disabled = false
+
 ```
 
 ## Terraform
