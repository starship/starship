# Configuration

To get started configuring starship, create the following file: `~/.config/starship.toml`.

```sh
mkdir -p ~/.config && touch ~/.config/starship.toml
```

All configuration for starship is done in this [TOML](https://github.com/toml-lang/toml) file:

```toml
# Get editor completions based on the config schema
"$schema" = 'https://starship.rs/config-schema.json'

# Inserts a blank line between shell prompts
add_newline = true

# Replace the '❯' symbol in the prompt with '➜'
[character] # The name of the module we are configuring is 'character'
success_symbol = '[➜](bold green)' # The 'success_symbol' segment is being set to '➜' with the color 'bold green'

# Disable the package module, hiding it from the prompt completely
[package]
disabled = true
```

### Config File Location

You can change default configuration file location with `STARSHIP_CONFIG` environment variable:

```sh
export STARSHIP_CONFIG=~/example/non/default/path/starship.toml
```

Equivalently in PowerShell (Windows) would be adding this line to your `$PROFILE`:

```powershell
$ENV:STARSHIP_CONFIG = "$HOME\example\non\default\path\starship.toml"
```

Or for Cmd (Windows) would be adding this line to your `starship.lua`:

```lua
os.setenv('STARSHIP_CONFIG', 'C:\\Users\\user\\example\\non\\default\\path\\starship.toml')
```

### Logging

By default starship logs warnings and errors into a file named `~/.cache/starship/session_${STARSHIP_SESSION_KEY}.log`, where the session key is corresponding to an instance of your terminal.
This, however can be changed using the `STARSHIP_CACHE` environment variable:

```sh
export STARSHIP_CACHE=~/.starship/cache
```

Equivalently in PowerShell (Windows) would be adding this line to your `$PROFILE`:

```powershell
$ENV:STARSHIP_CACHE = "$HOME\AppData\Local\Temp"
```

Or for Cmd (Windows) would be adding this line to your `starship.lua`:

```lua
os.setenv('STARSHIP_CACHE', 'C:\\Users\\user\\AppData\\Local\\Temp')
```

### Terminology

**Module**: A component in the prompt giving information based on contextual information from your OS. For example, the "nodejs" module shows the version of Node.js that is currently installed on your computer, if your current directory is a Node.js project.

**Variable**: Smaller sub-components that contain information provided by the module. For example, the "version" variable in the "nodejs" module contains the current version of Node.js.

By convention, most modules have a prefix of default terminal color (e.g. `via` in "nodejs") and an empty space as a suffix.

### Strings

In TOML syntax, [text values](https://toml.io/en/v1.0.0#string) are declared with `'`, `"`, `'''`, or `"""`.

The following Starship syntax symbols have special usage in a format string and must be escaped to display as that character: `$ [ ] ( )`.

| Symbol | Type                      | Notes                                                  |
| ------ | ------------------------- | ------------------------------------------------------ |
| `'`    | literal string            | less escaping                                          |
| `"`    | string                    | more escaping                                          |
| `'''`  | multi-line literal string | less escaping                                          |
| `"""`  | multi-line string         | more escaping, newlines in declarations can be ignored |

For example:

```toml
# literal string
format = '☺\☻ '

# regular string
format = "☺\\☻ "

# escaping Starship symbols
format = '\[\$\] '
```

When using line breaks, multi-line declarations can be used.
For example, if you want to print a `$` symbol on a new line, the following values for `format` are equivalent:

```toml
# with literal string
format = '''

\$'''

# with multiline basic string
format = """

\\$"""

# with basic string
format = "\n\\$"
```

In multiline basic strings, newlines can be used for formatting without being present in the value by escaping them.

```toml
format = """
line1\
line1\
line1
line2\
line2\
line2
"""
```

### Format Strings

Format strings are the format that a module prints all its variables with.
Most modules have an entry called `format` that configures the display format of the module.
You can use texts, variables and text groups in a format string.

#### Variable

A variable contains a `$` symbol followed by the name of the variable.
The name of a variable can only contain letters, numbers and `_`.

For example:

- `'$version'` is a format string with a variable named `version`.
- `'$git_branch$git_commit'` is a format string with two variables named `git_branch` and `git_commit`.
- `'$git_branch $git_commit'` has the two variables separated with a space.

#### Text Group

A text group is made up of two different parts.

The first part, which is enclosed in a `[]`, is a [format string](#format-strings).
You can add texts, variables, or even nested text groups in it.

In the second part, which is enclosed in a `()`, is a [style string](#style-strings). This can be used to style the first part.

For example:

- `'[on](red bold)'` will print a string `on` with bold text colored red.
- `'[⌘ $version](bold green)'` will print a symbol `⌘` followed by the content of variable `version`, with bold text colored green.
- `'[a [b](red) c](green)'` will print `a b c` with `b` red, and `a` and `c` green.

#### Style Strings

Most modules in starship allow you to configure their display styles. This is done with an entry (usually called `style`) which is a string specifying the configuration. Here are some examples of style strings along with what they do. For details on the full syntax, consult the [advanced config guide](../advanced-config/).

- `'fg:green bg:blue'` sets green text on a blue background
- `'bg:blue fg:bright-green'` sets bright green text on a blue background
- `'bold fg:27'` sets bold text with [ANSI color](https://i.stack.imgur.com/KTSQa.png) 27
- `'underline bg:#bf5700'` sets underlined text on a burnt orange background
- `'bold italic fg:purple'` sets bold italic purple text
- `''` explicitly disables all styling

Note that what styling looks like will be controlled by your terminal emulator. For example, some terminal emulators will brighten the colors instead of bolding text, and some color themes use the same values for the normal and bright colors. Also, to get italic text, your terminal must support italics.

#### Conditional Format Strings

A conditional format string wrapped in `(` and `)` will not render if all variables inside are empty.

For example:

- `'(@$region)'` will show nothing if the variable `region` is `None` or empty string, otherwise `@` followed by the value of region.
- `'(some text)'` will always show nothing since there are no variables wrapped in the braces.
- When `$combined` is a shortcut for `\[$a$b\]`, `'($combined)'` will show nothing only if `$a` and `$b` are both `None`.
  This works the same as `'(\[$a$b\] )'`.

### Negative matching

Many modules have `detect_extensions`, `detect_files`, and `detect_folders` variables. These take
lists of strings to match or not match. "Negative" options, those which should not be matched, are
indicated with a leading '!' character. The presence of _any_ negative indicator in the directory
will result in the module not being matched.

Extensions are matched against both the characters after the last dot in a filename, and the
characters after the first dot in a filename. For example, `foo.bar.tar.gz` will be matched
against `bar.tar.gz` and `gz` in the `detect_extensions` variable. Files whose name begins with a
dot are not considered to have extensions at all.

To see how this works in practice, you could match TypeScript but not MPEG Transport Stream files thus:

```toml
detect_extensions = ['ts', '!video.ts', '!audio.ts']
```

## Prompt

This is the list of prompt-wide configuration options.

### Options

| Option            | Default                        | Description                                                                                                                                                                        |
| ----------------- | ------------------------------ | ---------------------------------------------------------------------------------------------------------------------------------------------------------------------------------- |
| `format`          | [link](#default-prompt-format) | Configure the format of the prompt.                                                                                                                                                |
| `right_format`    | `''`                           | See [Enable Right Prompt](../advanced-config/#enable-right-prompt)                                                                                                                 |
| `scan_timeout`    | `30`                           | Timeout for starship to scan files (in milliseconds).                                                                                                                              |
| `command_timeout` | `500`                          | Timeout for commands executed by starship (in milliseconds).                                                                                                                       |
| `add_newline`     | `true`                         | Inserts blank line between shell prompts.                                                                                                                                          |
| `palette`         | `''`                           | Sets which color palette from `palettes` to use.                                                                                                                                   |
| `palettes`        | `{}`                           | Collection of color palettes that assign [colors](../advanced-config/#style-strings) to user-defined names. Note that color palettes cannot reference their own color definitions. |
| `follow_symlinks` | `true`                         | Follows symlinks to check if they're directories; used in modules such as git.                                                                                                     |

::: tip

If you have symlinks to networked filesystems, consider setting
`follow_symlinks` to `false`.

:::

### Example

```toml
# ~/.config/starship.toml

# Use custom format
format = '''
[┌───────────────────>](bold green)
[│](bold green)$directory$rust$package
[└─>](bold green) '''

# Wait 10 milliseconds for starship to check files under the current directory.
scan_timeout = 10

# Disable the blank line at the start of the prompt
add_newline = false

# Set 'foo' as custom color palette
palette = 'foo'

# Define custom colors
[palettes.foo]
# Overwrite existing color
blue = '21'
# Define new color
mustard = '#af8700'
```

### Default Prompt Format

The default `format` is used to define the format of the prompt, if empty or no `format` is provided. The default is as shown:

```toml
format = '$all'

# Which is equivalent to
format = """
$username\
$hostname\
$localip\
$shlvl\
$singularity\
$kubernetes\
$directory\
$vcsh\
$fossil_branch\
$fossil_metrics\
$git_branch\
$git_commit\
$git_state\
$git_metrics\
$git_status\
$hg_branch\
$pijul_channel\
$docker_context\
$package\
$c\
$cmake\
$cobol\
$daml\
$dart\
$deno\
$dotnet\
$elixir\
$elm\
$erlang\
$fennel\
$gleam\
$golang\
$guix_shell\
$haskell\
$haxe\
$helm\
$java\
$julia\
$kotlin\
$gradle\
$lua\
$nim\
$nodejs\
$ocaml\
$opa\
$perl\
$php\
$pulumi\
$purescript\
$python\
$quarto\
$raku\
$rlang\
$red\
$ruby\
$rust\
$scala\
$solidity\
$swift\
$terraform\
$typst\
$vlang\
$vagrant\
$zig\
$buf\
$nix_shell\
$conda\
$meson\
$spack\
$memory_usage\
$aws\
$gcloud\
$openstack\
$azure\
$nats\
$direnv\
$env_var\
$crystal\
$custom\
$sudo\
$cmd_duration\
$line_break\
$jobs\
$battery\
$time\
$status\
$os\
$container\
$shell\
$character"""
```

If you just want to extend the default format, you can use `$all`;
modules you explicitly add to the format will not be duplicated. Eg.

```toml
# Move the directory to the second line
format = '$all$directory$character'
```

## AWS

The `aws` module shows the current AWS region and profile and an expiration timer when using temporary credentials.
The output of the module uses the `AWS_REGION`, `AWS_DEFAULT_REGION`, and `AWS_PROFILE` env vars and the `~/.aws/config` and `~/.aws/credentials` files as required.

The module will display a profile only if its credentials are present in `~/.aws/credentials` or if a `credential_process`, `sso_start_url`, or `sso_session` are defined in `~/.aws/config`. Alternatively, having any of the `AWS_ACCESS_KEY_ID`, `AWS_SECRET_ACCESS_KEY`, or `AWS_SESSION_TOKEN` env vars defined will also suffice.
If the option `force_display` is set to `true`, all available information will be displayed even if no credentials per the conditions above are detected.

When using [aws-vault](https://github.com/99designs/aws-vault) the profile
is read from the `AWS_VAULT` env var and the credentials expiration date
is read from the `AWS_SESSION_EXPIRATION` env var.

When using [awsu](https://github.com/kreuzwerker/awsu) the profile
is read from the `AWSU_PROFILE` env var.

When using [AWSume](https://awsu.me) the profile
is read from the `AWSUME_PROFILE` env var and the credentials expiration
date is read from the `AWSUME_EXPIRATION` env var.

When using [saml2aws](https://github.com/Versent/saml2aws) the expiration information obtained from `~/.aws/credentials`
falls back to the `x_security_token_expires` key.

When using [aws-sso-cli](https://github.com/synfinatic/aws-sso-cli) the profile
is read from the `AWS_SSO_PROFILE` env var.

### Options

| Option              | Default                                                           | Description                                                                                                 |
| ------------------- | ----------------------------------------------------------------- | ----------------------------------------------------------------------------------------------------------- |
| `format`            | `'on [$symbol($profile )(\($region\) )(\[$duration\] )]($style)'` | The format for the module.                                                                                  |
| `symbol`            | `'☁️ '`                                                            | The symbol used before displaying the current AWS profile.                                                  |
| `region_aliases`    | `{}`                                                              | Table of region aliases to display in addition to the AWS name.                                             |
| `profile_aliases`   | `{}`                                                              | Table of profile aliases to display in addition to the AWS name.                                            |
| `style`             | `'bold yellow'`                                                   | The style for the module.                                                                                   |
| `expiration_symbol` | `'X'`                                                             | The symbol displayed when the temporary credentials have expired.                                           |
| `disabled`          | `false`                                                           | Disables the `AWS` module.                                                                                  |
| `force_display`     | `false`                                                           | If `true` displays info even if `credentials`, `credential_process` or `sso_start_url` have not been setup. |

### Variables

| Variable | Example          | Description                                 |
| -------- | ---------------- | ------------------------------------------- |
| region   | `ap-northeast-1` | The current AWS region                      |
| profile  | `astronauts`     | The current AWS profile                     |
| duration | `2h27m20s`       | The temporary credentials validity duration |
| symbol   |                  | Mirrors the value of option `symbol`        |
| style\*  |                  | Mirrors the value of option `style`         |

*: This variable can only be used as a part of a style string

### Examples

#### Display everything

```toml
# ~/.config/starship.toml

[aws]
format = 'on [$symbol($profile )(\($region\) )]($style)'
style = 'bold blue'
symbol = '🅰 '
[aws.region_aliases]
ap-southeast-2 = 'au'
us-east-1 = 'va'
[aws.profile_aliases]
CompanyGroupFrobozzOnCallAccess = 'Frobozz'
```

#### Display region

```toml
# ~/.config/starship.toml

[aws]
format = 'on [$symbol$region]($style) '
style = 'bold blue'
symbol = '🅰 '
[aws.region_aliases]
ap-southeast-2 = 'au'
us-east-1 = 'va'
```

#### Display profile

```toml
# ~/.config/starship.toml

[aws]
format = 'on [$symbol$profile]($style) '
style = 'bold blue'
symbol = '🅰 '
[aws.profile_aliases]
Enterprise_Naming_Scheme-voidstars = 'void**'
```

## Azure

The `azure` module shows the current Azure Subscription. This is based on showing the name of the default subscription or the username, as defined in the `~/.azure/azureProfile.json` file.

### Options

| Variable               | Default                                  | Description                                                                           |
| ---------------------- | ---------------------------------------- | ------------------------------------------------------------------------------------- |
| `format`               | `'on [$symbol($subscription)]($style) '` | The format for the Azure module to render.                                            |
| `symbol`               | `'󰠅 '`                                   | The symbol used in the format.                                                        |
| `style`                | `'blue bold'`                            | The style used in the format.                                                         |
| `disabled`             | `true`                                   | Disables the `azure` module.                                                          |
| `subscription_aliases` | `{}`                                     | Table of subscription name aliases to display in addition to Azure subscription name. |

### Examples

#### Display Subscription Name

```toml
# ~/.config/starship.toml

[azure]
disabled = false
format = 'on [$symbol($subscription)]($style) '
symbol = '󰠅 '
style = 'blue bold'
```

#### Display Username

```toml
# ~/.config/starship.toml

[azure]
disabled = false
format = "on [$symbol($username)]($style) "
symbol = "󰠅 "
style = "blue bold"
```

#### Display Subscription Name Alias

```toml
# ~/.config/starship.toml

[azure.subscription_aliases]
very-long-subscription-name = 'vlsn'
```

## Battery

The `battery` module shows how charged the device's battery is and its current charging status.
The module is only visible when the device's battery is below 10%.

### Options

| Option               | Default                           | Description                                         |
| -------------------- | --------------------------------- | --------------------------------------------------- |
| `full_symbol`        | `'󰁹 '`                            | The symbol shown when the battery is full.          |
| `charging_symbol`    | `'󰂄 '`                            | The symbol shown when the battery is charging.      |
| `discharging_symbol` | `'󰂃 '`                            | The symbol shown when the battery is discharging.   |
| `unknown_symbol`     | `'󰁽 '`                            | The symbol shown when the battery state is unknown. |
| `empty_symbol`       | `'󰂎 '`                            | The symbol shown when the battery state is empty.   |
| `format`             | `'[$symbol$percentage]($style) '` | The format for the module.                          |
| `display`            | [link](#battery-display)          | Display threshold and style for the module.         |
| `disabled`           | `false`                           | Disables the `battery` module.                      |

### Example

```toml
# ~/.config/starship.toml

[battery]
full_symbol = '🔋 '
charging_symbol = '⚡️ '
discharging_symbol = '💀 '
```

### Battery Display

The `display` configuration option is used to define when the battery indicator should be shown (threshold), which symbol would be used (symbol), and what it would like (style).
If no `display` is provided. The default is as shown:

```toml
[[battery.display]]
threshold = 10
style = 'bold red'
```

The default value for the `charging_symbol` and `discharging_symbol` option is respectively the value of `battery`'s `charging_symbol` and `discharging_symbol` option.

#### Options

The `display` option is an array of the following table.

| Option               | Default      | Description                                                                                               |
| -------------------- | ------------ | --------------------------------------------------------------------------------------------------------- |
| `threshold`          | `10`         | The upper bound for the display option.                                                                   |
| `style`              | `'red bold'` | The style used if the display option is in use.                                                           |
| `charging_symbol`    |              | Optional symbol displayed if display option is in use, defaults to battery's `charging_symbol` option.    |
| `discharging_symbol` |              | Optional symbol displayed if display option is in use, defaults to battery's `discharging_symbol` option. |

#### Example

```toml
[[battery.display]] # 'bold red' style and discharging_symbol when capacity is between 0% and 10%
threshold = 10
style = 'bold red'

[[battery.display]] # 'bold yellow' style and 💦 symbol when capacity is between 10% and 30%
threshold = 30
style = 'bold yellow'
discharging_symbol = '💦 '

# when capacity is over 30%, the battery indicator will not be displayed
```

## Buf

The `buf` module shows the currently installed version of [Buf](https://buf.build). By default, the module is shown if the current directory contains a [`buf.yaml`](https://docs.buf.build/configuration/v1/buf-yaml), [`buf.gen.yaml`](https://docs.buf.build/configuration/v1/buf-gen-yaml), or [`buf.work.yaml`](https://docs.buf.build/configuration/v1/buf-work-yaml) configuration file.

### Options

| Option              | Default                                         | Description                                           |
| ------------------- | ----------------------------------------------- | ----------------------------------------------------- |
| `format`            | `'with [$symbol($version )]($style)'`           | The format for the `buf` module.                      |
| `version_format`    | `'v${raw}'`                                     | The version format.                                   |
| `symbol`            | `'🐃 '`                                         | The symbol used before displaying the version of Buf. |
| `detect_extensions` | `[]`                                            | Which extensions should trigger this module.          |
| `detect_files`      | `['buf.yaml', 'buf.gen.yaml', 'buf.work.yaml']` | Which filenames should trigger this module.           |
| `detect_folders`    | `[]`                                            | Which folders should trigger this modules.            |
| `style`             | `'bold blue'`                                   | The style for the module.                             |
| `disabled`          | `false`                                         | Disables the `elixir` module.                         |

### Variables

| Variable  | Example  | Description                          |
| --------- | -------- | ------------------------------------ |
| `version` | `v1.0.0` | The version of `buf`                 |
| `symbol`  |          | Mirrors the value of option `symbol` |
| `style`*  |          | Mirrors the value of option `style`  |

*: This variable can only be used as a part of a style string

### Example

```toml
# ~/.config/starship.toml

[buf]
symbol = '🦬 '
```

## Bun

The `bun` module shows the currently installed version of the [bun](https://bun.sh) JavaScript runtime.
By default the module will be shown if any of the following conditions are met:

- The current directory contains a `bun.lockb` file
- The current directory contains a `bunfig.toml` file

### Options

| Option              | Default                              | Description                                                               |
| ------------------- | ------------------------------------ | ------------------------------------------------------------------------- |
| `format`            | `'via [$symbol($version )]($style)'` | The format for the module.                                                |
| `version_format`    | `'v${raw}'`                          | The version format. Available vars are `raw`, `major`, `minor`, & `patch` |
| `symbol`            | `'🥟 '`                              | A format string representing the symbol of Bun.                           |
| `detect_extensions` | `[]`                                 | Which extensions should trigger this module.                              |
| `detect_files`      | `['bun.lockb', 'bunfig.toml']`       | Which filenames should trigger this module.                               |
| `detect_folders`    | `[]`                                 | Which folders should trigger this module.                                 |
| `style`             | `'bold red'`                         | The style for the module.                                                 |
| `disabled`          | `false`                              | Disables the `bun` module.                                                |

### Variables

| Variable | Example  | Description                          |
| -------- | -------- | ------------------------------------ |
| version  | `v0.1.4` | The version of `bun`                 |
| symbol   |          | Mirrors the value of option `symbol` |
| style\*  |          | Mirrors the value of option `style`  |

*: This variable can only be used as a part of a style string

### Examples

#### Customize the format

```toml
# ~/.config/starship.toml

[bun]
format = 'via [🍔 $version](bold green) '
```

#### Replace Node.js

You can override the `detect_files` property of [the nodejs module](#nodejs) in your config so as to only show the bun runtime:

```
[nodejs]
detect_files = ['package.json', '.node-version', '!bunfig.toml', '!bun.lockb']
```

## C

The `c` module shows some information about your C compiler. By default
the module will be shown if the current directory contains a `.c` or `.h`
file.

### Options

| Option              | Default                                                                       | Description                                                               |
| ------------------- | ----------------------------------------------------------------------------- | ------------------------------------------------------------------------- |
| `format`            | `'via [$symbol($version(-$name) )]($style)'`                                  | The format string for the module.                                         |
| `version_format`    | `'v${raw}'`                                                                   | The version format. Available vars are `raw`, `major`, `minor`, & `patch` |
| `symbol`            | `'C '`                                                                        | The symbol used before displaying the compiler details                    |
| `detect_extensions` | `['c', 'h']`                                                                  | Which extensions should trigger this module.                              |
| `detect_files`      | `[]`                                                                          | Which filenames should trigger this module.                               |
| `detect_folders`    | `[]`                                                                          | Which folders should trigger this module.                                 |
| `commands`          | `[ [ 'cc', '--version' ], [ 'gcc', '--version' ], [ 'clang', '--version' ] ]` | How to detect what the compiler is                                        |
| `style`             | `'bold 149'`                                                                  | The style for the module.                                                 |
| `disabled`          | `false`                                                                       | Disables the `c` module.                                                  |

### Variables

| Variable | Example | Description                          |
| -------- | ------- | ------------------------------------ |
| name     | clang   | The name of the compiler             |
| version  | 13.0.0  | The version of the compiler          |
| symbol   |         | Mirrors the value of option `symbol` |
| style    |         | Mirrors the value of option `style`  |

NB that `version` is not in the default format.

### Commands

The `commands` option accepts a list of commands to determine the compiler version and name.

Each command is represented as a list of the executable name, followed by its arguments, usually something like `['mycc', '--version']`. Starship will try executing each command until it gets a result on STDOUT.

If a C compiler is not supported by this module, you can request it by [raising an issue on GitHub](https://github.com/starship/starship/).

### Example

```toml
# ~/.config/starship.toml

[c]
format = 'via [$name $version]($style)'
```

## Character

The `character` module shows a character (usually an arrow) beside where the text
is entered in your terminal.

The character will tell you whether the last command was successful or not. It
can do this in two ways:

- changing color (`red`/`green`)
- changing shape (`❯`/`✖`)

By default it only changes color. If you also want to change its shape take a
look at [this example](#with-custom-error-shape).

::: warning

`vimcmd_symbol` is only supported in cmd, fish and zsh.
`vimcmd_replace_one_symbol`, `vimcmd_replace_symbol`, and `vimcmd_visual_symbol`
are only supported in fish due to [upstream issues with mode detection in zsh](https://github.com/starship/starship/issues/625#issuecomment-732454148).

:::

### Options

| Option                      | Default              | Description                                                                             |
| --------------------------- | -------------------- | --------------------------------------------------------------------------------------- |
| `format`                    | `'$symbol '`         | The format string used before the text input.                                           |
| `success_symbol`            | `'[❯](bold green)'`  | The format string used before the text input if the previous command succeeded.         |
| `error_symbol`              | `'[❯](bold red)'`    | The format string used before the text input if the previous command failed.            |
| `vimcmd_symbol`             | `'[❮](bold green)'`  | The format string used before the text input if the shell is in vim normal mode.        |
| `vimcmd_replace_one_symbol` | `'[❮](bold purple)'` | The format string used before the text input if the shell is in vim `replace_one` mode. |
| `vimcmd_replace_symbol`     | `'[❮](bold purple)'` | The format string used before the text input if the shell is in vim replace mode.       |
| `vimcmd_visual_symbol`      | `'[❮](bold yellow)'` | The format string used before the text input if the shell is in vim visual mode.        |
| `disabled`                  | `false`              | Disables the `character` module.                                                        |

### Variables

| Variable | Example | Description                                                                                              |
| -------- | ------- | -------------------------------------------------------------------------------------------------------- |
| symbol   |         | A mirror of either `success_symbol`, `error_symbol`, `vimcmd_symbol` or `vimcmd_replace_one_symbol` etc. |

### Examples

#### With custom error shape

```toml
# ~/.config/starship.toml

[character]
success_symbol = '[➜](bold green) '
error_symbol = '[✗](bold red) '
```

#### Without custom error shape

```toml
# ~/.config/starship.toml

[character]
success_symbol = '[➜](bold green) '
error_symbol = '[➜](bold red) '
```

#### With custom vim shape

```toml
# ~/.config/starship.toml

[character]
vimcmd_symbol = '[V](bold green) '
```

## CMake

The `cmake` module shows the currently installed version of [CMake](https://cmake.org/). By default
the module will be activated if any of the following conditions are met:

- The current directory contains a `CMakeLists.txt` file
- The current directory contains a `CMakeCache.txt` file

### Options

| Option              | Default                                | Description                                                               |
| ------------------- | -------------------------------------- | ------------------------------------------------------------------------- |
| `format`            | `'via [$symbol($version )]($style)'`   | The format for the module.                                                |
| `version_format`    | `'v${raw}'`                            | The version format. Available vars are `raw`, `major`, `minor`, & `patch` |
| `symbol`            | `'△ '`                                 | The symbol used before the version of cmake.                              |
| `detect_extensions` | `[]`                                   | Which extensions should trigger this module                               |
| `detect_files`      | `['CMakeLists.txt', 'CMakeCache.txt']` | Which filenames should trigger this module                                |
| `detect_folders`    | `[]`                                   | Which folders should trigger this module                                  |
| `style`             | `'bold blue'`                          | The style for the module.                                                 |
| `disabled`          | `false`                                | Disables the `cmake` module.                                              |

### Variables

| Variable | Example   | Description                          |
| -------- | --------- | ------------------------------------ |
| version  | `v3.17.3` | The version of cmake                 |
| symbol   |           | Mirrors the value of option `symbol` |
| style\*  |           | Mirrors the value of option `style`  |

*: This variable can only be used as a part of a style string

## COBOL / GNUCOBOL

The `cobol` module shows the currently installed version of COBOL.
By default, the module will be shown if any of the following conditions are met:

- The current directory contains any files ending in `.cob` or `.COB`
- The current directory contains any files ending in `.cbl` or `.CBL`

### Options

| Option              | Default                              | Description                                                               |
| ------------------- | ------------------------------------ | ------------------------------------------------------------------------- |
| `symbol`            | `'⚙️ '`                               | The symbol used before displaying the version of COBOL.                   |
| `format`            | `'via [$symbol($version )]($style)'` | The format for the module.                                                |
| `version_format`    | `'v${raw}'`                          | The version format. Available vars are `raw`, `major`, `minor`, & `patch` |
| `style`             | `'bold blue'`                        | The style for the module.                                                 |
| `detect_extensions` | `['cbl', 'cob', 'CBL', 'COB']`       | Which extensions should trigger this module.                              |
| `detect_files`      | `[]`                                 | Which filenames should trigger this module.                               |
| `detect_folders`    | `[]`                                 | Which folders should trigger this module.                                 |
| `disabled`          | `false`                              | Disables the `cobol` module.                                              |

### Variables

| Variable | Example    | Description                          |
| -------- | ---------- | ------------------------------------ |
| version  | `v3.1.2.0` | The version of `cobol`               |
| symbol   |            | Mirrors the value of option `symbol` |
| style\*  |            | Mirrors the value of option `style`  |

*: This variable can only be used as a part of a style string

## Command Duration

The `cmd_duration` module shows how long the last command took to execute.
The module will be shown only if the command took longer than two seconds, or
the `min_time` config value, if it exists.

::: warning Do not hook the DEBUG trap in Bash

If you are running Starship in `bash`, do not hook the `DEBUG` trap after running
`eval $(starship init $0)`, or this module **will** break.

:::

Bash users who need preexec-like functionality can use
[rcaloras's bash_preexec framework](https://github.com/rcaloras/bash-preexec).
Simply define the arrays `preexec_functions` and `precmd_functions` before
running `eval $(starship init $0)`, and then proceed as normal.

### Options

| Option                 | Default                       | Description                                                                                                                                                       |
| ---------------------- | ----------------------------- | ----------------------------------------------------------------------------------------------------------------------------------------------------------------- |
| `min_time`             | `2_000`                       | Shortest duration to show time for (in milliseconds).                                                                                                             |
| `show_milliseconds`    | `false`                       | Show milliseconds in addition to seconds for the duration.                                                                                                        |
| `format`               | `'took [$duration]($style) '` | The format for the module.                                                                                                                                        |
| `style`                | `'bold yellow'`               | The style for the module.                                                                                                                                         |
| `disabled`             | `false`                       | Disables the `cmd_duration` module.                                                                                                                               |
| `show_notifications`   | `false`                       | Show desktop notifications when command completes.                                                                                                                |
| `min_time_to_notify`   | `45_000`                      | Shortest duration for notification (in milliseconds).                                                                                                             |
| `notification_timeout` |                               | Duration to show notification for (in milliseconds). If unset, notification timeout will be determined by daemon. Not all notification daemons honor this option. |

### Variables

| Variable | Example  | Description                             |
| -------- | -------- | --------------------------------------- |
| duration | `16m40s` | The time it took to execute the command |
| style\*  |          | Mirrors the value of option `style`     |

*: This variable can only be used as a part of a style string

### Example

```toml
# ~/.config/starship.toml

[cmd_duration]
min_time = 500
format = 'underwent [$duration](bold yellow)'
```

## Conda

The `conda` module shows the current [Conda](https://docs.conda.io/en/latest/) environment, if `$CONDA_DEFAULT_ENV` is set.

::: tip

This does not suppress conda's own prompt modifier, you may want to run `conda config --set changeps1 False`.
If you use [pixi](https://pixi.sh), you can disable pixi's prompt modifier by running `pixi config set change-ps1 false`.

:::

### Options

| Option              | Default                                | Description                                                                                                                                                                                                 |
| ------------------- | -------------------------------------- | ----------------------------------------------------------------------------------------------------------------------------------------------------------------------------------------------------------- |
| `truncation_length` | `1`                                    | The number of directories the environment path should be truncated to, if the environment was created via `conda create -p [path]`. `0` means no truncation. Also see the [`directory`](#directory) module. |
| `symbol`            | `'🅒 '`                                 | The symbol used before the environment name.                                                                                                                                                                |
| `style`             | `'bold green'`                         | The style for the module.                                                                                                                                                                                   |
| `format`            | `'via [$symbol$environment]($style) '` | The format for the module.                                                                                                                                                                                  |
| `ignore_base`       | `true`                                 | Ignores `base` environment when activated.                                                                                                                                                                  |
| `disabled`          | `false`                                | Disables the `conda` module.                                                                                                                                                                                |

### Variables

| Variable    | Example      | Description                          |
| ----------- | ------------ | ------------------------------------ |
| environment | `astronauts` | The current conda environment        |
| symbol      |              | Mirrors the value of option `symbol` |
| style\*     |              | Mirrors the value of option `style`  |

*: This variable can only be used as a part of a style string

### Example

```toml
# ~/.config/starship.toml

[conda]
format = '[$symbol$environment](dimmed green) '
```

## Container

The `container` module displays a symbol and container name, if inside a container.

### Options

| Option     | Default                          | Description                               |
| ---------- | -------------------------------- | ----------------------------------------- |
| `symbol`   | `'⬢'`                            | The symbol shown, when inside a container |
| `style`    | `'bold red dimmed'`              | The style for the module.                 |
| `format`   | `'[$symbol \[$name\]]($style) '` | The format for the module.                |
| `disabled` | `false`                          | Disables the `container` module.          |

### Variables

| Variable | Example             | Description                          |
| -------- | ------------------- | ------------------------------------ |
| name     | `fedora-toolbox:35` | The name of the container            |
| symbol   |                     | Mirrors the value of option `symbol` |
| style\*  |                     | Mirrors the value of option `style`  |

*: This variable can only be used as a part of a style string

### Example

```toml
# ~/.config/starship.toml

[container]
format = '[$symbol \[$name\]]($style) '
```

## Crystal

The `crystal` module shows the currently installed version of [Crystal](https://crystal-lang.org/).
By default the module will be shown if any of the following conditions are met:

- The current directory contains a `shard.yml` file
- The current directory contains a `.cr` file

### Options

| Option              | Default                              | Description                                                               |
| ------------------- | ------------------------------------ | ------------------------------------------------------------------------- |
| `symbol`            | `'🔮 '`                              | The symbol used before displaying the version of crystal.                 |
| `format`            | `'via [$symbol($version )]($style)'` | The format for the module.                                                |
| `version_format`    | `'v${raw}'`                          | The version format. Available vars are `raw`, `major`, `minor`, & `patch` |
| `style`             | `'bold red'`                         | The style for the module.                                                 |
| `detect_extensions` | `['cr']`                             | Which extensions should trigger this module.                              |
| `detect_files`      | `['shard.yml']`                      | Which filenames should trigger this module.                               |
| `detect_folders`    | `[]`                                 | Which folders should trigger this module.                                 |
| `disabled`          | `false`                              | Disables the `crystal` module.                                            |

### Variables

| Variable | Example   | Description                          |
| -------- | --------- | ------------------------------------ |
| version  | `v0.32.1` | The version of `crystal`             |
| symbol   |           | Mirrors the value of option `symbol` |
| style\*  |           | Mirrors the value of option `style`  |

*: This variable can only be used as a part of a style string

### Example

```toml
# ~/.config/starship.toml

[crystal]
format = 'via [✨ $version](bold blue) '
```

## Daml

The `daml` module shows the currently used [Daml](https://www.digitalasset.com/developers)
SDK version when you are in the root directory of your Daml project. The `sdk-version` in
the `daml.yaml` file will be used, unless it's overridden by the `DAML_SDK_VERSION`
environment variable.
By default the module will be shown if any of the following conditions are met:

- The current directory contains a `daml.yaml` file

### Options

| Option              | Default                              | Description                                                               |
| ------------------- | ------------------------------------ | ------------------------------------------------------------------------- |
| `format`            | `'via [$symbol($version )]($style)'` | The format for the module.                                                |
| `version_format`    | `'v${raw}'`                          | The version format. Available vars are `raw`, `major`, `minor`, & `patch` |
| `symbol`            | `'Λ '`                               | A format string representing the symbol of Daml                           |
| `style`             | `'bold cyan'`                        | The style for the module.                                                 |
| `detect_extensions` | `[]`                                 | Which extensions should trigger this module.                              |
| `detect_files`      | `['daml.yaml']`                      | Which filenames should trigger this module.                               |
| `detect_folders`    | `[]`                                 | Which folders should trigger this module.                                 |
| `disabled`          | `false`                              | Disables the `daml` module.                                               |

### Variables

| Variable | Example  | Description                          |
| -------- | -------- | ------------------------------------ |
| version  | `v2.2.0` | The version of `daml`                |
| symbol   |          | Mirrors the value of option `symbol` |
| style\*  |          | Mirrors the value of option `style`  |

*: This variable can only be used as a part of a style string

### Example

```toml
# ~/.config/starship.toml

[daml]
format = 'via [D $version](bold bright-green) '
```

## Dart

The `dart` module shows the currently installed version of [Dart](https://dart.dev/).
By default the module will be shown if any of the following conditions are met:

- The current directory contains a file with `.dart` extension
- The current directory contains a `.dart_tool` directory
- The current directory contains a `pubspec.yaml`, `pubspec.yml` or `pubspec.lock` file

### Options

| Option              | Default                                           | Description                                                               |
| ------------------- | ------------------------------------------------- | ------------------------------------------------------------------------- |
| `format`            | `'via [$symbol($version )]($style)'`              | The format for the module.                                                |
| `version_format`    | `'v${raw}'`                                       | The version format. Available vars are `raw`, `major`, `minor`, & `patch` |
| `symbol`            | `'🎯 '`                                           | A format string representing the symbol of Dart                           |
| `detect_extensions` | `['dart']`                                        | Which extensions should trigger this module.                              |
| `detect_files`      | `['pubspec.yaml', 'pubspec.yml', 'pubspec.lock']` | Which filenames should trigger this module.                               |
| `detect_folders`    | `['.dart_tool']`                                  | Which folders should trigger this module.                                 |
| `style`             | `'bold blue'`                                     | The style for the module.                                                 |
| `disabled`          | `false`                                           | Disables the `dart` module.                                               |

### Variables

| Variable | Example  | Description                          |
| -------- | -------- | ------------------------------------ |
| version  | `v2.8.4` | The version of `dart`                |
| symbol   |          | Mirrors the value of option `symbol` |
| style\*  |          | Mirrors the value of option `style`  |

*: This variable can only be used as a part of a style string

### Example

```toml
# ~/.config/starship.toml

[dart]
format = 'via [🔰 $version](bold red) '
```

## Deno

The `deno` module shows you your currently installed version of [Deno](https://deno.land/).
By default the module will be shown if any of the following conditions are met:

- The current directory contains a `deno.json`, `deno.jsonc`, `mod.ts`, `mod.js`, `deps.ts` or `deps.js` file

### Options

| Option              | Default                                                                 | Description                                                               |
| ------------------- | ----------------------------------------------------------------------- | ------------------------------------------------------------------------- |
| `format`            | `'via [$symbol($version )]($style)'`                                    | The format for the module.                                                |
| `version_format`    | `'v${raw}'`                                                             | The version format. Available vars are `raw`, `major`, `minor`, & `patch` |
| `symbol`            | `'🦕 '`                                                                 | A format string representing the symbol of Deno                           |
| `detect_extensions` | `[]`                                                                    | Which extensions should trigger this module.                              |
| `detect_files`      | `['deno.json', 'deno.jsonc', 'mod.ts', 'mod.js', 'deps.ts', 'deps.js']` | Which filenames should trigger this module.                               |
| `detect_folders`    | `[]`                                                                    | Which folders should trigger this module.                                 |
| `style`             | `'green bold'`                                                          | The style for the module.                                                 |
| `disabled`          | `false`                                                                 | Disables the `deno` module.                                               |

### Variables

| Variable | Example  | Description                          |
| -------- | -------- | ------------------------------------ |
| version  | `v1.8.3` | The version of `deno`                |
| symbol   |          | Mirrors the value of option `symbol` |
| style\*  |          | Mirrors the value of option `style`  |

### Example

```toml
# ~/.config/starship.toml

[deno]
format = 'via [🦕 $version](green bold) '
```

## Directory

The `directory` module shows the path to your current directory, truncated to
three parent folders. Your directory will also be truncated to the root of the
git repo that you're currently in.

When using the `fish_style_pwd_dir_length` option, instead of hiding the path that is
truncated, you will see a shortened name of each directory based on the number
you enable for the option.

For example, given `~/Dev/Nix/nixpkgs/pkgs` where `nixpkgs` is the repo root,
and the option set to `1`. You will now see `~/D/N/nixpkgs/pkgs`, whereas before
it would have been `nixpkgs/pkgs`.

### Options

| Option                   | Default                                                                                                                      | Description                                                                                                |
| ------------------------ | ---------------------------------------------------------------------------------------------------------------------------- | ---------------------------------------------------------------------------------------------------------- |
| `truncation_length`      | `3`                                                                                                                          | The number of parent folders that the current directory should be truncated to.                            |
| `truncate_to_repo`       | `true`                                                                                                                       | Whether or not to truncate to the root of the git repo that you're currently in.                           |
| `format`                 | `'[$path]($style)[$read_only]($read_only_style) '`                                                                           | The format for the module.                                                                                 |
| `style`                  | `'bold cyan'`                                                                                                                | The style for the module.                                                                                  |
| `disabled`               | `false`                                                                                                                      | Disables the `directory` module.                                                                           |
| `read_only`              | `'🔒'`                                                                                                                       | The symbol indicating current directory is read only.                                                      |
| `read_only_style`        | `'red'`                                                                                                                      | The style for the read only symbol.                                                                        |
| `truncation_symbol`      | `''`                                                                                                                         | The symbol to prefix to truncated paths. eg: '…/'                                                          |
| `before_repo_root_style` |                                                                                                                              | The style for the path segment above the root of the git repo. The default value is equivalent to `style`. |
| `repo_root_style`        |                                                                                                                              | The style for the root of the git repo. The default value is equivalent to `style`.                        |
| `repo_root_format`       | `'[$before_root_path]($before_repo_root_style)[$repo_root]($repo_root_style)[$path]($style)[$read_only]($read_only_style) '` | The format of a git repo when `before_repo_root_style` and `repo_root_style` is defined.                   |
| `home_symbol`            | `'~'`                                                                                                                        | The symbol indicating home directory.                                                                      |
| `use_os_path_sep`        | `true`                                                                                                                       | Use the OS specific path separator instead of always using `/` (e.g. `\` on Windows)                       |

<details>
<summary>This module has a few advanced configuration options that control how the directory is displayed.</summary>

| Advanced Option             | Default | Description                                                                                                                                                            |
| --------------------------- | ------- | ---------------------------------------------------------------------------------------------------------------------------------------------------------------------- |
| `substitutions`             |         | A table of substitutions to be made to the path.                                                                                                                       |
| `fish_style_pwd_dir_length` | `0`     | The number of characters to use when applying fish shell pwd path logic.                                                                                               |
| `use_logical_path`          | `true`  | If `true` render the logical path sourced from the shell via `PWD` or `--logical-path`. If `false` instead render the physical filesystem path with symlinks resolved. |

`substitutions` allows you to define arbitrary replacements for literal strings that occur in the path, for example long network
prefixes or development directories of Java. Note that this will disable the fish style PWD.

```toml
[directory.substitutions]
'/Volumes/network/path' = '/net'
'src/com/long/java/path' = 'mypath'
```

`fish_style_pwd_dir_length` interacts with the standard truncation options in a way that can be surprising at first: if it's non-zero,
the components of the path that would normally be truncated are instead displayed with that many characters. For example, the path
`/built/this/city/on/rock/and/roll`, which would normally be displayed as `rock/and/roll`, would be displayed as
`/b/t/c/o/rock/and/roll` with `fish_style_pwd_dir_length = 1`--the path components that would normally be removed are displayed with
a single character. For `fish_style_pwd_dir_length = 2`, it would be `/bu/th/ci/on/rock/and/roll`.

</details>

### Variables

| Variable | Example               | Description                         |
| -------- | --------------------- | ----------------------------------- |
| path     | `'D:/Projects'`       | The current directory path          |
| style\*  | `'black bold dimmed'` | Mirrors the value of option `style` |

*: This variable can only be used as a part of a style string

<details>
<summary>The git repos have additional variables.</summary>

Let us consider the path `/path/to/home/git_repo/src/lib`

| Variable         | Example               | Description                             |
| ---------------- | --------------------- | --------------------------------------- |
| before_root_path | `'/path/to/home/'`    | The path before git root directory path |
| repo_root        | `'git_repo'`          | The git root directory name             |
| path             | `'/src/lib'`          | The remaining path                      |
| style            | `'black bold dimmed'` | Mirrors the value of option `style`     |
| repo_root_style  | `'underline white'`   | Style for git root directory name       |

</details>

### Example

```toml
# ~/.config/starship.toml

[directory]
truncation_length = 8
truncation_symbol = '…/'
```

## Direnv

The `direnv` module shows the status of the current rc file if one is present. The status includes the path to the rc file, whether it is loaded, and whether it has been allowed by `direnv`.

### Options

| Option              | Default                                | Description                                           |
| ------------------- | -------------------------------------- | ----------------------------------------------------- |
| `format`            | `'[$symbol$loaded/$allowed]($style) '` | The format for the module.                            |
| `symbol`            | `'direnv '`                            | The symbol used before displaying the direnv context. |
| `style`             | `'bold orange'`                        | The style for the module.                             |
| `disabled`          | `true`                                 | Disables the `direnv` module.                         |
| `detect_extensions` | `[]`                                   | Which extensions should trigger this module.          |
| `detect_files`      | `['.envrc']`                           | Which filenames should trigger this module.           |
| `detect_folders`    | `[]`                                   | Which folders should trigger this module.             |
| `allowed_msg`       | `'allowed'`                            | The message displayed when an rc file is allowed.     |
| `not_allowed_msg`   | `'not allowed'`                        | The message displayed when an rc file is not_allowed. |
| `denied_msg`        | `'denied'`                             | The message displayed when an rc file is denied.      |
| `loaded_msg`        | `'loaded'`                             | The message displayed when an rc file is loaded.      |
| `unloaded_msg`      | `'not loaded'`                         | The message displayed when an rc file is not loaded.  |

### Variables

| Variable | Example             | Description                             |
| -------- | ------------------- | --------------------------------------- |
| loaded   | `loaded`            | Whether the current rc file is loaded.  |
| allowed  | `denied`            | Whether the current rc file is allowed. |
| rc_path  | `/home/test/.envrc` | The current rc file path.               |
| symbol   |                     | Mirrors the value of option `symbol`.   |
| style\*  | `red bold`          | Mirrors the value of option `style`.    |

*: This variable can only be used as a part of a style string

### Example

```toml
# ~/.config/starship.toml

[direnv]
disabled = false
```

## Docker Context

The `docker_context` module shows the currently active
[Docker context](https://docs.docker.com/engine/context/working-with-contexts/)
if it's not set to `default` or if the `DOCKER_MACHINE_NAME`, `DOCKER_HOST` or
`DOCKER_CONTEXT` environment variables are set (as they are meant to override
the context in use).

### Options

| Option              | Default                                                       | Description                                                                       |
| ------------------- | ------------------------------------------------------------- | --------------------------------------------------------------------------------- |
| `format`            | `'via [$symbol$context]($style) '`                            | The format for the module.                                                        |
| `symbol`            | `'🐳 '`                                                       | The symbol used before displaying the Docker context.                             |
| `only_with_files`   | `true`                                                        | Only show when there's a match                                                    |
| `detect_extensions` | `[]`                                                          | Which extensions should trigger this module (needs `only_with_files` to be true). |
| `detect_files`      | `['docker-compose.yml', 'docker-compose.yaml', 'Dockerfile']` | Which filenames should trigger this module (needs `only_with_files` to be true).  |
| `detect_folders`    | `[]`                                                          | Which folders should trigger this module (needs `only_with_files` to be true).    |
| `style`             | `'blue bold'`                                                 | The style for the module.                                                         |
| `disabled`          | `false`                                                       | Disables the `docker_context` module.                                             |

### Variables

| Variable | Example        | Description                          |
| -------- | -------------- | ------------------------------------ |
| context  | `test_context` | The current docker context           |
| symbol   |                | Mirrors the value of option `symbol` |
| style\*  |                | Mirrors the value of option `style`  |

*: This variable can only be used as a part of a style string

### Example

```toml
# ~/.config/starship.toml

[docker_context]
format = 'via [🐋 $context](blue bold)'
```

## Dotnet

The `dotnet` module shows the relevant version of the [.NET Core SDK](https://dotnet.microsoft.com/) for the current directory. If
the SDK has been pinned in the current directory, the pinned version is shown. Otherwise the module
shows the latest installed version of the SDK.

By default this module will only be shown in your prompt when one or more of
the following files are present in the current directory:

- `global.json`
- `project.json`
- `Directory.Build.props`
- `Directory.Build.targets`
- `Packages.props`
- `*.csproj`
- `*.fsproj`
- `*.xproj`

You'll also need the .NET Core SDK installed in order to use it correctly.

Internally, this module uses its own mechanism for version detection. Typically it is twice as fast
as running `dotnet --version`, but it may show an incorrect version if your .NET project has an
unusual directory layout. If accuracy is more important than speed, you can disable the mechanism by
setting `heuristic = false` in the module options.

The module will also show the Target Framework Moniker
(<https://docs.microsoft.com/en-us/dotnet/standard/frameworks#supported-target-frameworks>)
when there is a `.csproj` file in the current directory.

### Options

| Option              | Default                                                                                                 | Description                                                               |
| ------------------- | ------------------------------------------------------------------------------------------------------- | ------------------------------------------------------------------------- |
| `format`            | `'via [$symbol($version )(🎯 $tfm )]($style)'`                                                          | The format for the module.                                                |
| `version_format`    | `'v${raw}'`                                                                                             | The version format. Available vars are `raw`, `major`, `minor`, & `patch` |
| `symbol`            | `'.NET '`                                                                                               | The symbol used before displaying the version of dotnet.                  |
| `heuristic`         | `true`                                                                                                  | Use faster version detection to keep starship snappy.                     |
| `detect_extensions` | `['csproj', 'fsproj', 'xproj']`                                                                         | Which extensions should trigger this module.                              |
| `detect_files`      | `['global.json', 'project.json', 'Directory.Build.props', 'Directory.Build.targets', 'Packages.props']` | Which filenames should trigger this module.                               |
| `detect_folders`    | `[]`                                                                                                    | Which folders should trigger this modules.                                |
| `style`             | `'bold blue'`                                                                                           | The style for the module.                                                 |
| `disabled`          | `false`                                                                                                 | Disables the `dotnet` module.                                             |

### Variables

| Variable | Example          | Description                                                        |
| -------- | ---------------- | ------------------------------------------------------------------ |
| version  | `v3.1.201`       | The version of `dotnet` sdk                                        |
| tfm      | `netstandard2.0` | The Target Framework Moniker that the current project is targeting |
| symbol   |                  | Mirrors the value of option `symbol`                               |
| style\*  |                  | Mirrors the value of option `style`                                |

*: This variable can only be used as a part of a style string

### Example

```toml
# ~/.config/starship.toml

[dotnet]
symbol = '🥅 '
style = 'green'
heuristic = false
```

## Elixir

The `elixir` module shows the currently installed version of [Elixir](https://elixir-lang.org/) and [Erlang/OTP](https://erlang.org/doc/).
By default the module will be shown if any of the following conditions are met:

- The current directory contains a `mix.exs` file.

### Options

| Option              | Default                                                   | Description                                                               |
| ------------------- | --------------------------------------------------------- | ------------------------------------------------------------------------- |
| `format`            | `'via [$symbol($version \(OTP $otp_version\) )]($style)'` | The format for the module elixir.                                         |
| `version_format`    | `'v${raw}'`                                               | The version format. Available vars are `raw`, `major`, `minor`, & `patch` |
| `symbol`            | `'💧 '`                                                   | The symbol used before displaying the version of Elixir/Erlang.           |
| `detect_extensions` | `[]`                                                      | Which extensions should trigger this module.                              |
| `detect_files`      | `['mix.exs']`                                             | Which filenames should trigger this module.                               |
| `detect_folders`    | `[]`                                                      | Which folders should trigger this modules.                                |
| `style`             | `'bold purple'`                                           | The style for the module.                                                 |
| `disabled`          | `false`                                                   | Disables the `elixir` module.                                             |

### Variables

| Variable    | Example | Description                          |
| ----------- | ------- | ------------------------------------ |
| version     | `v1.10` | The version of `elixir`              |
| otp_version |         | The otp version of `elixir`          |
| symbol      |         | Mirrors the value of option `symbol` |
| style\*     |         | Mirrors the value of option `style`  |

*: This variable can only be used as a part of a style string

### Example

```toml
# ~/.config/starship.toml

[elixir]
symbol = '🔮 '
```

## Elm

The `elm` module shows the currently installed version of [Elm](https://elm-lang.org/).
By default the module will be shown if any of the following conditions are met:

- The current directory contains a `elm.json` file
- The current directory contains a `elm-package.json` file
- The current directory contains a `.elm-version` file
- The current directory contains a `elm-stuff` folder
- The current directory contains `*.elm` files

### Options

| Option              | Default                                            | Description                                                               |
| ------------------- | -------------------------------------------------- | ------------------------------------------------------------------------- |
| `format`            | `'via [$symbol($version )]($style)'`               | The format for the module.                                                |
| `version_format`    | `'v${raw}'`                                        | The version format. Available vars are `raw`, `major`, `minor`, & `patch` |
| `symbol`            | `'🌳 '`                                            | A format string representing the symbol of Elm.                           |
| `detect_extensions` | `['elm']`                                          | Which extensions should trigger this module.                              |
| `detect_files`      | `['elm.json', 'elm-package.json', '.elm-version']` | Which filenames should trigger this module.                               |
| `detect_folders`    | `['elm-stuff']`                                    | Which folders should trigger this modules.                                |
| `style`             | `'cyan bold'`                                      | The style for the module.                                                 |
| `disabled`          | `false`                                            | Disables the `elm` module.                                                |

### Variables

| Variable | Example   | Description                          |
| -------- | --------- | ------------------------------------ |
| version  | `v0.19.1` | The version of `elm`                 |
| symbol   |           | Mirrors the value of option `symbol` |
| style\*  |           | Mirrors the value of option `style`  |

*: This variable can only be used as a part of a style string

### Example

```toml
# ~/.config/starship.toml

[elm]
format = 'via [ $version](cyan bold) '
```

## Environment Variable

The `env_var` module displays the current value of a selected environment variables.
The module will be shown only if any of the following conditions are met:

- The `variable` configuration option matches an existing environment variable
- The `variable` configuration option is not defined, but the `default` configuration option is

::: tip

The order in which env_var modules are shown can be individually set by including
`${env_var.foo}` in the top level `format` (as it includes a dot, you need to use `${...}`).
By default, the `env_var` module will simply show all env_var modules in the order they were defined.

:::

::: tip

Multiple environmental variables can be displayed by using a `.`. (see example)
If the `variable` configuration option is not set, the module will display value of variable under the name of text after the `.` character.

Example: following configuration will display value of USER environment variable

```toml
# ~/.config/starship.toml

[env_var.USER]
default = 'unknown user'
```

:::

### Options

| Option        | Default                        | Description                                                                  |
| ------------- | ------------------------------ | ---------------------------------------------------------------------------- |
| `symbol`      | `""`                           | The symbol used before displaying the variable value.                        |
| `variable`    |                                | The environment variable to be displayed.                                    |
| `default`     |                                | The default value to be displayed when the selected variable is not defined. |
| `format`      | `"with [$env_value]($style) "` | The format for the module.                                                   |
| `description` | `"<env_var module>"`           | The description of the module that is shown when running `starship explain`. |
| `disabled`    | `false`                        | Disables the `env_var` module.                                               |

### Variables

| Variable  | Example                                     | Description                                |
| --------- | ------------------------------------------- | ------------------------------------------ |
| env_value | `Windows NT` (if _variable_ would be `$OS`) | The environment value of option `variable` |
| symbol    |                                             | Mirrors the value of option `symbol`       |
| style\*   | `black bold dimmed`                         | Mirrors the value of option `style`        |

*: This variable can only be used as a part of a style string

### Example

```toml
# ~/.config/starship.toml

[env_var]
variable = 'SHELL'
default = 'unknown shell'
```

Displaying multiple environmental variables:

```toml
# ~/.config/starship.toml

[env_var.SHELL]
variable = 'SHELL'
default = 'unknown shell'
[env_var.USER]
default = 'unknown user'
```

## Erlang

The `erlang` module shows the currently installed version of [Erlang/OTP](https://erlang.org/doc/).
By default the module will be shown if any of the following conditions are met:

- The current directory contains a `rebar.config` file.
- The current directory contains a `erlang.mk` file.

### Options

| Option              | Default                              | Description                                                               |
| ------------------- | ------------------------------------ | ------------------------------------------------------------------------- |
| `format`            | `'via [$symbol($version )]($style)'` | The format for the module.                                                |
| `version_format`    | `'v${raw}'`                          | The version format. Available vars are `raw`, `major`, `minor`, & `patch` |
| `symbol`            | `' '`                               | The symbol used before displaying the version of erlang.                  |
| `style`             | `'bold red'`                         | The style for the module.                                                 |
| `detect_extensions` | `[]`                                 | Which extensions should trigger this module.                              |
| `detect_files`      | `['rebar.config', 'elang.mk']`       | Which filenames should trigger this module.                               |
| `detect_folders`    | `[]`                                 | Which folders should trigger this modules.                                |
| `disabled`          | `false`                              | Disables the `erlang` module.                                             |

### Variables

| Variable | Example   | Description                          |
| -------- | --------- | ------------------------------------ |
| version  | `v22.1.3` | The version of `erlang`              |
| symbol   |           | Mirrors the value of option `symbol` |
| style\*  |           | Mirrors the value of option `style`  |

*: This variable can only be used as a part of a style string

### Example

```toml
# ~/.config/starship.toml

[erlang]
format = 'via [e $version](bold red) '
```

## Fennel

The `fennel` module shows the currently installed version of [Fennel](https://fennel-lang.org).
By default the module will be shown if any of the following conditions are met:

- The current directory contains a file with the `.fnl` extension

### Options

| Option              | Default                              | Description                                                               |
| ------------------- | ------------------------------------ | ------------------------------------------------------------------------- |
| `format`            | `'via [$symbol($version )]($style)'` | The format for the module.                                                |
| `version_format`    | `'v${raw}'`                          | The version format. Available vars are `raw`, `major`, `minor`, & `patch` |
| `symbol`            | `'🧅 '`                              | The symbol used before displaying the version of fennel.                  |
| `style`             | `'bold green'`                       | The style for the module.                                                 |
| `detect_extensions` | `['fnl']`                            | Which extensions should trigger this module.                              |
| `detect_files`      | `[]`                                 | Which filenames should trigger this module.                               |
| `detect_folders`    | `[]`                                 | Which folders should trigger this modules.                                |
| `disabled`          | `false`                              | Disables the `fennel` module.                                             |

### Variables

| Variable | Example  | Description                          |
| -------- | -------- | ------------------------------------ |
| version  | `v1.2.1` | The version of `fennel`              |
| symbol   |          | Mirrors the value of option `symbol` |
| style\*  |          | Mirrors the value of option `style`  |

*: This variable can only be used as a part of a style string

### Example

```toml
# ~/.config/starship.toml

[fennel]
symbol = '⫰ '
```

## Fill

The `fill` module fills any extra space on the line with a symbol. If multiple `fill` modules are
present in a line they will split the space evenly between them. This is useful for aligning
other modules.

### Options

| Option     | Default        | Description                       |
| ---------- | -------------- | --------------------------------- |
| `symbol`   | `'.'`          | The symbol used to fill the line. |
| `style`    | `'bold black'` | The style for the module.         |
| `disabled` | `false`        | Disables the `fill` module        |

### Example

```toml
# ~/.config/starship.toml
format = 'AA $fill BB $fill CC'

[fill]
symbol = '-'
style = 'bold green'
```

Produces a prompt that looks like:

```
AA -------------------------------------------- BB -------------------------------------------- CC
```

## Fossil Branch

The `fossil_branch` module shows the name of the active branch of the check-out in your current directory.

### Options

| Option              | Default                          | Description                                                                              |
| ------------------- | -------------------------------- | ---------------------------------------------------------------------------------------- |
| `format`            | `'on [$symbol$branch]($style) '` | The format for the module. Use `'$branch'` to refer to the current branch name.          |
| `symbol`            | `' '`                           | The symbol used before the branch name of the check-out in your current directory.       |
| `style`             | `'bold purple'`                  | The style for the module.                                                                |
| `truncation_length` | `2^63 - 1`                       | Truncates a Fossil branch name to `N` graphemes                                          |
| `truncation_symbol` | `'…'`                            | The symbol used to indicate a branch name was truncated. You can use `''` for no symbol. |
| `disabled`          | `true`                           | Disables the `fossil_branch` module.                                                     |

### Variables

| Variable | Example | Description                          |
| -------- | ------- | ------------------------------------ |
| branch   | `trunk` | The active Fossil branch             |
| symbol   |         | Mirrors the value of option `symbol` |
| style\*  |         | Mirrors the value of option `style`  |

*: This variable can only be used as a part of a style string

### Example

```toml
# ~/.config/starship.toml

[fossil_branch]
symbol = '🦎 '
truncation_length = 4
truncation_symbol = ''
```

## Fossil Metrics

The `fossil_metrics` module will show the number of added and deleted lines in the check-out in your current directory. At least v2.14 (2021-01-20) of Fossil is required.

### Options

| Option               | Default                                                      | Description                           |
| -------------------- | ------------------------------------------------------------ | ------------------------------------- |
| `format`             | `'([+$added]($added_style) )([-$deleted]($deleted_style) )'` | The format for the module.            |
| `added_style`        | `'bold green'`                                               | The style for the added count.        |
| `deleted_style`      | `'bold red'`                                                 | The style for the deleted count.      |
| `only_nonzero_diffs` | `true`                                                       | Render status only for changed items. |
| `disabled`           | `true`                                                       | Disables the `fossil_metrics` module. |

### Variables

| Variable        | Example | Description                                 |
| --------------- | ------- | ------------------------------------------- |
| added           | `1`     | The current number of added lines           |
| deleted         | `2`     | The current number of deleted lines         |
| added_style\*   |         | Mirrors the value of option `added_style`   |
| deleted_style\* |         | Mirrors the value of option `deleted_style` |

*: This variable can only be used as a part of a style string

### Example

```toml
# ~/.config/starship.toml

[fossil_metrics]
added_style = 'bold blue'
format = '[+$added]($added_style)/[-$deleted]($deleted_style) '
```

## Google Cloud (`gcloud`)

The `gcloud` module shows the current configuration for [`gcloud`](https://cloud.google.com/sdk/gcloud) CLI.
This is based on the `~/.config/gcloud/active_config` file and the `~/.config/gcloud/configurations/config_{CONFIG NAME}` file and the `CLOUDSDK_CONFIG` env var.

When the module is enabled it will always be active, unless `detect_env_vars` has
been set in which case the module will only be active when one of the
environment variables has been set.

### Options

| Option            | Default                                                  | Description                                                      |
| ----------------- | -------------------------------------------------------- | ---------------------------------------------------------------- |
| `format`          | `'on [$symbol$account(@$domain)(\($region\))]($style) '` | The format for the module.                                       |
| `symbol`          | `'☁️  '`                                                  | The symbol used before displaying the current GCP profile.       |
| `region_aliases`  | `{}`                                                     | Table of region aliases to display in addition to the GCP name.  |
| `project_aliases` | `{}`                                                     | Table of project aliases to display in addition to the GCP name. |
| `detect_env_vars` | `[]`                                                     | Which environmental variables should trigger this module         |
| `style`           | `'bold blue'`                                            | The style for the module.                                        |
| `disabled`        | `false`                                                  | Disables the `gcloud` module.                                    |

### Variables

| Variable | Example       | Description                                                        |
| -------- | ------------- | ------------------------------------------------------------------ |
| region   | `us-central1` | The current GCP region                                             |
| account  | `foo`         | The current GCP profile                                            |
| domain   | `example.com` | The current GCP profile domain                                     |
| project  |               | The current GCP project                                            |
| active   | `default`     | The active config name written in `~/.config/gcloud/active_config` |
| symbol   |               | Mirrors the value of option `symbol`                               |
| style\*  |               | Mirrors the value of option `style`                                |

*: This variable can only be used as a part of a style string

### Examples

#### Display account and project

```toml
# ~/.config/starship.toml

[gcloud]
format = 'on [$symbol$account(@$domain)(\($project\))]($style) '
```

#### Display active config name only

```toml
# ~/.config/starship.toml

[gcloud]
format = '[$symbol$active]($style) '
style = 'bold yellow'
```

#### Display account and aliased region

```toml
# ~/.config/starship.toml

[gcloud]
symbol = '️🇬️ '
[gcloud.region_aliases]
us-central1 = 'uc1'
asia-northeast1 = 'an1'
```

#### Display account and aliased project

```toml
# ~/.config/starship.toml

[gcloud]
format = 'on [$symbol$account(@$domain)(\($project\))]($style) '
[gcloud.project_aliases]
very-long-project-name = 'vlpn'
```

## Git Branch

The `git_branch` module shows the active branch of the repo in your current directory.

### Options

| Option               | Default                                           | Description                                                                              |
| -------------------- | ------------------------------------------------- | ---------------------------------------------------------------------------------------- |
| `always_show_remote` | `false`                                           | Shows the remote tracking branch name, even if it is equal to the local branch name.     |
| `format`             | `'on [$symbol$branch(:$remote_branch)]($style) '` | The format for the module. Use `'$branch'` to refer to the current branch name.          |
| `symbol`             | `' '`                                            | A format string representing the symbol of git branch.                                   |
| `style`              | `'bold purple'`                                   | The style for the module.                                                                |
| `truncation_length`  | `2^63 - 1`                                        | Truncates a git branch to `N` graphemes.                                                 |
| `truncation_symbol`  | `'…'`                                             | The symbol used to indicate a branch name was truncated. You can use `''` for no symbol. |
| `only_attached`      | `false`                                           | Only show the branch name when not in a detached `HEAD` state.                           |
| `ignore_branches`    | `[]`                                              | A list of names to avoid displaying. Useful for 'master' or 'main'.                      |
| `disabled`           | `false`                                           | Disables the `git_branch` module.                                                        |

### Variables

| Variable      | Example  | Description                                                                                            |
| ------------- | -------- | ------------------------------------------------------------------------------------------------------ |
| branch        | `master` | The current branch name, falls back to `HEAD` if there's no current branch (e.g. git detached `HEAD`). |
| remote_name   | `origin` | The remote name.                                                                                       |
| remote_branch | `master` | The name of the branch tracked on `remote_name`.                                                       |
| symbol        |          | Mirrors the value of option `symbol`                                                                   |
| style\*       |          | Mirrors the value of option `style`                                                                    |

*: This variable can only be used as a part of a style string

### Example

```toml
# ~/.config/starship.toml

[git_branch]
symbol = '🌱 '
truncation_length = 4
truncation_symbol = ''
ignore_branches = ['master', 'main']
```

## Git Commit

The `git_commit` module shows the current commit hash and also the tag (if any) of the repo in your current directory.

### Options

| Option               | Default                      | Description                                                                          |
| -------------------- | ---------------------------- | ------------------------------------------------------------------------------------ |
| `commit_hash_length` | `7`                          | The length of the displayed git commit hash.                                         |
| `format`             | `'[\($hash$tag\)]($style) '` | The format for the module.                                                           |
| `style`              | `'bold green'`               | The style for the module.                                                            |
| `only_detached`      | `true`                       | Only show git commit hash when in detached `HEAD` state                              |
| `tag_disabled`       | `true`                       | Disables showing tag info in `git_commit` module.                                    |
| `tag_max_candidates` | `0`                          | How many commits to consider for tag display. The default only allows exact matches. |
| `tag_symbol`         | `' 🏷 '`                      | Tag symbol prefixing the info shown                                                  |
| `disabled`           | `false`                      | Disables the `git_commit` module.                                                    |

### Variables

| Variable | Example   | Description                                  |
| -------- | --------- | -------------------------------------------- |
| hash     | `b703eb3` | The current git commit hash                  |
| tag      | `v1.0.0`  | The tag name if showing tag info is enabled. |
| style\*  |           | Mirrors the value of option `style`          |

*: This variable can only be used as a part of a style string

### Example

```toml
# ~/.config/starship.toml

[git_commit]
commit_hash_length = 4
tag_symbol = '🔖 '
```

## Git State

The `git_state` module will show in directories which are part of a git
repository, and where there is an operation in progress, such as: _REBASING_,
_BISECTING_, etc. If there is progress information (e.g., REBASING 3/10),
that information will be shown too.

### Options

| Option         | Default                                                       | Description                                                                             |
| -------------- | ------------------------------------------------------------- | --------------------------------------------------------------------------------------- |
| `rebase`       | `'REBASING'`                                                  | A format string displayed when a `rebase` is in progress.                               |
| `merge`        | `'MERGING'`                                                   | A format string displayed when a `merge` is in progress.                                |
| `revert`       | `'REVERTING'`                                                 | A format string displayed when a `revert` is in progress.                               |
| `cherry_pick`  | `'CHERRY-PICKING'`                                            | A format string displayed when a `cherry-pick` is in progress.                          |
| `bisect`       | `'BISECTING'`                                                 | A format string displayed when a `bisect` is in progress.                               |
| `am`           | `'AM'`                                                        | A format string displayed when an `apply-mailbox` (`git am`) is in progress.            |
| `am_or_rebase` | `'AM/REBASE'`                                                 | A format string displayed when an ambiguous `apply-mailbox` or `rebase` is in progress. |
| `style`        | `'bold yellow'`                                               | The style for the module.                                                               |
| `format`       | `'\([$state( $progress_current/$progress_total)]($style)\) '` | The format for the module.                                                              |
| `disabled`     | `false`                                                       | Disables the `git_state` module.                                                        |

### Variables

| Variable         | Example    | Description                         |
| ---------------- | ---------- | ----------------------------------- |
| state            | `REBASING` | The current state of the repo       |
| progress_current | `1`        | The current operation progress      |
| progress_total   | `2`        | The total operation progress        |
| style\*          |            | Mirrors the value of option `style` |

*: This variable can only be used as a part of a style string

### Example

```toml
# ~/.config/starship.toml

[git_state]
format = '[\($state( $progress_current of $progress_total)\)]($style) '
cherry_pick = '[🍒 PICKING](bold red)'
```

## Git Metrics

The `git_metrics` module will show the number of added and deleted lines in
the current git repository.

::: tip

This module is disabled by default.
To enable it, set `disabled` to `false` in your configuration file.

:::

### Options

| Option               | Default                                                      | Description                           |
| -------------------- | ------------------------------------------------------------ | ------------------------------------- |
| `added_style`        | `'bold green'`                                               | The style for the added count.        |
| `deleted_style`      | `'bold red'`                                                 | The style for the deleted count.      |
| `only_nonzero_diffs` | `true`                                                       | Render status only for changed items. |
| `format`             | `'([+$added]($added_style) )([-$deleted]($deleted_style) )'` | The format for the module.            |
| `disabled`           | `true`                                                       | Disables the `git_metrics` module.    |
| `ignore_submodules`  | `false`                                                      | Ignore changes to submodules          |

### Variables

| Variable        | Example | Description                                 |
| --------------- | ------- | ------------------------------------------- |
| added           | `1`     | The current number of added lines           |
| deleted         | `2`     | The current number of deleted lines         |
| added_style\*   |         | Mirrors the value of option `added_style`   |
| deleted_style\* |         | Mirrors the value of option `deleted_style` |

*: This variable can only be used as a part of a style string

### Example

```toml
# ~/.config/starship.toml

[git_metrics]
added_style = 'bold blue'
format = '[+$added]($added_style)/[-$deleted]($deleted_style) '
```

## Git Status

The `git_status` module shows symbols representing the state of the repo in your
current directory.

::: tip

The Git Status module is very slow in Windows directories (for example under `/mnt/c/`) when in a WSL environment.
You can disable the module or use the `windows_starship` option to use a Windows-native Starship executable to compute `git_status` for those paths.

:::

### Options

| Option              | Default                                       | Description                                                                                                 |
| ------------------- | --------------------------------------------- | ----------------------------------------------------------------------------------------------------------- |
| `format`            | `'([\[$all_status$ahead_behind\]]($style) )'` | The default format for `git_status`                                                                         |
| `conflicted`        | `'='`                                         | This branch has merge conflicts.                                                                            |
| `ahead`             | `'⇡'`                                         | The format of `ahead`                                                                                       |
| `behind`            | `'⇣'`                                         | The format of `behind`                                                                                      |
| `diverged`          | `'⇕'`                                         | The format of `diverged`                                                                                    |
| `up_to_date`        | `''`                                          | The format of `up_to_date`                                                                                  |
| `untracked`         | `'?'`                                         | The format of `untracked`                                                                                   |
| `stashed`           | `'$'`                                         | The format of `stashed`                                                                                     |
| `modified`          | `'!'`                                         | The format of `modified`                                                                                    |
| `staged`            | `'+'`                                         | The format of `staged`                                                                                      |
| `renamed`           | `'»'`                                         | The format of `renamed`                                                                                     |
| `deleted`           | `'✘'`                                         | The format of `deleted`                                                                                     |
| `typechanged`       | `""`                                          | The format of `typechanged`                                                                                 |
| `style`             | `'bold red'`                                  | The style for the module.                                                                                   |
| `ignore_submodules` | `false`                                       | Ignore changes to submodules.                                                                               |
| `disabled`          | `false`                                       | Disables the `git_status` module.                                                                           |
| `windows_starship`  |                                               | Use this (Linux) path to a Windows Starship executable to render `git_status` when on Windows paths in WSL. |

### Variables

The following variables can be used in `format`:

| Variable       | Description                                                                                                   |
| -------------- | ------------------------------------------------------------------------------------------------------------- |
| `all_status`   | Shortcut for`$conflicted$stashed$deleted$renamed$modified$typechanged$staged$untracked`                       |
| `ahead_behind` | Displays `diverged`, `ahead`, `behind` or `up_to_date` format string based on the current status of the repo. |
| `conflicted`   | Displays `conflicted` when this branch has merge conflicts.                                                   |
| `untracked`    | Displays `untracked` when there are untracked files in the working directory.                                 |
| `stashed`      | Displays `stashed` when a stash exists for the local repository.                                              |
| `modified`     | Displays `modified` when there are file modifications in the working directory.                               |
| `staged`       | Displays `staged` when a new file has been added to the staging area.                                         |
| `renamed`      | Displays `renamed` when a renamed file has been added to the staging area.                                    |
| `deleted`      | Displays `deleted` when a file's deletion has been added to the staging area.                                 |
| `typechanged`  | Displays `typechanged` when a file's type has been changed in the staging area.                               |
| style\*        | Mirrors the value of option `style`                                                                           |

*: This variable can only be used as a part of a style string

The following variables can be used in `diverged`:

| Variable       | Description                                    |
| -------------- | ---------------------------------------------- |
| `ahead_count`  | Number of commits ahead of the tracking branch |
| `behind_count` | Number of commits behind the tracking branch   |

The following variables can be used in `conflicted`, `ahead`, `behind`, `untracked`, `stashed`, `modified`, `staged`, `renamed` and `deleted`:

| Variable | Description              |
| -------- | ------------------------ |
| `count`  | Show the number of files |

### Example

```toml
# ~/.config/starship.toml

[git_status]
conflicted = '🏳'
ahead = '🏎💨'
behind = '😰'
diverged = '😵'
up_to_date = '✓'
untracked = '🤷'
stashed = '📦'
modified = '📝'
staged = '[++\($count\)](green)'
renamed = '👅'
deleted = '🗑'
```

Show ahead/behind count of the branch being tracked

```toml
# ~/.config/starship.toml

[git_status]
ahead = '⇡${count}'
diverged = '⇕⇡${ahead_count}⇣${behind_count}'
behind = '⇣${count}'
```

Use Windows Starship executable on Windows paths in WSL

```toml
# ~/.config/starship.toml

[git_status]
windows_starship = '/mnt/c/Users/username/scoop/apps/starship/current/starship.exe'
```

## Gleam

The `gleam` module shows the currently installed version of [Gleam](https://gleam.run/).
By default the module will be shown if any of the following conditions are met:

- The current directory contains a `gleam.toml` file
- The current directory contains a file with the `.gleam` extension

### Options

| Option              | Default                              | Description                                                               |
| ------------------- | ------------------------------------ | ------------------------------------------------------------------------- |
| `format`            | `'via [$symbol($version )]($style)'` | The format for the module.                                                |
| `version_format`    | `'v${raw}'`                          | The version format. Available vars are `raw`, `major`, `minor`, & `patch` |
| `symbol`            | `'⭐ '`                              | A format string representing the symbol of Gleam.                         |
| `detect_extensions` | `['gleam']`                          | Which extensions should trigger this module.                              |
| `detect_files`      | `['gleam.toml']`                     | Which filenames should trigger this module.                               |
| `style`             | `'bold #FFAFF3'`                     | The style for the module.                                                 |
| `disabled`          | `false`                              | Disables the `gleam` module.                                              |

### Variables

| Variable | Example  | Description                          |
| -------- | -------- | ------------------------------------ |
| version  | `v1.0.0` | The version of `gleam`               |
| symbol   |          | Mirrors the value of option `symbol` |
| style\*  |          | Mirrors the value of option `style`  |

*: This variable can only be used as a part of a style string

### Example

```toml
# ~/.config/starship.toml

[gleam]
format = 'via [⭐ $version](bold red) '
```

## Go

The `golang` module shows the currently installed version of [Go](https://golang.org/).
By default the module will be shown if any of the following conditions are met:

- The current directory contains a `go.mod` file
- The current directory contains a `go.sum` file
- The current directory contains a `go.work` file
- The current directory contains a `glide.yaml` file
- The current directory contains a `Gopkg.yml` file
- The current directory contains a `Gopkg.lock` file
- The current directory contains a `.go-version` file
- The current directory contains a `Godeps` directory
- The current directory contains a file with the `.go` extension

### Options

| Option              | Default                                                                                   | Description                                                                                                |
| ------------------- | ----------------------------------------------------------------------------------------- | ---------------------------------------------------------------------------------------------------------- |
| `format`            | `'via [$symbol($version )]($style)'`                                                      | The format for the module.                                                                                 |
| `version_format`    | `'v${raw}'`                                                                               | The version format. Available vars are `raw`, `major`, `minor`, & `patch`                                  |
| `symbol`            | `'🐹 '`                                                                                   | A format string representing the symbol of Go.                                                             |
| `detect_extensions` | `['go']`                                                                                  | Which extensions should trigger this module.                                                               |
| `detect_files`      | `['go.mod', 'go.sum', 'go.work', 'glide.yaml', 'Gopkg.yml', 'Gopkg.lock', '.go-version']` | Which filenames should trigger this module.                                                                |
| `detect_folders`    | `['Godeps']`                                                                              | Which folders should trigger this module.                                                                  |
| `style`             | `'bold cyan'`                                                                             | The style for the module.                                                                                  |
| `not_capable_style` | `'bold red'`                                                                              | The style for the module when the go directive in the go.mod file does not match the installed Go version. |
| `disabled`          | `false`                                                                                   | Disables the `golang` module.                                                                              |

### Variables

| Variable    | Example   | Description                                                                                                                                 |
| ----------- | --------- | ------------------------------------------------------------------------------------------------------------------------------------------- |
| version     | `v1.12.1` | The version of `go`                                                                                                                         |
| mod_version | `1.16`    | `go` version requirement as set in the go directive of `go.mod`. Will only show if the version requirement does not match the `go` version. |
| symbol      |           | Mirrors the value of option `symbol`                                                                                                        |
| style\*     |           | Mirrors the value of option `style`                                                                                                         |

*: This variable can only be used as a part of a style string

### Example

```toml
# ~/.config/starship.toml

[golang]
format = 'via [🏎💨 $version](bold cyan) '
```

### Using `mod_version`

```toml
# ~/.config/starship.toml

[golang]
format = 'via [$symbol($version )($mod_version )]($style)'
```

## Guix-shell

The `guix_shell` module shows the [guix-shell](https://guix.gnu.org/manual/devel/en/html_node/Invoking-guix-shell.html) environment.
The module will be shown when inside a guix-shell environment.

### Options

| Option     | Default                    | Description                                            |
| ---------- | -------------------------- | ------------------------------------------------------ |
| `format`   | `'via [$symbol]($style) '` | The format for the module.                             |
| `symbol`   | `'🐃 '`                    | A format string representing the symbol of guix-shell. |
| `style`    | `'yellow bold'`            | The style for the module.                              |
| `disabled` | `false`                    | Disables the `guix_shell` module.                      |

### Variables

| Variable | Example | Description                          |
| -------- | ------- | ------------------------------------ |
| symbol   |         | Mirrors the value of option `symbol` |
| style\*  |         | Mirrors the value of option `style`  |

*: This variable can only be used as a part of a style string

### Example

```toml
# ~/.config/starship.toml

[guix_shell]
disabled = true
format = 'via [🐂](yellow bold) '
```

## Gradle

The `gradle` module shows the version of the [Gradle Wrapper](https://docs.gradle.org/current/userguide/gradle_wrapper.html)
currently used in the project directory.

By default the module will be shown if any of the following conditions are met:

- The current directory contains a `gradle/wrapper/gradle-wrapper.properties` directory.
- The current directory contains a file ending with `.gradle` or `.gradle.kts`.

The `gradle` module is only able to read your Gradle Wrapper version from your config file, we don't execute your wrapper, because of the security concerns.

### Options

| Option              | Default                              | Description                                                               |
| ------------------- | ------------------------------------ | ------------------------------------------------------------------------- |
| `format`            | `'via [$symbol($version )]($style)'` | The format for the module.                                                |
| `version_format`    | `'v${raw}'`                          | The version format. Available vars are `raw`, `major`, `minor`, & `patch` |
| `symbol`            | `'🅶 '`                               | A format string representing the symbol of Gradle.                        |
| `detect_extensions` | `['gradle', 'gradle.kts']`           | Which extensions should trigger this module.                              |
| `detect_files`      | `[]`                                 | Which filenames should trigger this module.                               |
| `detect_folders`    | `['gradle']`                         | Which folders should trigger this module.                                 |
| `style`             | `'bold bright-cyan'`                 | The style for the module.                                                 |
| `disabled`          | `false`                              | Disables the `gradle` module.                                             |
| `recursive`         | `false`                              | Enables recursive finding for the `gradle` directory.                     |

### Variables

| Variable | Example  | Description                          |
| -------- | -------- | ------------------------------------ |
| version  | `v7.5.1` | The version of `gradle`              |
| symbol   |          | Mirrors the value of option `symbol` |
| style*   |          | Mirrors the value of option `style`  |

*: This variable can only be used as a part of a style string

## Haskell

The `haskell` module finds the current selected GHC version and/or the selected Stack snapshot.

By default the module will be shown if any of the following conditions are met:

- The current directory contains a `stack.yaml` file
- The current directory contains any `.hs`, `.cabal`, or `.hs-boot` file

### Options

| Option              | Default                              | Description                                        |
| ------------------- | ------------------------------------ | -------------------------------------------------- |
| `format`            | `'via [$symbol($version )]($style)'` | The format for the module.                         |
| `symbol`            | `'λ '`                               | A format string representing the symbol of Haskell |
| `detect_extensions` | `['hs', 'cabal', 'hs-boot']`         | Which extensions should trigger this module.       |
| `detect_files`      | `['stack.yaml', 'cabal.project']`    | Which filenames should trigger this module.        |
| `detect_folders`    | `[]`                                 | Which folders should trigger this module.          |
| `style`             | `'bold purple'`                      | The style for the module.                          |
| `disabled`          | `false`                              | Disables the `haskell` module.                     |

### Variables

| Variable     | Example     | Description                                                                             |
| ------------ | ----------- | --------------------------------------------------------------------------------------- |
| version      |             | `ghc_version` or `snapshot` depending on whether the current project is a Stack project |
| snapshot     | `lts-18.12` | Currently selected Stack snapshot                                                       |
| ghc\_version | `9.2.1`     | Currently installed GHC version                                                         |
| symbol       |             | Mirrors the value of option `symbol`                                                    |
| style\*      |             | Mirrors the value of option `style`                                                     |

*: This variable can only be used as a part of a style string

## Haxe

The `haxe` module shows the currently installed version of [Haxe](https://haxe.org/).
By default the module will be shown if any of the following conditions are met:

- The current directory contains a `project.xml`, `Project.xml`, `application.xml`, `haxelib.json`, `hxformat.json` or `.haxerc` file
- The current directory contains a `.haxelib` or a `haxe_libraries` directory
- The current directory contains a file with the `.hx` or `.hxml` extension

### Options

| Option              | Default                                                                                         | Description                                                               |
| ------------------- | ----------------------------------------------------------------------------------------------- | ------------------------------------------------------------------------- |
| `format`            | `'via [$symbol($version )]($style)'`                                                            | The format for the module.                                                |
| `version_format`    | `'v${raw}'`                                                                                     | The version format. Available vars are `raw`, `major`, `minor`, & `patch` |
| `detect_extensions` | `['hx', 'hxml']`                                                                                | Which extensions should trigger this module.                              |
| `detect_files`      | `['project.xml', 'Project.xml', 'application.xml', 'haxelib.json', 'hxformat.json', '.haxerc']` | Which filenames should trigger this module.                               |
| `detect_folders`    | `['.haxelib', 'haxe_libraries']`                                                                | Which folders should trigger this modules.                                |
| `symbol`            | `'⌘ '`                                                                                          | A format string representing the symbol of Haxe.                          |
| `style`             | `'bold fg:202'`                                                                                 | The style for the module.                                                 |
| `disabled`          | `false`                                                                                         | Disables the `haxe` module.                                               |

### Variables

| Variable | Example  | Description                          |
| -------- | -------- | ------------------------------------ |
| version  | `v4.2.5` | The version of `haxe`                |
| symbol   |          | Mirrors the value of option `symbol` |
| style\*  |          | Mirrors the value of option `style`  |

*: This variable can only be used as a part of a style string

### Example

```toml
# ~/.config/starship.toml

[haxe]
format = "via [⌘ $version](bold fg:202) "
```

## Helm

The `helm` module shows the currently installed version of [Helm](https://helm.sh/).
By default the module will be shown if any of the following conditions are met:

- The current directory contains a `helmfile.yaml` file
- The current directory contains a `Chart.yaml` file

### Options

| Option              | Default                              | Description                                                               |
| ------------------- | ------------------------------------ | ------------------------------------------------------------------------- |
| `format`            | `'via [$symbol($version )]($style)'` | The format for the module.                                                |
| `version_format`    | `'v${raw}'`                          | The version format. Available vars are `raw`, `major`, `minor`, & `patch` |
| `detect_extensions` | `[]`                                 | Which extensions should trigger this module.                              |
| `detect_files`      | `['helmfile.yaml', 'Chart.yaml']`    | Which filenames should trigger this module.                               |
| `detect_folders`    | `[]`                                 | Which folders should trigger this modules.                                |
| `symbol`            | `'⎈ '`                               | A format string representing the symbol of Helm.                          |
| `style`             | `'bold white'`                       | The style for the module.                                                 |
| `disabled`          | `false`                              | Disables the `helm` module.                                               |

### Variables

| Variable | Example  | Description                          |
| -------- | -------- | ------------------------------------ |
| version  | `v3.1.1` | The version of `helm`                |
| symbol   |          | Mirrors the value of option `symbol` |
| style\*  |          | Mirrors the value of option `style`  |

*: This variable can only be used as a part of a style string

### Example

```toml
# ~/.config/starship.toml

[helm]
format = 'via [⎈ $version](bold white) '
```

## Hostname

The `hostname` module shows the system hostname.

### Options

| Option            | Default                                | Description                                                                                                                           |
| ----------------- | -------------------------------------- | ------------------------------------------------------------------------------------------------------------------------------------- |
| `ssh_only`        | `true`                                 | Only show hostname when connected to an SSH session.                                                                                  |
| `ssh_symbol`      | `'🌐 '`                                | A format string representing the symbol when connected to SSH session.                                                                |
| `trim_at`         | `'.'`                                  | String that the hostname is cut off at, after the first match. `'.'` will stop after the first dot. `''` will disable any truncation. |
| `detect_env_vars` | `[]`                                   | Which environment variable(s) should trigger this module.                                                                             |
| `format`          | `'[$ssh_symbol$hostname]($style) in '` | The format for the module.                                                                                                            |
| `style`           | `'bold dimmed green'`                  | The style for the module.                                                                                                             |
| `disabled`        | `false`                                | Disables the `hostname` module.                                                                                                       |
| `aliases`         | `{}`                                   | Translate system hostnames to something else. If `trim_at` is specified, only the first part will be matched and replaced.            |

### Variables

| Variable   | Example    | Description                                           |
| ---------- | ---------- | ----------------------------------------------------- |
| hostname   | `computer` | The hostname of the computer                          |
| style\*    |            | Mirrors the value of option `style`                   |
| ssh_symbol | `'🌏 '`    | The symbol to represent when connected to SSH session |

*: This variable can only be used as a part of a style string

### Examples

#### Always show the hostname

```toml
# ~/.config/starship.toml

[hostname]
ssh_only = false
format = '[$ssh_symbol](bold blue) on [$hostname](bold red) '
trim_at = '.companyname.com'
disabled = false
```

#### Hide the hostname in remote tmux sessions

```toml
# ~/.config/starship.toml

[hostname]
ssh_only = false
detect_env_vars = ['!TMUX', 'SSH_CONNECTION']
disabled = false
```

#### Replace the hostname with a nickname

```toml
# ~/.config/starship.toml
[hostname]
aliases = { "Max's MacBook Pro" = "home" }
```

## Java

The `java` module shows the currently installed version of [Java](https://www.oracle.com/java/).
By default the module will be shown if any of the following conditions are met:

- The current directory contains a `pom.xml`, `build.gradle.kts`, `build.sbt`, `.java-version`, `deps.edn`, `project.clj`, `build.boot`, or `.sdkmanrc` file
- The current directory contains a file with the `.java`, `.class`, `.gradle`, `.jar`, `.clj`, or `.cljc` extension

### Options

| Option              | Default                                                                                                               | Description                                                               |
| ------------------- | --------------------------------------------------------------------------------------------------------------------- | ------------------------------------------------------------------------- |
| `format`            | `'via [${symbol}(${version} )]($style)'`                                                                              | The format for the module.                                                |
| `version_format`    | `'v${raw}'`                                                                                                           | The version format. Available vars are `raw`, `major`, `minor`, & `patch` |
| `detect_extensions` | `['java', 'class', 'gradle', 'jar', 'cljs', 'cljc']`                                                                  | Which extensions should trigger this module.                              |
| `detect_files`      | `['pom.xml', 'build.gradle.kts', 'build.sbt', '.java-version', 'deps.edn', 'project.clj', 'build.boot', '.sdkmanrc']` | Which filenames should trigger this module.                               |
| `detect_folders`    | `[]`                                                                                                                  | Which folders should trigger this modules.                                |
| `symbol`            | `'☕ '`                                                                                                               | A format string representing the symbol of Java                           |
| `style`             | `'red dimmed'`                                                                                                        | The style for the module.                                                 |
| `disabled`          | `false`                                                                                                               | Disables the `java` module.                                               |

### Variables

| Variable | Example | Description                          |
| -------- | ------- | ------------------------------------ |
| version  | `v14`   | The version of `java`                |
| symbol   |         | Mirrors the value of option `symbol` |
| style\*  |         | Mirrors the value of option `style`  |

*: This variable can only be used as a part of a style string

### Example

```toml
# ~/.config/starship.toml

[java]
symbol = '🌟 '
```

## Jobs

The `jobs` module shows the current number of jobs running.
The module will be shown only if there are background jobs running.
The module will show the number of jobs running if there are at least
2 jobs, or more than the `number_threshold` config value, if it exists.
The module will show a symbol if there is at least 1 job, or more than the
`symbol_threshold` config value, if it exists. You can set both values
to 0 in order to _always_ show the symbol and number of jobs, even if there are
0 jobs running.

The default functionality is:

- 0 jobs -> Nothing is shown.
- 1 job -> `symbol` is shown.
- 2 jobs or more -> `symbol` + `number` are shown.

::: warning

This module is not supported on tcsh and nu.

:::

::: warning

The `threshold` option is deprecated, but if you want to use it,
the module will show the number of jobs running if there is more than 1 job, or
more than the `threshold` config value, if it exists. If `threshold` is set to 0,
then the module will also show when there are 0 jobs running.

:::

### Options

| Option             | Default                       | Description                                                              |
| ------------------ | ----------------------------- | ------------------------------------------------------------------------ |
| `threshold`*       | `1`                           | Show number of jobs if exceeded.                                         |
| `symbol_threshold` | `1`                           | Show `symbol` if the job count is at least `symbol_threshold`.           |
| `number_threshold` | `2`                           | Show the number of jobs if the job count is at least `number_threshold`. |
| `format`           | `'[$symbol$number]($style) '` | The format for the module.                                               |
| `symbol`           | `'✦'`                         | The string used to represent the `symbol` variable.                      |
| `style`            | `'bold blue'`                 | The style for the module.                                                |
| `disabled`         | `false`                       | Disables the `jobs` module.                                              |

*: This option is deprecated, please use the `number_threshold` and `symbol_threshold` options instead.

### Variables

| Variable | Example | Description                          |
| -------- | ------- | ------------------------------------ |
| number   | `1`     | The number of jobs                   |
| symbol   |         | Mirrors the value of option `symbol` |
| style\*  |         | Mirrors the value of option `style`  |

*: This variable can only be used as a part of a style string

### Example

```toml
# ~/.config/starship.toml

[jobs]
symbol = '+ '
number_threshold = 4
symbol_threshold = 0
```

## Julia

The `julia` module shows the currently installed version of [Julia](https://julialang.org/).
By default the module will be shown if any of the following conditions are met:

- The current directory contains a `Project.toml` file
- The current directory contains a `Manifest.toml` file
- The current directory contains a file with the `.jl` extension

### Options

| Option              | Default                              | Description                                                               |
| ------------------- | ------------------------------------ | ------------------------------------------------------------------------- |
| `format`            | `'via [$symbol($version )]($style)'` | The format for the module.                                                |
| `version_format`    | `'v${raw}'`                          | The version format. Available vars are `raw`, `major`, `minor`, & `patch` |
| `detect_extensions` | `['jl']`                             | Which extensions should trigger this module.                              |
| `detect_files`      | `['Project.toml', 'Manifest.toml']`  | Which filenames should trigger this module.                               |
| `detect_folders`    | `[]`                                 | Which folders should trigger this modules.                                |
| `symbol`            | `'ஃ '`                               | A format string representing the symbol of Julia.                         |
| `style`             | `'bold purple'`                      | The style for the module.                                                 |
| `disabled`          | `false`                              | Disables the `julia` module.                                              |

### Variables

| Variable | Example  | Description                          |
| -------- | -------- | ------------------------------------ |
| version  | `v1.4.0` | The version of `julia`               |
| symbol   |          | Mirrors the value of option `symbol` |
| style\*  |          | Mirrors the value of option `style`  |

*: This variable can only be used as a part of a style string

### Example

```toml
# ~/.config/starship.toml

[julia]
symbol = '∴ '
```

## Kotlin

The `kotlin` module shows the currently installed version of [Kotlin](https://kotlinlang.org/).
By default the module will be shown if any of the following conditions are met:

- The current directory contains a `.kt` or a `.kts` file

### Options

| Option              | Default                              | Description                                                                   |
| ------------------- | ------------------------------------ | ----------------------------------------------------------------------------- |
| `format`            | `'via [$symbol($version )]($style)'` | The format for the module.                                                    |
| `version_format`    | `'v${raw}'`                          | The version format. Available vars are `raw`, `major`, `minor`, & `patch`     |
| `detect_extensions` | `['kt', 'kts']`                      | Which extensions should trigger this module.                                  |
| `detect_files`      | `[]`                                 | Which filenames should trigger this module.                                   |
| `detect_folders`    | `[]`                                 | Which folders should trigger this modules.                                    |
| `symbol`            | `'🅺 '`                               | A format string representing the symbol of Kotlin.                            |
| `style`             | `'bold blue'`                        | The style for the module.                                                     |
| `kotlin_binary`     | `'kotlin'`                           | Configures the kotlin binary that Starship executes when getting the version. |
| `disabled`          | `false`                              | Disables the `kotlin` module.                                                 |

### Variables

| Variable | Example   | Description                          |
| -------- | --------- | ------------------------------------ |
| version  | `v1.4.21` | The version of `kotlin`              |
| symbol   |           | Mirrors the value of option `symbol` |
| style\*  |           | Mirrors the value of option `style`  |

*: This variable can only be used as a part of a style string

### Example

```toml
# ~/.config/starship.toml

[kotlin]
symbol = '🅺 '
```

```toml
# ~/.config/starship.toml

[kotlin]
# Uses the Kotlin Compiler binary to get the installed version
kotlin_binary = 'kotlinc'
```

## Kubernetes

Displays the current [Kubernetes context](https://kubernetes.io/docs/concepts/configuration/organize-cluster-access-kubeconfig/#context) name and, if set, the namespace, user and cluster from the kubeconfig file.
The namespace needs to be set in the kubeconfig file, this can be done via
`kubectl config set-context starship-context --namespace astronaut`.
Similarly, the user and cluster can be set with `kubectl config set-context starship-context --user starship-user`
and `kubectl config set-context starship-context --cluster starship-cluster`.
If the `$KUBECONFIG` env var is set the module will use that if not it will use the `~/.kube/config`.

::: tip

This module is disabled by default.
To enable it, set `disabled` to `false` in your configuration file.

When the module is enabled it will always be active, unless any of
`detect_env_vars`, `detect_extensions`, `detect_files` or `detect_folders` have
been set in which case the module will only be active in directories that match
those conditions or one of the environmatal variable has been set.

:::

### Options

::: warning

The `context_aliases` and `user_aliases` options are deprecated. Use `contexts` and the corresponding `context_alias`
and `user_alias` options instead.

:::

| Option              | Default                                            | Description                                                           |
| ------------------- | -------------------------------------------------- | --------------------------------------------------------------------- |
| `symbol`            | `'☸ '`                                             | A format string representing the symbol displayed before the Cluster. |
| `format`            | `'[$symbol$context( \($namespace\))]($style) in '` | The format for the module.                                            |
| `style`             | `'cyan bold'`                                      | The style for the module.                                             |
| `context_aliases`*  | `{}`                                               | Table of context aliases to display.                                  |
| `user_aliases`*     | `{}`                                               | Table of user aliases to display.                                     |
| `detect_extensions` | `[]`                                               | Which extensions should trigger this module.                          |
| `detect_files`      | `[]`                                               | Which filenames should trigger this module.                           |
| `detect_folders`    | `[]`                                               | Which folders should trigger this modules.                            |
| `detect_env_vars`   | `[]`                                               | Which environmental variables should trigger this module              |
| `contexts`          | `[]`                                               | Customized styles and symbols for specific contexts.                  |
| `disabled`          | `true`                                             | Disables the `kubernetes` module.                                     |

*: This option is deprecated, please add `contexts` with the corresponding `context_alias` and `user_alias` options instead.

To customize the style of the module for specific environments, use the following configuration as
part of the `contexts` list:

| Variable          | Description                                                                              |
| ----------------- | ---------------------------------------------------------------------------------------- |
| `context_pattern` | **Required** Regular expression to match current Kubernetes context name.                |
| `user_pattern`    | Regular expression to match current Kubernetes user name.                                |
| `context_alias`   | Context alias to display instead of the full context name.                               |
| `user_alias`      | User alias to display instead of the full user name.                                     |
| `style`           | The style for the module when using this context. If not set, will use module's style.   |
| `symbol`          | The symbol for the module when using this context. If not set, will use module's symbol. |

Note that all regular expression are anchored with `^<pattern>$` and so must match the whole string. The `*_pattern`
regular expressions may contain capture groups, which can be referenced in the corresponding alias via `$name` and `$N`
(see example below and the
[rust Regex::replace() documentation](https://docs.rs/regex/latest/regex/struct.Regex.html#method.replace)).

### Variables

| Variable  | Example              | Description                              |
| --------- | -------------------- | ---------------------------------------- |
| context   | `starship-context`   | The current kubernetes context name      |
| namespace | `starship-namespace` | If set, the current kubernetes namespace |
| user      | `starship-user`      | If set, the current kubernetes user      |
| cluster   | `starship-cluster`   | If set, the current kubernetes cluster   |
| symbol    |                      | Mirrors the value of option `symbol`     |
| style\*   |                      | Mirrors the value of option `style`      |

*: This variable can only be used as a part of a style string

### Example

```toml
# ~/.config/starship.toml

[kubernetes]
format = 'on [⛵ ($user on )($cluster in )$context \($namespace\)](dimmed green) '
disabled = false
contexts = [
  { context_pattern = "dev.local.cluster.k8s", style = "green", symbol = "💔 " },
]
```

Only show the module in directories that contain a `k8s` file.

```toml
# ~/.config/starship.toml

[kubernetes]
disabled = false
detect_files = ['k8s']
```

#### Kubernetes Context specific config

The `contexts` configuration option is used to customise what the current Kubernetes context name looks
like (style and symbol) if the name matches the defined regular expression.

```toml
# ~/.config/starship.toml

[[kubernetes.contexts]]
# "bold red" style + default symbol when Kubernetes current context name equals "production" *and* the current user
# equals "admin_user"
context_pattern = "production"
user_pattern = "admin_user"
style = "bold red"
context_alias = "prod"
user_alias = "admin"

[[kubernetes.contexts]]
# "green" style + a different symbol when Kubernetes current context name contains openshift
context_pattern = ".*openshift.*"
style = "green"
symbol = "💔 "
context_alias = "openshift"

[[kubernetes.contexts]]
# Using capture groups
# Contexts from GKE, AWS and other cloud providers usually carry additional information, like the region/zone.
# The following entry matches on the GKE format (`gke_projectname_zone_cluster-name`)
# and renames every matching kube context into a more readable format (`gke-cluster-name`):
context_pattern = "gke_.*_(?P<cluster>[\\w-]+)"
context_alias = "gke-$cluster"
```

## Line Break

The `line_break` module separates the prompt into two lines.

### Options

| Option     | Default | Description                                                        |
| ---------- | ------- | ------------------------------------------------------------------ |
| `disabled` | `false` | Disables the `line_break` module, making the prompt a single line. |

### Example

```toml
# ~/.config/starship.toml

[line_break]
disabled = true
```

## Local IP

The `localip` module shows the IPv4 address of the primary network interface.

### Options

| Option     | Default                   | Description                                            |
| ---------- | ------------------------- | ------------------------------------------------------ |
| `ssh_only` | `true`                    | Only show IP address when connected to an SSH session. |
| `format`   | `'[$localipv4]($style) '` | The format for the module.                             |
| `style`    | `'bold yellow'`           | The style for the module.                              |
| `disabled` | `true`                    | Disables the `localip` module.                         |

### Variables

| Variable  | Example      | Description                         |
| --------- | ------------ | ----------------------------------- |
| localipv4 | 192.168.1.13 | Contains the primary IPv4 address   |
| style\*   |              | Mirrors the value of option `style` |

*: This variable can only be used as a part of a style string

### Example

```toml
# ~/.config/starship.toml

[localip]
ssh_only = false
format = '@[$localipv4](bold red) '
disabled = false
```

## Lua

The `lua` module shows the currently installed version of [Lua](http://www.lua.org/).
By default the module will be shown if any of the following conditions are met:

- The current directory contains a `.lua-version` file
- The current directory contains a `lua` directory
- The current directory contains a file with the `.lua` extension

### Options

| Option              | Default                              | Description                                                                |
| ------------------- | ------------------------------------ | -------------------------------------------------------------------------- |
| `format`            | `'via [$symbol($version )]($style)'` | The format for the module.                                                 |
| `version_format`    | `'v${raw}'`                          | The version format. Available vars are `raw`, `major`, `minor`, & `patch`  |
| `symbol`            | `'🌙 '`                              | A format string representing the symbol of Lua.                            |
| `detect_extensions` | `['lua']`                            | Which extensions should trigger this module.                               |
| `detect_files`      | `['.lua-version']`                   | Which filenames should trigger this module.                                |
| `detect_folders`    | `['lua']`                            | Which folders should trigger this module.                                  |
| `style`             | `'bold blue'`                        | The style for the module.                                                  |
| `lua_binary`        | `'lua'`                              | Configures the lua binary that Starship executes when getting the version. |
| `disabled`          | `false`                              | Disables the `lua` module.                                                 |

### Variables

| Variable | Example  | Description                          |
| -------- | -------- | ------------------------------------ |
| version  | `v5.4.0` | The version of `lua`                 |
| symbol   |          | Mirrors the value of option `symbol` |
| style\*  |          | Mirrors the value of option `style`  |

*: This variable can only be used as a part of a style string

### Example

```toml
# ~/.config/starship.toml

[lua]
format = 'via [🌕 $version](bold blue) '
```

## Memory Usage

The `memory_usage` module shows current system memory and swap usage.

By default the swap usage is displayed if the total system swap is non-zero.

::: tip

This module is disabled by default.
To enable it, set `disabled` to `false` in your configuration file.

:::

### Options

| Option      | Default                                        | Description                                              |
| ----------- | ---------------------------------------------- | -------------------------------------------------------- |
| `threshold` | `75`                                           | Hide the memory usage unless it exceeds this percentage. |
| `format`    | `'via $symbol [${ram}( \| ${swap})]($style) '` | The format for the module.                               |
| `symbol`    | `'🐏'`                                         | The symbol used before displaying the memory usage.      |
| `style`     | `'bold dimmed white'`                          | The style for the module.                                |
| `disabled`  | `true`                                         | Disables the `memory_usage` module.                      |

### Variables

| Variable     | Example       | Description                                                        |
| ------------ | ------------- | ------------------------------------------------------------------ |
| ram          | `31GiB/65GiB` | The usage/total RAM of the current system memory.                  |
| ram_pct      | `48%`         | The percentage of the current system memory.                       |
| swap\*\*     | `1GiB/4GiB`   | The swap memory size of the current system swap memory file.       |
| swap_pct\*\* | `77%`         | The swap memory percentage of the current system swap memory file. |
| symbol       | `🐏`          | Mirrors the value of option `symbol`                               |
| style\*      |               | Mirrors the value of option `style`                                |

*: This variable can only be used as a part of a style string
*\*: The SWAP file information is only displayed if detected on the current system

### Example

```toml
# ~/.config/starship.toml

[memory_usage]
disabled = false
threshold = -1
symbol = ' '
style = 'bold dimmed green'
```

## Meson

The `meson` module shows the current Meson developer environment status.

By default the Meson project name is displayed, if `$MESON_DEVENV` is set.

### Options

| Option              | Default                            | Description                                                                               |
| ------------------- | ---------------------------------- | ----------------------------------------------------------------------------------------- |
| `truncation_length` | `2^32 - 1`                         | Truncates a project name to `N` graphemes.                                                |
| `truncation_symbol` | `'…'`                              | The symbol used to indicate a project name was truncated. You can use `''` for no symbol. |
| `format`            | `'via [$symbol$project]($style) '` | The format for the module.                                                                |
| `symbol`            | `'⬢ '`                             | The symbol used before displaying the project name.                                       |
| `style`             | `'blue bold'`                      | The style for the module.                                                                 |
| `disabled`          | `false`                            | Disables the `meson` module.                                                              |

### Variables

| Variable | Example    | Description                          |
| -------- | ---------- | ------------------------------------ |
| project  | `starship` | The current Meson project name       |
| symbol   | `🐏`       | Mirrors the value of option `symbol` |
| style\*  |            | Mirrors the value of option `style`  |

*: This variable can only be used as a part of a style string

### Example

```toml
# ~/.config/starship.toml

[meson]
disabled = false
truncation_symbol = '--'
symbol = ' '
style = 'bold dimmed green'
```

## Mercurial Branch

The `hg_branch` module shows the active branch and topic of the repo in your current directory.

### Options

| Option              | Default                                   | Description                                                                                  |
| ------------------- | ----------------------------------------- | -------------------------------------------------------------------------------------------- |
| `symbol`            | `' '`                                    | The symbol used before the hg bookmark or branch name of the repo in your current directory. |
| `style`             | `'bold purple'`                           | The style for the module.                                                                    |
| `format`            | `'on [$symbol$branch(:$topic)]($style) '` | The format for the module.                                                                   |
| `truncation_length` | `2^63 - 1`                                | Truncates the hg branch / topic name to `N` graphemes                                        |
| `truncation_symbol` | `'…'`                                     | The symbol used to indicate a branch name was truncated.                                     |
| `disabled`          | `true`                                    | Disables the `hg_branch` module.                                                             |

### Variables

| Variable | Example   | Description                          |
| -------- | --------- | ------------------------------------ |
| branch   | `master`  | The active mercurial branch          |
| topic    | `feature` | The active mercurial topic           |
| symbol   |           | Mirrors the value of option `symbol` |
| style\*  |           | Mirrors the value of option `style`  |

*: This variable can only be used as a part of a style string

### Example

```toml
# ~/.config/starship.toml

[hg_branch]
format = 'on [🌱 $branch](bold purple)'
truncation_length = 4
truncation_symbol = ''
```

## Mojo

The `mojo` module shows the current version of [Mojo programming language](https://www.modular.com/mojo) installed

### Options

| Option              | Default                               | Description                                            |
| ------------------- | ------------------------------------- | ------------------------------------------------------ |
| `format`            | `'with [$symbol($version )]($style)'` | The format for the module.                             |
| `symbol`            | `'🔥 '`                               | The symbol used before displaying the version of Mojo. |
| `style`             | `'bold 208'`                          | The style for the module.                              |
| `disabled`          | `false`                               | Disables the `mojo` module.                            |
| `detect_extensions` | `['mojo', '🔥']`                      | Which extensions should trigger this module.           |
| `detect_files`      | `[]`                                  | Which filenames should trigger this module.            |
| `detect_folders`    | `[]`                                  | Which folders should trigger this module.              |

### Variables

| Variable | Example  | Description                          |
| -------- | -------- | ------------------------------------ |
| version  | `24.4.0` | The version of `mojo`                |
| symbol   |          | Mirrors the value of option `symbol` |
| style\*  |          | Mirrors the value of option `style`  |

*: This variable can only be used as a part of a style string

### Example

```toml
# ~/.config/starship.toml

[mojo]
format = 'via [mojo ($version )($hash )]($style)'
```

## NATS

The `nats` module shows the name of the current [NATS](https://nats.io) context.

### Options

| Option     | Default                    | Description                                                  |
| ---------- | -------------------------- | ------------------------------------------------------------ |
| `symbol`   | `'✉️ '`                     | The symbol used before the NATS context (defaults to empty). |
| `style`    | `'bold purple'`            | The style for the module.                                    |
| `format`   | `'[$symbol$name]($style)'` | The format for the module.                                   |
| `disabled` | `false`                    | Disables the `nats` module.                                  |

### Variables

| Variable | Example     | Description                          |
| -------- | ----------- | ------------------------------------ |
| name     | `localhost` | The name of the NATS context         |
| symbol   |             | Mirrors the value of option `symbol` |
| style\*  |             | Mirrors the value of option `style`  |

### Example

```toml
[nats]
format = '[$symbol]($style)'
style = 'bold purple'
```

## Nim

The `nim` module shows the currently installed version of [Nim](https://nim-lang.org/).
By default the module will be shown if any of the following conditions are met:

- The current directory contains a `nim.cfg` file
- The current directory contains a file with the `.nim` extension
- The current directory contains a file with the `.nims` extension
- The current directory contains a file with the `.nimble` extension

### Options

| Option              | Default                              | Description                                                               |
| ------------------- | ------------------------------------ | ------------------------------------------------------------------------- |
| `format`            | `'via [$symbol($version )]($style)'` | The format for the module                                                 |
| `version_format`    | `'v${raw}'`                          | The version format. Available vars are `raw`, `major`, `minor`, & `patch` |
| `symbol`            | `'👑 '`                              | The symbol used before displaying the version of Nim.                     |
| `detect_extensions` | `['nim', 'nims', 'nimble']`          | Which extensions should trigger this module.                              |
| `detect_files`      | `['nim.cfg']`                        | Which filenames should trigger this module.                               |
| `detect_folders`    | `[]`                                 | Which folders should trigger this module.                                 |
| `style`             | `'bold yellow'`                      | The style for the module.                                                 |
| `disabled`          | `false`                              | Disables the `nim` module.                                                |

### Variables

| Variable | Example  | Description                          |
| -------- | -------- | ------------------------------------ |
| version  | `v1.2.0` | The version of `nimc`                |
| symbol   |          | Mirrors the value of option `symbol` |
| style\*  |          | Mirrors the value of option `style`  |

*: This variable can only be used as a part of a style string

### Example

```toml
# ~/.config/starship.toml

[nim]
style = 'yellow'
symbol = '🎣 '
```

## Nix-shell

The `nix_shell` module shows the [nix-shell](https://nixos.org/guides/nix-pills/developing-with-nix-shell.html) environment.
The module will be shown when inside a nix-shell environment.

### Options

| Option        | Default                                      | Description                                                           |
| ------------- | -------------------------------------------- | --------------------------------------------------------------------- |
| `format`      | `'via [$symbol$state( \($name\))]($style) '` | The format for the module.                                            |
| `symbol`      | `'❄️ '`                                       | A format string representing the symbol of nix-shell.                 |
| `style`       | `'bold blue'`                                | The style for the module.                                             |
| `impure_msg`  | `'impure'`                                   | A format string shown when the shell is impure.                       |
| `pure_msg`    | `'pure'`                                     | A format string shown when the shell is pure.                         |
| `unknown_msg` | `''`                                         | A format string shown when it is unknown if the shell is pure/impure. |
| `disabled`    | `false`                                      | Disables the `nix_shell` module.                                      |
| `heuristic`   | `false`                                      | Attempts to detect new `nix shell`-style shells with a heuristic.     |

### Variables

| Variable | Example | Description                          |
| -------- | ------- | ------------------------------------ |
| state    | `pure`  | The state of the nix-shell           |
| name     | `lorri` | The name of the nix-shell            |
| symbol   |         | Mirrors the value of option `symbol` |
| style\*  |         | Mirrors the value of option `style`  |

*: This variable can only be used as a part of a style string

### Example

```toml
# ~/.config/starship.toml

[nix_shell]
disabled = true
impure_msg = '[impure shell](bold red)'
pure_msg = '[pure shell](bold green)'
unknown_msg = '[unknown shell](bold yellow)'
format = 'via [☃️ $state( \($name\))](bold blue) '
```

## Node.js

The `nodejs` module shows the currently installed version of [Node.js](https://nodejs.org/).
By default the module will be shown if any of the following conditions are met:

- The current directory contains a `package.json` file
- The current directory contains a `.node-version` file
- The current directory contains a `.nvmrc` file
- The current directory contains a `node_modules` directory
- The current directory contains a file with the `.js`, `.mjs` or `.cjs` extension
- The current directory contains a file with the `.ts`, `.mts` or `.cts` extension

### Options

| Option              | Default                                       | Description                                                                                           |
| ------------------- | --------------------------------------------- | ----------------------------------------------------------------------------------------------------- |
| `format`            | `'via [$symbol($version )]($style)'`          | The format for the module.                                                                            |
| `version_format`    | `'v${raw}'`                                   | The version format. Available vars are `raw`, `major`, `minor`, & `patch`                             |
| `symbol`            | `' '`                                        | A format string representing the symbol of Node.js.                                                   |
| `detect_extensions` | `['js', 'mjs', 'cjs', 'ts', 'mts', 'cts']`    | Which extensions should trigger this module.                                                          |
| `detect_files`      | `['package.json', '.node-version', '.nvmrc']` | Which filenames should trigger this module.                                                           |
| `detect_folders`    | `['node_modules']`                            | Which folders should trigger this module.                                                             |
| `style`             | `'bold green'`                                | The style for the module.                                                                             |
| `disabled`          | `false`                                       | Disables the `nodejs` module.                                                                         |
| `not_capable_style` | `'bold red'`                                  | The style for the module when an engines property in package.json does not match the Node.js version. |

### Variables

| Variable        | Example    | Description                                                                                                                                               |
| --------------- | ---------- | --------------------------------------------------------------------------------------------------------------------------------------------------------- |
| version         | `v13.12.0` | The version of `node`                                                                                                                                     |
| engines_version | `>=12.0.0` | `node` version requirement as set in the engines property of `package.json`. Will only show if the version requirement does not match the `node` version. |
| symbol          |            | Mirrors the value of option `symbol`                                                                                                                      |
| style\*         |            | Mirrors the value of option `style`                                                                                                                       |

*: This variable can only be used as a part of a style string

### Example

```toml
# ~/.config/starship.toml

[nodejs]
format = 'via [🤖 $version](bold green) '
```

## OCaml

The `ocaml` module shows the currently installed version of [OCaml](https://ocaml.org/).
By default the module will be shown if any of the following conditions are met:

- The current directory contains a file with `.opam` extension or `_opam` directory
- The current directory contains a `esy.lock` directory
- The current directory contains a `dune` or `dune-project` file
- The current directory contains a `jbuild` or `jbuild-ignore` file
- The current directory contains a `.merlin` file
- The current directory contains a file with `.ml`, `.mli`, `.re` or `.rei` extension

### Options

| Option                    | Default                                                                  | Description                                                               |
| ------------------------- | ------------------------------------------------------------------------ | ------------------------------------------------------------------------- |
| `format`                  | `'via [$symbol($version )(\($switch_indicator$switch_name\) )]($style)'` | The format string for the module.                                         |
| `version_format`          | `'v${raw}'`                                                              | The version format. Available vars are `raw`, `major`, `minor`, & `patch` |
| `symbol`                  | `'🐫 '`                                                                  | The symbol used before displaying the version of OCaml.                   |
| `global_switch_indicator` | `''`                                                                     | The format string used to represent global OPAM switch.                   |
| `local_switch_indicator`  | `'*'`                                                                    | The format string used to represent local OPAM switch.                    |
| `detect_extensions`       | `['opam', 'ml', 'mli', 're', 'rei']`                                     | Which extensions should trigger this module.                              |
| `detect_files`            | `['dune', 'dune-project', 'jbuild', 'jbuild-ignore', '.merlin']`         | Which filenames should trigger this module.                               |
| `detect_folders`          | `['_opam', 'esy.lock']`                                                  | Which folders should trigger this module.                                 |
| `style`                   | `'bold yellow'`                                                          | The style for the module.                                                 |
| `disabled`                | `false`                                                                  | Disables the `ocaml` module.                                              |

### Variables

| Variable         | Example      | Description                                                       |
| ---------------- | ------------ | ----------------------------------------------------------------- |
| version          | `v4.10.0`    | The version of `ocaml`                                            |
| switch_name      | `my-project` | The active OPAM switch                                            |
| switch_indicator |              | Mirrors the value of `indicator` for currently active OPAM switch |
| symbol           |              | Mirrors the value of option `symbol`                              |
| style\*          |              | Mirrors the value of option `style`                               |

*: This variable can only be used as a part of a style string

### Example

```toml
# ~/.config/starship.toml

[ocaml]
format = 'via [🐪 $version]($style) '
```

## Odin

The 'odin' module shows the currently installed version of [Odin](https://odin-lang.org/). By default the module will be shown if the current directory contains a `.odin` file.

### Options

| Option              | Default                              | Description                                           |
| ------------------- | ------------------------------------ | ----------------------------------------------------- |
| `format`            | `'via [$symbol($version )]($style)'` | The format for the module.                            |
| `show_commit`       | `false`                              | Shows the commit as part of the version.              |
| `symbol`            | `'Ø '`                               | The symbol used before displaying the version of Zig. |
| `style`             | `'bold bright-blue'`                 | The style for the module.                             |
| `disabled`          | `false`                              | Disables the `odin` module.                           |
| `detect_extensions` | `['odin']`                           | Which extensions should trigger this module.          |
| `detect_files`      | `[]`                                 | Which filenames should trigger this module.           |
| `detect_folders`    | `[]`                                 | Which folders should trigger this module.             |

### Variables

| Variable | Example       | Description                          |
| -------- | ------------- | ------------------------------------ |
| version  | `dev-2024-03` | The version of `odin`                |
| symbol   |               | Mirrors the value of option `symbol` |
| style\*  |               | Mirrors the value of option `style`  |

*: This variable can only be used as a part of a style string

### Example

```toml
# ~/.config/starship.toml

[odin]
format = 'via [󰹩 ($version )]($style)'
show_commit = true
```

## Open Policy Agent

The `opa` module shows the currently installed version of the OPA tool.
By default the module will be shown if the current directory contains a `.rego` file.

### Options

| Option              | Default                              | Description                                                               |
| ------------------- | ------------------------------------ | ------------------------------------------------------------------------- |
| `format`            | `'via [$symbol($version )]($style)'` | The format for the module.                                                |
| `version_format`    | `'v${raw}'`                          | The version format. Available vars are `raw`, `major`, `minor`, & `patch` |
| `symbol`            | `'🪖  '`                             | A format string representing the symbol of OPA.                           |
| `detect_extensions` | `['rego']`                           | Which extensions should trigger this module.                              |
| `detect_files`      | `[]`                                 | Which filenames should trigger this module.                               |
| `detect_folders`    | `[]`                                 | Which folders should trigger this module.                                 |
| `style`             | `'bold blue'`                        | The style for the module.                                                 |
| `disabled`          | `false`                              | Disables the `opa` module.                                                |

### Variables

| Variable | Example   | Description                          |
| -------- | --------- | ------------------------------------ |
| version  | `v0.44.0` | The version of `opa`                 |
| symbol   |           | Mirrors the value of option `symbol` |
| style\*  |           | Mirrors the value of option `style`  |

*: This variable can only be used as a part of a style string

### Example

```toml
# ~/.config/starship.toml

[opa]
format = 'via [⛑️  $version](bold red) '
```

## OpenStack

The `openstack` module shows the current OpenStack cloud and project. The module
only active when the `OS_CLOUD` env var is set, in which case it will read
`clouds.yaml` file from any of the [default locations](https://docs.openstack.org/python-openstackclient/latest/configuration/index.html#configuration-files).
to fetch the current project in use.

### Options

| Option     | Default                                       | Description                                                    |
| ---------- | --------------------------------------------- | -------------------------------------------------------------- |
| `format`   | `'on [$symbol$cloud(\($project\))]($style) '` | The format for the module.                                     |
| `symbol`   | `'☁️ '`                                        | The symbol used before displaying the current OpenStack cloud. |
| `style`    | `'bold yellow'`                               | The style for the module.                                      |
| `disabled` | `false`                                       | Disables the `openstack` module.                               |

### Variables

| Variable | Example | Description                          |
| -------- | ------- | ------------------------------------ |
| cloud    | `corp`  | The current OpenStack cloud          |
| project  | `dev`   | The current OpenStack project        |
| symbol   |         | Mirrors the value of option `symbol` |
| style\*  |         | Mirrors the value of option `style`  |

*: This variable can only be used as a part of a style string

### Example

```toml
# ~/.config/starship.toml

[openstack]
format = 'on [$symbol$cloud(\($project\))]($style) '
style = 'bold yellow'
symbol = '☁️ '
```

## OS

The `os` module shows the current operating system.
OS information is detected via the [os_info](https://lib.rs/crates/os_info) crate.

::: warning

The [os_info](https://lib.rs/crates/os_info) crate used by this module is known to be inaccurate on some systems.

:::

::: tip

This module is disabled by default.
To enable it, set `disabled` to `false` in your configuration file.

:::

### Options

| Option     | Default               | Description                                            |
| ---------- | --------------------- | ------------------------------------------------------ |
| `format`   | `'[$symbol]($style)'` | The format for the module.                             |
| `style`    | `'bold white'`        | The style for the module.                              |
| `disabled` | `true`                | Disables the `os` module.                              |
| `symbols`  |                       | A table that maps each operating system to its symbol. |

`symbols` allows you to define arbitrary symbols to display for each operating system type.
Operating system types not defined by your configuration use the default symbols table below.
All operating systems currently supported by the module are listed below.
If you would like an operating system to be added, feel free to open a [feature request](https://github.com/starship/starship/issues/new/choose).

```toml
# This is the default symbols table.
[os.symbols]
AIX = "➿ "
Alpaquita = "🔔 "
AlmaLinux = "💠 "
Alpine = "🏔️ "
Amazon = "🙂 "
Android = "🤖 "
Arch = "🎗️ "
Artix = "🎗️ "
CentOS = "💠 "
Debian = "🌀 "
DragonFly = "🐉 "
Emscripten = "🔗 "
EndeavourOS = "🚀 "
Fedora = "🎩 "
FreeBSD = "😈 "
Garuda = "🦅 "
Gentoo = "🗜️ "
HardenedBSD = "🛡️ "
Illumos = "🐦 "
Kali = "🐉 "
Linux = "🐧 "
Mabox = "📦 "
Macos = "🍎 "
Manjaro = "🥭 "
Mariner = "🌊 "
MidnightBSD = "🌘 "
Mint = "🌿 "
NetBSD = "🚩 "
NixOS = "❄️ "
OpenBSD = "🐡 "
OpenCloudOS = "☁️ "
openEuler = "🦉 "
openSUSE = "🦎 "
OracleLinux = "🦴 "
Pop = "🍭 "
Raspbian = "🍓 "
Redhat = "🎩 "
RedHatEnterprise = "🎩 "
RockyLinux = "💠 "
Redox = "🧪 "
Solus = "⛵ "
SUSE = "🦎 "
Ubuntu = "🎯 "
Ultramarine = "🔷 "
Unknown = "❓ "
Void = "  "
Windows = "🪟 "
```

### Variables

| Variable | Example      | Description                                                        |
| -------- | ------------ | ------------------------------------------------------------------ |
| symbol   | `🎗️`          | The current operating system symbol from advanced option `symbols` |
| name     | `Arch Linux` | The current operating system name                                  |
| type     | `Arch`       | The current operating system type                                  |
| codename |              | The current operating system codename, if applicable               |
| edition  |              | The current operating system edition, if applicable                |
| version  |              | The current operating system version, if applicable                |
| style\*  |              | Mirrors the value of option `style`                                |

*: This variable can only be used as a part of a style string

### Example

```toml
# ~/.config/starship.toml

[os]
format = "on [($name )]($style)"
style = "bold blue"
disabled = false

[os.symbols]
Windows = " "
Arch = "Arch is the best! "
```

## Package Version

The `package` module is shown when the current directory is the repository for a
package, and shows its current version. The module currently supports `npm`, `nimble`, `cargo`,
`poetry`, `python`, `composer`, `gradle`, `julia`, `mix`, `helm`, `shards`, `daml` and `dart` packages.

- [**npm**](https://docs.npmjs.com/cli/commands/npm) – The `npm` package version is extracted from the `package.json` present
  in the current directory
- [**Cargo**](https://doc.rust-lang.org/cargo/) – The `cargo` package version is extracted from the `Cargo.toml` present in the current directory
- [**Nimble**](https://github.com/nim-lang/nimble) - The `nimble` package version is extracted from the `*.nimble` file present in the current directory with the `nimble dump` command
- [**Poetry**](https://python-poetry.org/) – The `poetry` package version is extracted from the `pyproject.toml` present
  in the current directory
- [**Python**](https://www.python.org) - The `python` package version is extracted from a [PEP 621](https://peps.python.org/pep-0621/) compliant `pyproject.toml` or a `setup.cfg` present in the current directory
- [**Composer**](https://getcomposer.org/) – The `composer` package version is extracted from the `composer.json` present
  in the current directory
- [**Gradle**](https://gradle.org/) – The `gradle` package version is extracted from the `build.gradle` present in the current directory
- [**Julia**](https://docs.julialang.org/en/v1/stdlib/Pkg/) - The package version is extracted from the `Project.toml` present in the current directory
- [**Mix**](https://hexdocs.pm/mix/) - The `mix` package version is extracted from the `mix.exs` present in the current directory
- [**Helm**](https://helm.sh/docs/helm/helm_package/) - The `helm` chart version is extracted from the `Chart.yaml` present in the current directory
- [**Maven**](https://maven.apache.org/) - The `maven` package version is extracted from the `pom.xml` present in the current directory
- [**Meson**](https://mesonbuild.com/) - The `meson` package version is extracted from the `meson.build` present in the current directory
- [**Shards**](https://crystal-lang.org/reference/the_shards_command/index.html) - The `shards` package version is extracted from the `shard.yml` present in the current directory
- [**V**](https://vlang.io) - The `vlang` package version is extracted from the `v.mod` present in the current directory
- [**SBT**](https://scala-sbt.org) - The `sbt` package version is extracted from the `build.sbt` present in the current directory
- [**Daml**](https://www.digitalasset.com/developers) - The `daml` package version is extracted from the `daml.yaml` present in the current directory
- [**Dart**](https://pub.dev/) - The `dart` package version is extracted from the `pubspec.yaml` present in the current directory

> ⚠️ The version being shown is that of the package whose source code is in your
> current directory, not your package manager.

### Options

| Option            | Default                           | Description                                                               |
| ----------------- | --------------------------------- | ------------------------------------------------------------------------- |
| `format`          | `'is [$symbol$version]($style) '` | The format for the module.                                                |
| `symbol`          | `'📦 '`                           | The symbol used before displaying the version the package.                |
| `version_format`  | `'v${raw}'`                       | The version format. Available vars are `raw`, `major`, `minor`, & `patch` |
| `style`           | `'bold 208'`                      | The style for the module.                                                 |
| `display_private` | `false`                           | Enable displaying version for packages marked as private.                 |
| `disabled`        | `false`                           | Disables the `package` module.                                            |

### Variables

| Variable | Example  | Description                          |
| -------- | -------- | ------------------------------------ |
| version  | `v1.0.0` | The version of your package          |
| symbol   |          | Mirrors the value of option `symbol` |
| style\*  |          | Mirrors the value of option `style`  |

*: This variable can only be used as a part of a style string

### Example

```toml
# ~/.config/starship.toml

[package]
format = 'via [🎁 $version](208 bold) '
```

## Perl

The `perl` module shows the currently installed version of [Perl](https://www.perl.org/).
By default the module will be shown if any of the following conditions are met:

- The current directory contains a `Makefile.PL` or `Build.PL` file
- The current directory contains a `cpanfile` or `cpanfile.snapshot` file
- The current directory contains a `META.json` file or `META.yml` file
- The current directory contains a `.perl-version` file
- The current directory contains a `.pl`, `.pm` or `.pod`

### Options

| Option              | Default                                                                                                  | Description                                                               |
| ------------------- | -------------------------------------------------------------------------------------------------------- | ------------------------------------------------------------------------- |
| `format`            | `'via [$symbol($version )]($style)'`                                                                     | The format string for the module.                                         |
| `version_format`    | `'v${raw}'`                                                                                              | The version format. Available vars are `raw`, `major`, `minor`, & `patch` |
| `symbol`            | `'🐪 '`                                                                                                  | The symbol used before displaying the version of Perl                     |
| `detect_extensions` | `['pl', 'pm', 'pod']`                                                                                    | Which extensions should trigger this module.                              |
| `detect_files`      | `['Makefile.PL', 'Build.PL', 'cpanfile', 'cpanfile.snapshot', 'META.json', 'META.yml', '.perl-version']` | Which filenames should trigger this module.                               |
| `detect_folders`    | `[]`                                                                                                     | Which folders should trigger this module.                                 |
| `style`             | `'bold 149'`                                                                                             | The style for the module.                                                 |
| `disabled`          | `false`                                                                                                  | Disables the `perl` module.                                               |

### Variables

| Variable | Example   | Description                          |
| -------- | --------- | ------------------------------------ |
| version  | `v5.26.1` | The version of `perl`                |
| symbol   |           | Mirrors the value of option `symbol` |
| style\*  |           | Mirrors the value of option `style`  |

### Example

```toml
# ~/.config/starship.toml

[perl]
format = 'via [🦪 $version]($style) '
```

## PHP

The `php` module shows the currently installed version of [PHP](https://www.php.net/).
By default the module will be shown if any of the following conditions are met:

- The current directory contains a `composer.json` file
- The current directory contains a `.php-version` file
- The current directory contains a `.php` extension

### Options

| Option              | Default                              | Description                                                               |
| ------------------- | ------------------------------------ | ------------------------------------------------------------------------- |
| `format`            | `'via [$symbol($version )]($style)'` | The format for the module.                                                |
| `version_format`    | `'v${raw}'`                          | The version format. Available vars are `raw`, `major`, `minor`, & `patch` |
| `symbol`            | `'🐘 '`                              | The symbol used before displaying the version of PHP.                     |
| `detect_extensions` | `['php']`                            | Which extensions should trigger this module.                              |
| `detect_files`      | `['composer.json', '.php-version']`  | Which filenames should trigger this module.                               |
| `detect_folders`    | `[]`                                 | Which folders should trigger this module.                                 |
| `style`             | `'147 bold'`                         | The style for the module.                                                 |
| `disabled`          | `false`                              | Disables the `php` module.                                                |

### Variables

| Variable | Example  | Description                          |
| -------- | -------- | ------------------------------------ |
| version  | `v7.3.8` | The version of `php`                 |
| symbol   |          | Mirrors the value of option `symbol` |
| style\*  |          | Mirrors the value of option `style`  |

*: This variable can only be used as a part of a style string

### Example

```toml
# ~/.config/starship.toml

[php]
format = 'via [🔹 $version](147 bold) '
```

## Pijul Channel

The `pijul_channel` module shows the active channel of the repo in your current directory.

### Options

| Option              | Default                           | Description                                                                          |
| ------------------- | --------------------------------- | ------------------------------------------------------------------------------------ |
| `symbol`            | `' '`                            | The symbol used before the pijul channel name of the repo in your current directory. |
| `style`             | `'bold purple'`                   | The style for the module.                                                            |
| `format`            | `'on [$symbol$channel]($style) '` | The format for the module.                                                           |
| `truncation_length` | `2^63 - 1`                        | Truncates the pijul channel name to `N` graphemes                                    |
| `truncation_symbol` | `'…'`                             | The symbol used to indicate a branch name was truncated.                             |
| `disabled`          | `true`                            | Disables the `pijul` module.                                                         |

## Pulumi

The `pulumi` module shows the current username, selected [Pulumi Stack](https://www.pulumi.com/docs/intro/concepts/stack/), and version.

::: tip

By default the Pulumi version is not shown, since it takes an order of magnitude longer to load then most plugins (~70ms).
If you still want to enable it, [follow the example shown below](#with-pulumi-version).

:::

By default the module will be shown if any of the following conditions are met:

- The current directory contains either `Pulumi.yaml` or `Pulumi.yml`
- A parent directory contains either `Pulumi.yaml` or `Pulumi.yml` unless `search_upwards` is set to `false`

### Options

| Option           | Default                                      | Description                                                               |
| ---------------- | -------------------------------------------- | ------------------------------------------------------------------------- |
| `format`         | `'via [$symbol($username@)$stack]($style) '` | The format string for the module.                                         |
| `version_format` | `'v${raw}'`                                  | The version format. Available vars are `raw`, `major`, `minor`, & `patch` |
| `symbol`         | `' '`                                       | A format string shown before the Pulumi stack.                            |
| `style`          | `'bold 5'`                                   | The style for the module.                                                 |
| `search_upwards` | `true`                                       | Enable discovery of pulumi config files in parent directories.            |
| `disabled`       | `false`                                      | Disables the `pulumi` module.                                             |

### Variables

| Variable | Example    | Description                          |
| -------- | ---------- | ------------------------------------ |
| version  | `v0.12.24` | The version of `pulumi`              |
| stack    | `dev`      | The current Pulumi stack             |
| username | `alice`    | The current Pulumi username          |
| symbol   |            | Mirrors the value of option `symbol` |
| style\*  |            | Mirrors the value of option `style`  |

*: This variable can only be used as a part of a style string

### Example

#### With Pulumi Version

```toml
# ~/.config/starship.toml

[pulumi]
format = '[🛥 ($version )$stack]($style) '
```

#### Without Pulumi version

```toml
# ~/.config/starship.toml
[pulumi]
symbol = '🛥 '
format = '[$symbol$stack]($style) '
```

## PureScript

The `purescript` module shows the currently installed version of [PureScript](https://www.purescript.org/) version.
By default the module will be shown if any of the following conditions are met:

- The current directory contains a `spago.dhall` file
- The current directory contains a `spago.yaml` file
- The current directory contains a `spago.lock` file
- The current directory contains a file with the `.purs` extension

### Options

| Option              | Default                                       | Description                                                               |
| ------------------- | --------------------------------------------- | ------------------------------------------------------------------------- |
| `format`            | `'via [$symbol($version )]($style)'`          | The format for the module.                                                |
| `version_format`    | `'v${raw}'`                                   | The version format. Available vars are `raw`, `major`, `minor`, & `patch` |
| `symbol`            | `'<=> '`                                      | The symbol used before displaying the version of PureScript.              |
| `detect_extensions` | `['purs']`                                    | Which extensions should trigger this module.                              |
| `detect_files`      | `['spago.dhall', 'spago.yaml', 'spago.lock']` | Which filenames should trigger this module.                               |
| `detect_folders`    | `[]`                                          | Which folders should trigger this module.                                 |
| `style`             | `'bold white'`                                | The style for the module.                                                 |
| `disabled`          | `false`                                       | Disables the `purescript` module.                                         |

### Variables

| Variable | Example  | Description                          |
| -------- | -------- | ------------------------------------ |
| version  | `0.13.5` | The version of `purescript`          |
| symbol   |          | Mirrors the value of option `symbol` |
| style\*  |          | Mirrors the value of option `style`  |

*: This variable can only be used as a part of a style string

### Example

```toml
# ~/.config/starship.toml

[purescript]
format = 'via [$symbol$version](bold white)'
```

## Python

The `python` module shows the currently installed version of [Python](https://www.python.org/) and the
current [Python virtual environment](https://docs.python.org/tutorial/venv.html) if one is activated.

If `pyenv_version_name` is set to `true`, it will display the pyenv version
name. Otherwise, it will display the version number from `python --version`.

By default, the module will be shown if any of the following conditions are met:

- The current directory contains a `.python-version` file
- The current directory contains a `Pipfile` file
- The current directory contains a `__init__.py` file
- The current directory contains a `pyproject.toml` file
- The current directory contains a `requirements.txt` file
- The current directory contains a `setup.py` file
- The current directory contains a `tox.ini` file
- The current directory contains a `pixi.toml` file
- The current directory contains a file with the `.py` extension.
- The current directory contains a file with the `.ipynb` extension.
- A virtual environment is currently activated

### Options

<<<<<<< HEAD
| Option               | Default                                                                                                                   | Description                                                                            |
| -------------------- |---------------------------------------------------------------------------------------------------------------------------| -------------------------------------------------------------------------------------- |
| `format`             | `'via [${symbol}${pyenv_prefix}(${version} )(\($virtualenv\) )]($style)'`                                                 | The format for the module.                                                             |
| `version_format`     | `'v${raw}'`                                                                                                               | The version format. Available vars are `raw`, `major`, `minor`, & `patch`              |
| `symbol`             | `'🐍 '`                                                                                                                   | A format string representing the symbol of Python                                      |
| `style`              | `'yellow bold'`                                                                                                           | The style for the module.                                                              |
| `pyenv_version_name` | `false`                                                                                                                   | Use pyenv to get Python version                                                        |
| `pyenv_prefix`       | `'pyenv'`                                                                                                                 | Prefix before pyenv version display, only used if pyenv is used                        |
| `python_binary`      | `['python', 'python3', 'python2']`                                                                                        | Configures the python binaries that Starship should executes when getting the version. |
| `detect_extensions`  | `['py', 'ipynb']`                                                                                                         | Which extensions should trigger this module                                            |
| `detect_files`       | `['.python-version', 'Pipfile', '__init__.py', 'pyproject.toml', 'requirements.txt', 'setup.py', 'tox.ini', 'pixi.toml']` | Which filenames should trigger this module                                             |
| `detect_folders`     | `[]`                                                                                                                      | Which folders should trigger this module                                               |
| `disabled`           | `false`                                                                                                                   | Disables the `python` module.                                                          |
=======
| Option               | Default                                                                                                      | Description                                                                            |
| -------------------- | ------------------------------------------------------------------------------------------------------------ | -------------------------------------------------------------------------------------- |
| `format`             | `'via [${symbol}${pyenv_prefix}(${version} )(\($virtualenv\) )]($style)'`                                    | The format for the module.                                                             |
| `version_format`     | `'v${raw}'`                                                                                                  | The version format. Available vars are `raw`, `major`, `minor`, & `patch`              |
| `symbol`             | `'🐍 '`                                                                                                      | A format string representing the symbol of Python                                      |
| `style`              | `'yellow bold'`                                                                                              | The style for the module.                                                              |
| `pyenv_version_name` | `false`                                                                                                      | Use pyenv to get Python version                                                        |
| `pyenv_prefix`       | `'pyenv'`                                                                                                    | Prefix before pyenv version display, only used if pyenv is used                        |
| `python_binary`      | `['python', 'python3', 'python2']`                                                                           | Configures the python binaries that Starship should executes when getting the version. |
| `detect_extensions`  | `['py']`                                                                                                     | Which extensions should trigger this module                                            |
| `detect_files`       | `['.python-version', 'Pipfile', '__init__.py', 'pyproject.toml', 'requirements.txt', 'setup.py', 'tox.ini']` | Which filenames should trigger this module                                             |
| `detect_folders`     | `[]`                                                                                                         | Which folders should trigger this module                                               |
| `detect_env_vars`    | `["VIRTUAL_ENV"]`                                                                                            | Which environmental variables should trigger this module                               |
| `disabled`           | `false`                                                                                                      | Disables the `python` module.                                                          |
>>>>>>> 0570e80e

::: tip

The `python_binary` variable accepts either a string or a list of strings.
Starship will try executing each binary until it gets a result. Note you can
only change the binary that Starship executes to get the version of Python not
the arguments that are used.

The default values and order for `python_binary` was chosen to first identify
the Python version in a virtualenv/conda environments (which currently still
add a `python`, no matter if it points to `python3` or `python2`). This has the
side effect that if you still have a system Python 2 installed, it may be
picked up before any Python 3 (at least on Linux Distros that always symlink
`/usr/bin/python` to Python 2). If you do not work with Python 2 anymore but
cannot remove the system Python 2, changing this to `'python3'` will hide any
Python version 2, see example below.

:::

### Variables

| Variable     | Example         | Description                                |
| ------------ | --------------- | ------------------------------------------ |
| version      | `'v3.8.1'`      | The version of `python`                    |
| symbol       | `'🐍 '`         | Mirrors the value of option `symbol`       |
| style        | `'yellow bold'` | Mirrors the value of option `style`        |
| pyenv_prefix | `'pyenv '`      | Mirrors the value of option `pyenv_prefix` |
| virtualenv   | `'venv'`        | The current `virtualenv` name              |

### Example

```toml
# ~/.config/starship.toml

[python]
symbol = '👾 '
pyenv_version_name = true
```

```toml
# ~/.config/starship.toml

[python]
# Only use the `python3` binary to get the version.
python_binary = 'python3'
```

```toml
# ~/.config/starship.toml

[python]
# Don't trigger for files with the py extension
detect_extensions = []
```

## Quarto

The `quarto` module shows the current installed version of Quarto used in a project.

By default, the module will be shown if any of the following conditions are met:

- The current directory contains a `_quarto.yml` file
- The current directory contains any `*.qmd` file

### Options

| Option              | Default                              | Description                                                               |
| ------------------- | ------------------------------------ | ------------------------------------------------------------------------- |
| `format`            | `'via [$symbol($version )]($style)'` | The format for the module.                                                |
| `version_format`    | `'v${raw}'`                          | The version format. Available vars are `raw`, `major`, `minor`, & `patch` |
| `symbol`            | `'⨁ '`                               | A format string representing the symbol of Quarto                         |
| `style`             | `'bold #75AADB'`                     | The style for the module.                                                 |
| `detect_extensions` | `['.qmd']`                           | Which extensions should trigger this module.                              |
| `detect_files`      | `['_quarto.yml']`                    | Which filenames should trigger this module.                               |
| `detect_folders`    | `[]`                                 | Which folders should trigger this module.                                 |
| `disabled`          | `false`                              | Disables the `quarto` module.                                             |

### Variables

| Variable | Example   | Description                          |
| -------- | --------- | ------------------------------------ |
| version  | `1.4.549` | The version of `quarto`              |
| symbol   |           | Mirrors the value of option `symbol` |
| style\*  |           | Mirrors the value of option `style`  |

*: This variable can only be used as a part of a style string

## R

The `rlang` module shows the currently installed version of [R](https://www.r-project.org/). The module will be shown if
any of the following conditions are met:

- The current directory contains a file with the `.R` extension.
- The current directory contains a file with the `.Rd` extension.
- The current directory contains a file with the `.Rmd` extension.
- The current directory contains a file with the `.Rproj` extension.
- The current directory contains a file with the `.Rsx` extension.
- The current directory contains a `.Rprofile` file
- The current directory contains a `.Rproj.user` folder

### Options

| Option              | Default                              | Description                                                               |
| ------------------- | ------------------------------------ | ------------------------------------------------------------------------- |
| `format`            | `'via [$symbol($version )]($style)'` | The format for the module.                                                |
| `version_format`    | `'v${raw}'`                          | The version format. Available vars are `raw`, `major`, `minor`, & `patch` |
| `symbol`            | `'📐'`                               | A format string representing the symbol of R.                             |
| `style`             | `'blue bold'`                        | The style for the module.                                                 |
| `detect_extensions` | `['R', 'Rd', 'Rmd', 'Rproj', 'Rsx']` | Which extensions should trigger this module                               |
| `detect_files`      | `['.Rprofile']`                      | Which filenames should trigger this module                                |
| `detect_folders`    | `['.Rproj.user']`                    | Which folders should trigger this module                                  |
| `disabled`          | `false`                              | Disables the `r` module.                                                  |

### Variables

| Variable | Example       | Description                          |
| -------- | ------------- | ------------------------------------ |
| version  | `v4.0.5`      | The version of `R`                   |
| symbol   |               | Mirrors the value of option `symbol` |
| style    | `'blue bold'` | Mirrors the value of option `style`  |

### Example

```toml
# ~/.config/starship.toml

[rlang]
format = 'with [📐 $version](blue bold) '
```

## Raku

The `raku` module shows the currently installed version of [Raku](https://www.raku.org/).
By default the module will be shown if any of the following conditions are met:

- The current directory contains a `META6.json` file
- The current directory contains a `.p6`, `.pm6`, `.raku`, `.rakumod` or `.pod6`

### Options

| Option              | Default                                          | Description                                                               |
| ------------------- | ------------------------------------------------ | ------------------------------------------------------------------------- |
| `format`            | `'via [$symbol($version-$vm_version )]($style)'` | The format string for the module.                                         |
| `version_format`    | `'v${raw}'`                                      | The version format. Available vars are `raw`, `major`, `minor`, & `patch` |
| `symbol`            | `'🦋 '`                                          | The symbol used before displaying the version of Raku                     |
| `detect_extensions` | `['p6', 'pm6', 'pod6', 'raku', 'rakumod']`       | Which extensions should trigger this module.                              |
| `detect_files`      | `['META6.json']`                                 | Which filenames should trigger this module.                               |
| `detect_folders`    | `[]`                                             | Which folders should trigger this module.                                 |
| `style`             | `'bold 149'`                                     | The style for the module.                                                 |
| `disabled`          | `false`                                          | Disables the `raku` module.                                               |

### Variables

| Variable   | Example | Description                          |
| ---------- | ------- | ------------------------------------ |
| version    | `v6.d`  | The version of `raku`                |
| vm_version | `moar`  | The version of VM `raku` is built on |
| symbol     |         | Mirrors the value of option `symbol` |
| style\*    |         | Mirrors the value of option `style`  |

### Example

```toml
# ~/.config/starship.toml

[raku]
format = 'via [🦪 $version]($style) '
```

## Red

By default the `red` module shows the currently installed version of [Red](https://www.red-lang.org/).
The module will be shown if any of the following conditions are met:

- The current directory contains a file with `.red` or `.reds` extension

### Options

| Option              | Default                              | Description                                                               |
| ------------------- | ------------------------------------ | ------------------------------------------------------------------------- |
| `format`            | `'via [$symbol($version )]($style)'` | The format for the module.                                                |
| `version_format`    | `'v${raw}'`                          | The version format. Available vars are `raw`, `major`, `minor`, & `patch` |
| `symbol`            | `'🔺 '`                              | A format string representing the symbol of Red.                           |
| `detect_extensions` | `['red']`                            | Which extensions should trigger this module.                              |
| `detect_files`      | `[]`                                 | Which filenames should trigger this module.                               |
| `detect_folders`    | `[]`                                 | Which folders should trigger this module.                                 |
| `style`             | `'red bold'`                         | The style for the module.                                                 |
| `disabled`          | `false`                              | Disables the `red` module.                                                |

### Variables

| Variable | Example  | Description                          |
| -------- | -------- | ------------------------------------ |
| version  | `v2.5.1` | The version of `red`                 |
| symbol   |          | Mirrors the value of option `symbol` |
| style\*  |          | Mirrors the value of option `style`  |

*: This variable can only be used as a part of a style string

### Example

```toml
# ~/.config/starship.toml

[red]
symbol = '🔴 '
```

## Ruby

By default the `ruby` module shows the currently installed version of [Ruby](https://www.ruby-lang.org/).
The module will be shown if any of the following conditions are met:

- The current directory contains a `Gemfile` file
- The current directory contains a `.ruby-version` file
- The current directory contains a `.rb` file
- The environment variables `RUBY_VERSION` or `RBENV_VERSION` are set

Starship gets the current Ruby version by running `ruby -v`.

### Options

| Option              | Default                              | Description                                                               |
| ------------------- | ------------------------------------ | ------------------------------------------------------------------------- |
| `format`            | `'via [$symbol($version )]($style)'` | The format for the module.                                                |
| `version_format`    | `'v${raw}'`                          | The version format. Available vars are `raw`, `major`, `minor`, & `patch` |
| `symbol`            | `'💎 '`                              | A format string representing the symbol of Ruby.                          |
| `detect_extensions` | `['rb']`                             | Which extensions should trigger this module.                              |
| `detect_files`      | `['Gemfile', '.ruby-version']`       | Which filenames should trigger this module.                               |
| `detect_folders`    | `[]`                                 | Which folders should trigger this module.                                 |
| `detect_variables`  | `['RUBY_VERSION', 'RBENV_VERSION']`  | Which environment variables should trigger this module.                   |
| `style`             | `'bold red'`                         | The style for the module.                                                 |
| `disabled`          | `false`                              | Disables the `ruby` module.                                               |

### Variables

| Variable | Example  | Description                                 |
| -------- | -------- | ------------------------------------------- |
| version  | `v2.5.1` | The version of `ruby`                       |
| symbol   |          | Mirrors the value of option `symbol`        |
| style\*  |          | Mirrors the value of option `style`         |
| gemset   | `test`   | Optional, gets the current RVM gemset name. |

*: This variable can only be used as a part of a style string

### Example

```toml
# ~/.config/starship.toml

[ruby]
symbol = '🔺 '
```

## Rust

By default the `rust` module shows the currently installed version of [Rust](https://www.rust-lang.org/).
The module will be shown if any of the following conditions are met:

- The current directory contains a `Cargo.toml` file
- The current directory contains a file with the `.rs` extension

### Options

| Option              | Default                              | Description                                                               |
| ------------------- | ------------------------------------ | ------------------------------------------------------------------------- |
| `format`            | `'via [$symbol($version )]($style)'` | The format for the module.                                                |
| `version_format`    | `'v${raw}'`                          | The version format. Available vars are `raw`, `major`, `minor`, & `patch` |
| `symbol`            | `'🦀 '`                              | A format string representing the symbol of Rust                           |
| `detect_extensions` | `['rs']`                             | Which extensions should trigger this module.                              |
| `detect_files`      | `['Cargo.toml']`                     | Which filenames should trigger this module.                               |
| `detect_folders`    | `[]`                                 | Which folders should trigger this module.                                 |
| `style`             | `'bold red'`                         | The style for the module.                                                 |
| `disabled`          | `false`                              | Disables the `rust` module.                                               |

### Variables

| Variable  | Example           | Description                                  |
| --------- | ----------------- | -------------------------------------------- |
| version   | `v1.43.0-nightly` | The version of `rustc`                       |
| numver    | `1.51.0`          | The numeric component of the `rustc` version |
| toolchain | `beta`            | The toolchain version                        |
| symbol    |                   | Mirrors the value of option `symbol`         |
| style\*   |                   | Mirrors the value of option `style`          |

*: This variable can only be used as a part of a style string

### Example

```toml
# ~/.config/starship.toml

[rust]
format = 'via [⚙️ $version](red bold)'
```

## Scala

The `scala` module shows the currently installed version of [Scala](https://www.scala-lang.org/).
By default the module will be shown if any of the following conditions are met:

- The current directory contains a `build.sbt`, `.scalaenv` or `.sbtenv` file
- The current directory contains a file with the `.scala` or `.sbt` extension
- The current directory contains a directory named `.metals`

### Options

| Option              | Default                                  | Description                                                               |
| ------------------- | ---------------------------------------- | ------------------------------------------------------------------------- |
| `format`            | `'via [${symbol}(${version} )]($style)'` | The format for the module.                                                |
| `version_format`    | `'v${raw}'`                              | The version format. Available vars are `raw`, `major`, `minor`, & `patch` |
| `detect_extensions` | `['sbt', 'scala']`                       | Which extensions should trigger this module.                              |
| `detect_files`      | `['.scalaenv', '.sbtenv', 'build.sbt']`  | Which filenames should trigger this module.                               |
| `detect_folders`    | `['.metals']`                            | Which folders should trigger this modules.                                |
| `symbol`            | `'🆂 '`                                   | A format string representing the symbol of Scala.                         |
| `style`             | `'red dimmed'`                           | The style for the module.                                                 |
| `disabled`          | `false`                                  | Disables the `scala` module.                                              |

### Variables

| Variable | Example  | Description                          |
| -------- | -------- | ------------------------------------ |
| version  | `2.13.5` | The version of `scala`               |
| symbol   |          | Mirrors the value of option `symbol` |
| style\*  |          | Mirrors the value of option `style`  |

*: This variable can only be used as a part of a style string

### Example

```toml
# ~/.config/starship.toml

[scala]
symbol = '🌟 '
```

## Shell

The `shell` module shows an indicator for currently used shell.

::: tip

This module is disabled by default.
To enable it, set `disabled` to `false` in your configuration file.

:::

### Options

| Option                 | Default                   | Description                                                                                            |
| ---------------------- | ------------------------- | ------------------------------------------------------------------------------------------------------ |
| `bash_indicator`       | `'bsh'`                   | A format string used to represent bash.                                                                |
| `fish_indicator`       | `'fsh'`                   | A format string used to represent fish.                                                                |
| `zsh_indicator`        | `'zsh'`                   | A format string used to represent zsh.                                                                 |
| `powershell_indicator` | `'psh'`                   | A format string used to represent powershell.                                                          |
| `pwsh_indicator`       |                           | A format string used to represent pwsh. The default value mirrors the value of `powershell_indicator`. |
| `ion_indicator`        | `'ion'`                   | A format string used to represent ion.                                                                 |
| `elvish_indicator`     | `'esh'`                   | A format string used to represent elvish.                                                              |
| `tcsh_indicator`       | `'tsh'`                   | A format string used to represent tcsh.                                                                |
| `xonsh_indicator`      | `'xsh'`                   | A format string used to represent xonsh.                                                               |
| `cmd_indicator`        | `'cmd'`                   | A format string used to represent cmd.                                                                 |
| `nu_indicator`         | `'nu'`                    | A format string used to represent nu.                                                                  |
| `unknown_indicator`    | `''`                      | The default value to be displayed when the shell is unknown.                                           |
| `format`               | `'[$indicator]($style) '` | The format for the module.                                                                             |
| `style`                | `'white bold'`            | The style for the module.                                                                              |
| `disabled`             | `true`                    | Disables the `shell` module.                                                                           |

### Variables

| Variable  | Default | Description                                                |
| --------- | ------- | ---------------------------------------------------------- |
| indicator |         | Mirrors the value of `indicator` for currently used shell. |
| style\*   |         | Mirrors the value of option `style`.                       |

*: This variable can only be used as a part of a style string

### Examples

```toml
# ~/.config/starship.toml

[shell]
fish_indicator = '󰈺 '
powershell_indicator = '_'
unknown_indicator = 'mystery shell'
style = 'cyan bold'
disabled = false
```

## SHLVL

The `shlvl` module shows the current [`SHLVL`](https://tldp.org/LDP/abs/html/internalvariables.html#SHLVLREF) ('shell level') environment variable, if it is
set to a number and meets or exceeds the specified threshold.

### Options

| Option          | Default                      | Description                                                         |
| --------------- | ---------------------------- | ------------------------------------------------------------------- |
| `threshold`     | `2`                          | Display threshold.                                                  |
| `format`        | `'[$symbol$shlvl]($style) '` | The format for the module.                                          |
| `symbol`        | `'↕️  '`                      | The symbol used to represent the `SHLVL`.                           |
| `repeat`        | `false`                      | Causes `symbol` to be repeated by the current `SHLVL` amount.       |
| `repeat_offset` | `0`                          | Decrements number of times `symbol` is repeated by the offset value |
| `style`         | `'bold yellow'`              | The style for the module.                                           |
| `disabled`      | `true`                       | Disables the `shlvl` module.                                        |

### Variables

| Variable | Example | Description                          |
| -------- | ------- | ------------------------------------ |
| shlvl    | `3`     | The current value of `SHLVL`         |
| symbol   |         | Mirrors the value of option `symbol` |
| style\*  |         | Mirrors the value of option `style`  |

*: This variable can only be used as a part of a style string

### Example

```toml
# ~/.config/starship.toml

[shlvl]
disabled = false
format = '$shlvl level(s) down'
threshold = 3
```

Using `repeat` and `repeat_offset` along with `character` module, one can get
prompt like `❯❯❯` where last character is colored appropriately for return
status code and preceding characters are provided by `shlvl`.

```toml
# ~/.config/starship.toml

[shlvl]
disabled = false
format = '[$symbol$shlvl]($style)'
repeat = true
symbol = '❯'
repeat_offset = 1
threshold = 0
```

## Singularity

The `singularity` module shows the current [Singularity](https://sylabs.io/singularity/) image, if inside a container
and `$SINGULARITY_NAME` is set.

### Options

| Option     | Default                        | Description                                      |
| ---------- | ------------------------------ | ------------------------------------------------ |
| `format`   | `'[$symbol\[$env\]]($style) '` | The format for the module.                       |
| `symbol`   | `''`                           | A format string displayed before the image name. |
| `style`    | `'bold dimmed blue'`           | The style for the module.                        |
| `disabled` | `false`                        | Disables the `singularity` module.               |

### Variables

| Variable | Example      | Description                          |
| -------- | ------------ | ------------------------------------ |
| env      | `centos.img` | The current Singularity image        |
| symbol   |              | Mirrors the value of option `symbol` |
| style\*  |              | Mirrors the value of option `style`  |

*: This variable can only be used as a part of a style string

### Example

```toml
# ~/.config/starship.toml

[singularity]
format = '[📦 \[$env\]]($style) '
```

## Solidity

The `solidity` module shows the currently installed version of [Solidity](https://soliditylang.org/)
The module will be shown if any of the following conditions are met:

- The current directory contains a file with the `.sol` extension

### Options

| Option              | Default                              | Description                                                               |
| ------------------- | ------------------------------------ | ------------------------------------------------------------------------- |
| `format`            | `'via [$symbol($version )]($style)'` | The format for the module.                                                |
| `version_format`    | `'v${major}.${minor}.${patch}'`      | The version format. Available vars are `raw`, `major`, `minor`, & `patch` |
| `symbol`            | `'S '`                               | A format string representing the symbol of Solidity                       |
| `compiler           | ['solc']                             | The default compiler for Solidity.                                        |
| `detect_extensions` | `['sol']`                            | Which extensions should trigger this module.                              |
| `detect_files`      | `[]`                                 | Which filenames should trigger this module.                               |
| `detect_folders`    | `[]`                                 | Which folders should trigger this module.                                 |
| `style`             | `'bold blue'`                        | The style for the module.                                                 |
| `disabled`          | `false`                              | Disables this module.                                                     |

### Variables

| Variable | Example  | Description                          |
| -------- | -------- | ------------------------------------ |
| version  | `v0.8.1` | The version of `solidity`            |
| symbol   |          | Mirrors the value of option `symbol` |
| style\*  |          | Mirrors the value of option `style`  |

*: This variable can only be used as a part of a style string

### Example

```toml
# ~/.config/starship.toml
[solidity]
format = "via [S $version](blue bold)"
```

## Spack

The `spack` module shows the current [Spack](https://spack.readthedocs.io/en/latest/) environment, if `$SPACK_ENV` is set.

### Options

| Option              | Default                                | Description                                                                                                                                    |
| ------------------- | -------------------------------------- | ---------------------------------------------------------------------------------------------------------------------------------------------- |
| `truncation_length` | `1`                                    | The number of directories the environment path should be truncated to. `0` means no truncation. Also see the [`directory`](#directory) module. |
| `symbol`            | `'🅢  '`                                | The symbol used before the environment name.                                                                                                   |
| `style`             | `'bold blue'`                          | The style for the module.                                                                                                                      |
| `format`            | `'via [$symbol$environment]($style) '` | The format for the module.                                                                                                                     |
| `disabled`          | `false`                                | Disables the `spack` module.                                                                                                                   |

### Variables

| Variable    | Example      | Description                          |
| ----------- | ------------ | ------------------------------------ |
| environment | `astronauts` | The current spack environment        |
| symbol      |              | Mirrors the value of option `symbol` |
| style\*     |              | Mirrors the value of option `style`  |

*: This variable can only be used as a part of a style string

### Example

```toml
# ~/.config/starship.toml

[spack]
format = '[$symbol$environment](dimmed blue) '
```

## Status

The `status` module displays the exit code of the previous command.
If $success_symbol is empty (default), the module will be shown only if the exit code is not `0`.
The status code will cast to a signed 32-bit integer.

::: tip

This module is disabled by default.
To enable it, set `disabled` to `false` in your configuration file.

:::

### Options

| Option                      | Default                                                                       | Description                                                           |
| --------------------------- | ----------------------------------------------------------------------------- | --------------------------------------------------------------------- |
| `format`                    | `'[$symbol$status]($style) '`                                                 | The format of the module                                              |
| `symbol`                    | `'❌'`                                                                        | The symbol displayed on program error                                 |
| `success_symbol`            | `''`                                                                          | The symbol displayed on program success                               |
| `not_executable_symbol`     | `'🚫'`                                                                        | The symbol displayed when file isn't executable                       |
| `not_found_symbol`          | `'🔍'`                                                                        | The symbol displayed when the command can't be found                  |
| `sigint_symbol`             | `'🧱'`                                                                        | The symbol displayed on SIGINT (Ctrl + c)                             |
| `signal_symbol`             | `'⚡'`                                                                        | The symbol displayed on any signal                                    |
| `style`                     | `'bold red'`                                                                  | The style for the module.                                             |
| `recognize_signal_code`     | `true`                                                                        | Enable signal mapping from exit code                                  |
| `map_symbol`                | `false`                                                                       | Enable symbols mapping from exit code                                 |
| `pipestatus`                | `false`                                                                       | Enable pipestatus reporting                                           |
| `pipestatus_separator`      | <code>&vert;</code>                                                           | The symbol used to separate pipestatus segments (supports formatting) |
| `pipestatus_format`         | `'\[$pipestatus\] => [$symbol$common_meaning$signal_name$maybe_int]($style)'` | The format of the module when the command is a pipeline               |
| `pipestatus_segment_format` |                                                                               | When specified, replaces `format` when formatting pipestatus segments |
| `disabled`                  | `true`                                                                        | Disables the `status` module.                                         |

### Variables

| Variable       | Example | Description                                                                                |
| -------------- | ------- | ------------------------------------------------------------------------------------------ |
| status         | `127`   | The exit code of the last command                                                          |
| hex_status     | `0x7F`  | The exit code of the last command in hex                                                   |
| int            | `127`   | The exit code of the last command                                                          |
| common_meaning | `ERROR` | Meaning of the code if not a signal                                                        |
| signal_number  | `9`     | Signal number corresponding to the exit code, only if signalled                            |
| signal_name    | `KILL`  | Name of the signal corresponding to the exit code, only if signalled                       |
| maybe_int      | `7`     | Contains the exit code number when no meaning has been found                               |
| pipestatus     |         | Rendering of in pipeline programs' exit codes, this is only available in pipestatus_format |
| symbol         |         | Mirrors the value of option `symbol`                                                       |
| style\*        |         | Mirrors the value of option `style`                                                        |

*: This variable can only be used as a part of a style string

### Example

```toml
# ~/.config/starship.toml

[status]
style = 'bg:blue'
symbol = '🔴 '
success_symbol = '🟢 SUCCESS'
format = '[\[$symbol$common_meaning$signal_name$maybe_int\]]($style) '
map_symbol = true
disabled = false
```

## Sudo

The `sudo` module displays if sudo credentials are currently cached.
The module will only be shown if credentials are cached.

::: tip

This module is disabled by default.
To enable it, set `disabled` to `false` in your configuration file.

:::

### Options

| Option          | Default                  | Description                                             |
| --------------- | ------------------------ | ------------------------------------------------------- |
| `format`        | `'[as $symbol]($style)'` | The format of the module                                |
| `symbol`        | `'🧙 '`                  | The symbol displayed when credentials are cached        |
| `style`         | `'bold blue'`            | The style for the module.                               |
| `allow_windows` | `false`                  | Since windows has no default sudo, default is disabled. |
| `disabled`      | `true`                   | Disables the `sudo` module.                             |

### Variables

| Variable | Example | Description                          |
| -------- | ------- | ------------------------------------ |
| symbol   |         | Mirrors the value of option `symbol` |
| style\*  |         | Mirrors the value of option `style`  |

*: This variable can only be used as a part of a style string

### Example

```toml
# ~/.config/starship.toml

[sudo]
style = 'bold green'
symbol = '👩‍💻 '
disabled = false
```

```toml
# On windows
# $HOME\.starship\config.toml

[sudo]
allow_windows = true
disabled = false
```

## Swift

By default the `swift` module shows the currently installed version of [Swift](https://swift.org/).
The module will be shown if any of the following conditions are met:

- The current directory contains a `Package.swift` file
- The current directory contains a file with the `.swift` extension

### Options

| Option              | Default                              | Description                                                               |
| ------------------- | ------------------------------------ | ------------------------------------------------------------------------- |
| `format`            | `'via [$symbol($version )]($style)'` | The format for the module.                                                |
| `version_format`    | `'v${raw}'`                          | The version format. Available vars are `raw`, `major`, `minor`, & `patch` |
| `symbol`            | `'🐦 '`                              | A format string representing the symbol of Swift                          |
| `detect_extensions` | `['swift']`                          | Which extensions should trigger this module.                              |
| `detect_files`      | `['Package.swift']`                  | Which filenames should trigger this module.                               |
| `detect_folders`    | `[]`                                 | Which folders should trigger this module.                                 |
| `style`             | `'bold 202'`                         | The style for the module.                                                 |
| `disabled`          | `false`                              | Disables the `swift` module.                                              |

### Variables

| Variable | Example  | Description                          |
| -------- | -------- | ------------------------------------ |
| version  | `v5.2.4` | The version of `swift`               |
| symbol   |          | Mirrors the value of option `symbol` |
| style\*  |          | Mirrors the value of option `style`  |

*: This variable can only be used as a part of a style string

### Example

```toml
# ~/.config/starship.toml

[swift]
format = 'via [🏎  $version](red bold)'
```

## Terraform

The `terraform` module shows the currently selected [Terraform workspace](https://www.terraform.io/docs/language/state/workspaces.html) and version.

::: tip

By default the Terraform version is not shown, since this is slow for current versions of Terraform when a lot of plugins are in use.
If you still want to enable it, [follow the example shown below](#with-terraform-version).

:::

By default the module will be shown if any of the following conditions are met:

- The current directory contains a `.terraform` folder
- Current directory contains a file with the `.tf`, `.tfplan` or `.tfstate` extensions

### Options

| Option              | Default                              | Description                                                               |
| ------------------- | ------------------------------------ | ------------------------------------------------------------------------- |
| `format`            | `'via [$symbol$workspace]($style) '` | The format string for the module.                                         |
| `version_format`    | `'v${raw}'`                          | The version format. Available vars are `raw`, `major`, `minor`, & `patch` |
| `symbol`            | `'💠'`                               | A format string shown before the terraform workspace.                     |
| `detect_extensions` | `['tf', 'tfplan', 'tfstate']`        | Which extensions should trigger this module.                              |
| `detect_files`      | `[]`                                 | Which filenames should trigger this module.                               |
| `detect_folders`    | `['.terraform']`                     | Which folders should trigger this module.                                 |
| `style`             | `'bold 105'`                         | The style for the module.                                                 |
| `disabled`          | `false`                              | Disables the `terraform` module.                                          |

### Variables

| Variable  | Example    | Description                          |
| --------- | ---------- | ------------------------------------ |
| version   | `v0.12.24` | The version of `terraform`           |
| workspace | `default`  | The current Terraform workspace      |
| symbol    |            | Mirrors the value of option `symbol` |
| style\*   |            | Mirrors the value of option `style`  |

*: This variable can only be used as a part of a style string

### Example

#### With Terraform Version

```toml
# ~/.config/starship.toml

[terraform]
format = '[🏎💨 $version$workspace]($style) '
```

#### Without Terraform version

```toml
# ~/.config/starship.toml

[terraform]
format = '[🏎💨 $workspace]($style) '
```

## Time

The `time` module shows the current **local** time.
The `format` configuration value is used by the [`chrono`](https://crates.io/crates/chrono) crate to control how the time is displayed. Take a look [at the chrono strftime docs](https://docs.rs/chrono/0.4.7/chrono/format/strftime/index.html) to see what options are available.

::: tip

This module is disabled by default.
To enable it, set `disabled` to `false` in your configuration file.

:::

### Options

| Option            | Default                 | Description                                                                                                            |
| ----------------- | ----------------------- | ---------------------------------------------------------------------------------------------------------------------- |
| `format`          | `'at [$time]($style) '` | The format string for the module.                                                                                      |
| `use_12hr`        | `false`                 | Enables 12 hour formatting                                                                                             |
| `time_format`     | see below               | The [chrono format string](https://docs.rs/chrono/0.4.7/chrono/format/strftime/index.html) used to format the time.    |
| `style`           | `'bold yellow'`         | The style for the module time                                                                                          |
| `utc_time_offset` | `'local'`               | Sets the UTC offset to use. Range from -24 &lt; x &lt; 24. Allows floats to accommodate 30/45 minute timezone offsets. |
| `disabled`        | `true`                  | Disables the `time` module.                                                                                            |
| `time_range`      | `'-'`                   | Sets the time range during which the module will be shown. Times must be specified in 24-hours format                  |

If `use_12hr` is `true`, then `time_format` defaults to `'%r'`. Otherwise, it defaults to `'%T'`.
Manually setting `time_format` will override the `use_12hr` setting.

### Variables

| Variable | Example    | Description                         |
| -------- | ---------- | ----------------------------------- |
| time     | `13:08:10` | The current time.                   |
| style\*  |            | Mirrors the value of option `style` |

*: This variable can only be used as a part of a style string

### Example

```toml
# ~/.config/starship.toml

[time]
disabled = false
format = '🕙[\[ $time \]]($style) '
time_format = '%T'
utc_time_offset = '-5'
time_range = '10:00:00-14:00:00'
```

## Typst

The `typst` module shows the current installed version of Typst used in a project.

By default, the module will be shown if any of the following conditions are met:

- The current directory contains a `template.typ` file
- The current directory contains any `*.typ` file

### Options

| Option              | Default                              | Description                                                               |
| ------------------- | ------------------------------------ | ------------------------------------------------------------------------- |
| `format`            | `'via [$symbol($version )]($style)'` | The format for the module.                                                |
| `version_format`    | `'v${raw}'`                          | The version format. Available vars are `raw`, `major`, `minor`, & `patch` |
| `symbol`            | `'t '`                               | A format string representing the symbol of Typst                          |
| `style`             | `'bold #0093A7'`                     | The style for the module.                                                 |
| `detect_extensions` | `['.typ']`                           | Which extensions should trigger this module.                              |
| `detect_files`      | `['template.typ']`                   | Which filenames should trigger this module.                               |
| `detect_folders`    | `[]`                                 | Which folders should trigger this module.                                 |
| `disabled`          | `false`                              | Disables the `typst` module.                                              |

### Variables

| Variable      | Example   | Description                                     |
| ------------- | --------- | ----------------------------------------------- |
| version       | `v0.9.0`  | The version of `typst`, alias for typst_version |
| typst_version | `default` | The current Typst version                       |
| symbol        |           | Mirrors the value of option `symbol`            |
| style\*       |           | Mirrors the value of option `style`             |

*: This variable can only be used as a part of a style string

## Username

The `username` module shows active user's username.
The module will be shown if any of the following conditions are met:

- The current user is root/admin
- The current user isn't the same as the one that is logged in
- The user is currently connected as an SSH session
- The variable `show_always` is set to true
- The array `detect_env_vars` contains at least the name of one environment variable, that is set

::: tip

SSH connection is detected by checking environment variables
`SSH_CONNECTION`, `SSH_CLIENT`, and `SSH_TTY`. If your SSH host does not set up
these variables, one workaround is to set one of them with a dummy value.

:::

### Options

| Option            | Default                 | Description                                               |
| ----------------- | ----------------------- | --------------------------------------------------------- |
| `style_root`      | `'bold red'`            | The style used when the user is root/admin.               |
| `style_user`      | `'bold yellow'`         | The style used for non-root users.                        |
| `detect_env_vars` | `[]`                    | Which environment variable(s) should trigger this module. |
| `format`          | `'[$user]($style) in '` | The format for the module.                                |
| `show_always`     | `false`                 | Always shows the `username` module.                       |
| `disabled`        | `false`                 | Disables the `username` module.                           |
| `aliases`         | `{}`                    | Translate system usernames to something else.             |

### Variables

| Variable | Example      | Description                                                                                 |
| -------- | ------------ | ------------------------------------------------------------------------------------------- |
| `style`  | `'red bold'` | Mirrors the value of option `style_root` when root is logged in and `style_user` otherwise. |
| `user`   | `'matchai'`  | The currently logged-in user ID.                                                            |

### Example

#### Always show the username

```toml
# ~/.config/starship.toml

[username]
style_user = 'white bold'
style_root = 'black bold'
format = 'user: [$user]($style) '
disabled = false
show_always = true
aliases = { "corpuser034g" = "matchai" }
```

## Vagrant

The `vagrant` module shows the currently installed version of [Vagrant](https://www.vagrantup.com/).
By default the module will be shown if any of the following conditions are met:

- The current directory contains a `Vagrantfile` file

### Options

| Option              | Default                              | Description                                                               |
| ------------------- | ------------------------------------ | ------------------------------------------------------------------------- |
| `format`            | `'via [$symbol($version )]($style)'` | The format for the module.                                                |
| `version_format`    | `'v${raw}'`                          | The version format. Available vars are `raw`, `major`, `minor`, & `patch` |
| `symbol`            | `'⍱ '`                               | A format string representing the symbol of Vagrant.                       |
| `detect_extensions` | `[]`                                 | Which extensions should trigger this module.                              |
| `detect_files`      | `['Vagrantfile']`                    | Which filenames should trigger this module.                               |
| `detect_folders`    | `[]`                                 | Which folders should trigger this module.                                 |
| `style`             | `'cyan bold'`                        | The style for the module.                                                 |
| `disabled`          | `false`                              | Disables the `vagrant` module.                                            |

### Variables

| Variable | Example          | Description                          |
| -------- | ---------------- | ------------------------------------ |
| version  | `Vagrant 2.2.10` | The version of `Vagrant`             |
| symbol   |                  | Mirrors the value of option `symbol` |
| style\*  |                  | Mirrors the value of option `style`  |

*: This variable can only be used as a part of a style string

### Example

```toml
# ~/.config/starship.toml

[vagrant]
format = 'via [⍱ $version](bold white) '
```

## V

The `vlang` module shows you your currently installed version of [V](https://vlang.io/).
By default the module will be shown if any of the following conditions are met:

- The current directory contains a file with `.v` extension
- The current directory contains a `v.mod`, `vpkg.json` or `.vpkg-lock.json` file

### Options

| Option              | Default                                      | Description                                                               |
| ------------------- | -------------------------------------------- | ------------------------------------------------------------------------- |
| `format`            | `'via [$symbol($version )]($style)'`         | The format for the module.                                                |
| `version_format`    | `'v${raw}'`                                  | The version format. Available vars are `raw`, `major`, `minor`, & `patch` |
| `symbol`            | `'V '`                                       | A format string representing the symbol of V                              |
| `detect_extensions` | `['v']`                                      | Which extensions should trigger this module.                              |
| `detect_files`      | `['v.mod', 'vpkg.json', '.vpkg-lock.json' ]` | Which filenames should trigger this module.                               |
| `detect_folders`    | `[]`                                         | Which folders should trigger this module.                                 |
| `style`             | `'blue bold'`                                | The style for the module.                                                 |
| `disabled`          | `false`                                      | Disables the `vlang` module.                                              |

### Variables

| Variable | Example | Description                          |
| -------- | ------- | ------------------------------------ |
| version  | `v0.2`  | The version of `v`                   |
| symbol   |         | Mirrors the value of option `symbol` |
| style\*  |         | Mirrors the value of option `style`  |

### Example

```toml
# ~/.config/starship.toml
[vlang]
format = 'via [V $version](blue bold) '
```

## VCSH

The `vcsh` module displays the current active [VCSH](https://github.com/RichiH/vcsh) repository.
The module will be shown only if a repository is currently in use.

### Options

| Option     | Default                          | Description                                            |
| ---------- | -------------------------------- | ------------------------------------------------------ |
| `symbol`   | `''`                             | The symbol used before displaying the repository name. |
| `style`    | `'bold yellow'`                  | The style for the module.                              |
| `format`   | `'vcsh [$symbol$repo]($style) '` | The format for the module.                             |
| `disabled` | `false`                          | Disables the `vcsh` module.                            |

### Variables

| Variable | Example                                     | Description                          |
| -------- | ------------------------------------------- | ------------------------------------ |
| repo     | `dotfiles` if in a VCSH repo named dotfiles | The active repository name           |
| symbol   |                                             | Mirrors the value of option `symbol` |
| style\*  | `black bold dimmed`                         | Mirrors the value of option `style`  |

*: This variable can only be used as a part of a style string

### Example

```toml
# ~/.config/starship.toml

[vcsh]
format = '[🆅 $repo](bold blue) '
```

## Zig

By default the `zig` module shows the currently installed version of [Zig](https://ziglang.org/).
The module will be shown if any of the following conditions are met:

- The current directory contains a `.zig` file

### Options

| Option              | Default                              | Description                                                               |
| ------------------- | ------------------------------------ | ------------------------------------------------------------------------- |
| `format`            | `'via [$symbol($version )]($style)'` | The format for the module.                                                |
| `version_format`    | `'v${raw}'`                          | The version format. Available vars are `raw`, `major`, `minor`, & `patch` |
| `symbol`            | `'↯ '`                               | The symbol used before displaying the version of Zig.                     |
| `style`             | `'bold yellow'`                      | The style for the module.                                                 |
| `disabled`          | `false`                              | Disables the `zig` module.                                                |
| `detect_extensions` | `['zig']`                            | Which extensions should trigger this module.                              |
| `detect_files`      | `[]`                                 | Which filenames should trigger this module.                               |
| `detect_folders`    | `[]`                                 | Which folders should trigger this module.                                 |

### Variables

| Variable | Example  | Description                          |
| -------- | -------- | ------------------------------------ |
| version  | `v0.6.0` | The version of `zig`                 |
| symbol   |          | Mirrors the value of option `symbol` |
| style\*  |          | Mirrors the value of option `style`  |

*: This variable can only be used as a part of a style string

### Example

```toml
# ~/.config/starship.toml

[zig]
symbol = '⚡️ '
```

## Custom commands

The `custom` modules show the output of some arbitrary commands.

These modules will be shown if any of the following conditions are met:

- The current directory contains a file whose name is in `detect_files`
- The current directory contains a directory whose name is in `detect_folders`
- The current directory contains a file whose extension is in `detect_extensions`
- The `when` command returns 0
- The current Operating System (std::env::consts::OS) matches with `os` field if defined.

::: tip

Multiple custom modules can be defined by using a `.`.

:::

::: tip

The order in which custom modules are shown can be individually set by including
`${custom.foo}` in the top level `format` (as it includes a dot, you need to use `${...}`).
By default, the `custom` module will simply show all custom modules in the order they were defined.

:::

::: tip

[Issue #1252](https://github.com/starship/starship/discussions/1252) contains examples of custom modules.
If you have an interesting example not covered there, feel free to share it there!

:::

::: warning If `unsafe_no_escape` is enabled or prior to starship v1.20 command output is printed unescaped to the prompt.

Whatever output the command generates is printed unmodified in the prompt. This means if the output
contains shell-specific interpretable sequences, they could be interpreted on display.
Depending on the shell, this can mean that e.g. strings enclosed by backticks are executed by the shell.
Such sequences are usually shell specific, e.g. you can write a command module that writes bash sequences,
e.g. `\h`, but this module will not work in a fish or zsh shell.

Format strings can also contain shell specific prompt sequences, e.g.
[Bash](https://www.gnu.org/software/bash/manual/html_node/Controlling-the-Prompt.html),
[Zsh](https://zsh.sourceforge.io/Doc/Release/Prompt-Expansion.html).

:::

### Options

| Option              | Default                         | Description                                                                                                                                                                                                                                                                                   |
| ------------------- | ------------------------------- | --------------------------------------------------------------------------------------------------------------------------------------------------------------------------------------------------------------------------------------------------------------------------------------------- |
| `command`           | `''`                            | The command whose output should be printed. The command will be passed on stdin to the shell.                                                                                                                                                                                                 |
| `when`              | `false`                         | Either a boolean value (`true` or `false`, without quotes) or a string shell command used as a condition to show the module. In case of a string, the module will be shown if the command returns a `0` status code.                                                                          |
| `require_repo`      | `false`                         | If `true`, the module will only be shown in paths containing a (git) repository. This option alone is not sufficient display condition in absence of other options.                                                                                                                           |
| `shell`             |                                 | [See below](#custom-command-shell)                                                                                                                                                                                                                                                            |
| `description`       | `'<custom module>'`             | The description of the module that is shown when running `starship explain`.                                                                                                                                                                                                                  |
| `unsafe_no_escape`  | `false`                         | When set, command output is not escaped of characters that could be interpreted by the shell.                                                                                                                                                                                                 |
| `detect_files`      | `[]`                            | The files that will be searched in the working directory for a match.                                                                                                                                                                                                                         |
| `detect_folders`    | `[]`                            | The directories that will be searched in the working directory for a match.                                                                                                                                                                                                                   |
| `detect_extensions` | `[]`                            | The extensions that will be searched in the working directory for a match.                                                                                                                                                                                                                    |
| `symbol`            | `''`                            | The symbol used before displaying the command output.                                                                                                                                                                                                                                         |
| `style`             | `'bold green'`                  | The style for the module.                                                                                                                                                                                                                                                                     |
| `format`            | `'[$symbol($output )]($style)'` | The format for the module.                                                                                                                                                                                                                                                                    |
| `disabled`          | `false`                         | Disables this `custom` module.                                                                                                                                                                                                                                                                |
| `os`                |                                 | Operating System name on which the module will be shown (unix, linux, macos, windows, ... ) [See possible values](https://doc.rust-lang.org/std/env/consts/constant.OS.html).                                                                                                                 |
| `use_stdin`         |                                 | An optional boolean value that overrides whether commands should be forwarded to the shell via the standard input or as an argument. If unset standard input is used by default, unless the shell does not support it (cmd, nushell). Setting this disables shell-specific argument handling. |
| `ignore_timeout`    | `false`                         | Ignore global `command_timeout` setting and keep running external commands, no matter how long they take.                                                                                                                                                                                     |

### Variables

| Variable | Description                            |
| -------- | -------------------------------------- |
| output   | The output of shell command in `shell` |
| symbol   | Mirrors the value of option `symbol`   |
| style\*  | Mirrors the value of option `style`    |

*: This variable can only be used as a part of a style string

#### Custom command shell

`shell` accepts a non-empty list of strings, where:

- The first string is the path to the shell to use to execute the command.
- Other following arguments are passed to the shell.

If unset, it will fallback to STARSHIP_SHELL and then to 'sh' on Linux, and 'cmd /C' on Windows.

The `command` will be passed in on stdin.

If `shell` is not given or only contains one element and Starship detects PowerShell will be used,
the following arguments will automatically be added: `-NoProfile -Command -`.
If `shell` is not given or only contains one element and Starship detects Cmd will be used,
the following argument will automatically be added: `/C` and `stdin` will be set to `false`.
If `shell` is not given or only contains one element and Starship detects Nushell will be used,
the following arguments will automatically be added: `-c` and `stdin` will be set to `false`.
This behavior can be avoided by explicitly passing arguments to the shell, e.g.

```toml
shell = ['pwsh', '-Command', '-']
```

::: warning Make sure your custom shell configuration exits gracefully

If you set a custom command, make sure that the default Shell used by starship
will properly execute the command with a graceful exit (via the `shell`
option).

For example, PowerShell requires the `-Command` parameter to execute a one
liner. Omitting this parameter might throw starship into a recursive loop
where the shell might try to load a full profile environment with starship
itself again and hence re-execute the custom command, getting into a never
ending loop.

Parameters similar to `-NoProfile` in PowerShell are recommended for other
shells as well to avoid extra loading time of a custom profile on every
starship invocation.

Automatic detection of shells and proper parameters addition are currently
implemented, but it's possible that not all shells are covered.
[Please open an issue](https://github.com/starship/starship/issues/new/choose)
with shell details and starship configuration if you hit such scenario.

:::

### Example

```toml
# ~/.config/starship.toml

[custom.foo]
command = 'echo foo' # shows output of command
detect_files = ['foo'] # can specify filters but wildcards are not supported
when = ''' test "$HOME" = "$PWD" '''
format = ' transcending [$output]($style)'

[custom.time]
command = 'time /T'
detect_extensions = ['pst'] # filters *.pst files
shell = ['pwsh.exe', '-NoProfile', '-Command', '-']

[custom.time-as-arg]
command = 'time /T'
detect_extensions = ['pst'] # filters *.pst files
shell = ['pwsh.exe', '-NoProfile', '-Command']
use_stdin = false
```<|MERGE_RESOLUTION|>--- conflicted
+++ resolved
@@ -3695,7 +3695,6 @@
 
 ### Options
 
-<<<<<<< HEAD
 | Option               | Default                                                                                                                   | Description                                                                            |
 | -------------------- |---------------------------------------------------------------------------------------------------------------------------| -------------------------------------------------------------------------------------- |
 | `format`             | `'via [${symbol}${pyenv_prefix}(${version} )(\($virtualenv\) )]($style)'`                                                 | The format for the module.                                                             |
@@ -3709,22 +3708,6 @@
 | `detect_files`       | `['.python-version', 'Pipfile', '__init__.py', 'pyproject.toml', 'requirements.txt', 'setup.py', 'tox.ini', 'pixi.toml']` | Which filenames should trigger this module                                             |
 | `detect_folders`     | `[]`                                                                                                                      | Which folders should trigger this module                                               |
 | `disabled`           | `false`                                                                                                                   | Disables the `python` module.                                                          |
-=======
-| Option               | Default                                                                                                      | Description                                                                            |
-| -------------------- | ------------------------------------------------------------------------------------------------------------ | -------------------------------------------------------------------------------------- |
-| `format`             | `'via [${symbol}${pyenv_prefix}(${version} )(\($virtualenv\) )]($style)'`                                    | The format for the module.                                                             |
-| `version_format`     | `'v${raw}'`                                                                                                  | The version format. Available vars are `raw`, `major`, `minor`, & `patch`              |
-| `symbol`             | `'🐍 '`                                                                                                      | A format string representing the symbol of Python                                      |
-| `style`              | `'yellow bold'`                                                                                              | The style for the module.                                                              |
-| `pyenv_version_name` | `false`                                                                                                      | Use pyenv to get Python version                                                        |
-| `pyenv_prefix`       | `'pyenv'`                                                                                                    | Prefix before pyenv version display, only used if pyenv is used                        |
-| `python_binary`      | `['python', 'python3', 'python2']`                                                                           | Configures the python binaries that Starship should executes when getting the version. |
-| `detect_extensions`  | `['py']`                                                                                                     | Which extensions should trigger this module                                            |
-| `detect_files`       | `['.python-version', 'Pipfile', '__init__.py', 'pyproject.toml', 'requirements.txt', 'setup.py', 'tox.ini']` | Which filenames should trigger this module                                             |
-| `detect_folders`     | `[]`                                                                                                         | Which folders should trigger this module                                               |
-| `detect_env_vars`    | `["VIRTUAL_ENV"]`                                                                                            | Which environmental variables should trigger this module                               |
-| `disabled`           | `false`                                                                                                      | Disables the `python` module.                                                          |
->>>>>>> 0570e80e
 
 ::: tip
 
