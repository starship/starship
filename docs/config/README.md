--- conflicted
+++ resolved
@@ -240,14 +240,14 @@
 
 ### Options
 
-| Option               | Default                            | Description                                       |
-| -------------------- | ---------------------------------- | ------------------------------------------------- |
-| `full_symbol`        | `"•"`                              | The symbol shown when the battery is full.        |
-| `charging_symbol`    | `"⇡"`                              | The symbol shown when the battery is charging.    |
-| `discharging_symbol` | `"⇣"`                              | The symbol shown when the battery is discharging. |
-| `format`             | `"[$symbol$percentage]($style) "`  | The format for the module.                        | 
-| `display`            | [link](#battery-display)           | Display threshold and style for the module.       |
-| `disabled`           | `false`                            | Disables the `battery` module.                    |
+| Option               | Default                           | Description                                       |
+| -------------------- | --------------------------------- | ------------------------------------------------- |
+| `full_symbol`        | `"•"`                             | The symbol shown when the battery is full.        |
+| `charging_symbol`    | `"⇡"`                             | The symbol shown when the battery is charging.    |
+| `discharging_symbol` | `"⇣"`                             | The symbol shown when the battery is discharging. |
+| `format`             | `"[$symbol$percentage]($style) "` | The format for the module.                        |
+| `display`            | [link](#battery-display)          | Display threshold and style for the module.       |
+| `disabled`           | `false`                           | Disables the `battery` module.                    |
 
 <details>
 <summary>There are also options for some uncommon battery states.</summary>
@@ -639,11 +639,6 @@
 variable = "SHELL"
 default = "unknown shell"
 ```
-<<<<<<< HEAD
-
-## Environment Variable
-=======
->>>>>>> 77c42dca
 
 ## Erlang
 
@@ -655,14 +650,13 @@
 
 ### Options
 
-<<<<<<< HEAD
-| Option     | Default                                | Description                                                                  |
-| ---------- | -------------------------------------- | ---------------------------------------------------------------------------- |
-| `symbol`   |                                        | The symbol used before displaying the variable value.                        |
-| `variable` |                                        | The environment variable to be displayed.                                    |
-| `default`  |                                        | The default value to be displayed when the selected variable is not defined. |
+| Option     | Default                          | Description                                                                  |
+| ---------- | -------------------------------- | ---------------------------------------------------------------------------- |
+| `symbol`   |                                  | The symbol used before displaying the variable value.                        |
+| `variable` |                                  | The environment variable to be displayed.                                    |
+| `default`  |                                  | The default value to be displayed when the selected variable is not defined. |
 | `format`   | `"with [${env_value}]($style) "` | The format for the module.                                                   |
-| `disabled` | `false`                                | Disables the `env_var` module.                                               |
+| `disabled` | `false`                          | Disables the `env_var` module.                                               |
 
 ### Variables
 
@@ -671,13 +665,6 @@
 | env_value | `Windows NT` (if *variable* would be `$OS`) | The environment value of option `variable` |
 | symbol    |                                             | Mirrors the value of option `symbol`       |
 | style     | `black bold dimmed`                         | Mirrors the value of option `style`        |
-=======
-| Variable   | Default    | Description                                                     |
-| ---------- | ---------- | --------------------------------------------------------------- |
-| `symbol`   | `"🖧 "`    | The symbol used before displaying the version of Erlang.        |
-| `style`    | `bold red` | The style for this module.                                      |
-| `disabled` | `false`    | Disables the `erlang` module.                                   |
->>>>>>> 77c42dca
 
 ### Example
 
@@ -1277,7 +1264,6 @@
 
 ### Options
 
-<<<<<<< HEAD
 | Option     | Default                            | Description                                           |
 | ---------- | ---------------------------------- | ----------------------------------------------------- |
 | `format`   | `"via [$symbol$version]($style) "` | The format for the module.                            |
@@ -1294,13 +1280,6 @@
 | style\*  |          | Mirrors the value of option `style`  |
 
 \*: This variable can only be used as a part of a style string
-=======
-| Variable   | Default      | Description                                           |
-| ---------- | ------------ | ----------------------------------------------------- |
-| `symbol`   | `"🐘 "`      | The symbol used before displaying the version of PHP. |
-| `style`    | `"bold 147"` | The style for the module.                             |
-| `disabled` | `false`      | Disables the `php` module.                            |
->>>>>>> 77c42dca
 
 ### Example
 
@@ -1498,13 +1477,13 @@
 
 ### Options
 
-| Variable          | Default         | Description                                                                                                         |
-| ----------------- | --------------- | ------------------------------------------------------------------------------------------------------------------- |
-| `use_12hr`        | `false`         | Enables 12 hour formatting                                                                                          |
-| `format`          | see below       | The [chrono format string](https://docs.rs/chrono/0.4.7/chrono/format/strftime/index.html) used to format the time. |
-| `style`           | `"bold yellow"` | The style for the module time                                                                                       |
-| `utc_time_offset` | `"local"`       | Sets the UTC offset to use. Range from -24 < x < 24. Allows floats to accommodate 30/45 minute timezone offsets.    |
-| `disabled`        | `true`          | Disables the `time` module.                                                                                         |
+| Variable          | Default         | Description                                                                                                            |
+| ----------------- | --------------- | ---------------------------------------------------------------------------------------------------------------------- |
+| `use_12hr`        | `false`         | Enables 12 hour formatting                                                                                             |
+| `format`          | see below       | The [chrono format string](https://docs.rs/chrono/0.4.7/chrono/format/strftime/index.html) used to format the time.    |
+| `style`           | `"bold yellow"` | The style for the module time                                                                                          |
+| `utc_time_offset` | `"local"`       | Sets the UTC offset to use. Range from -24 &lt; x &lt; 24. Allows floats to accommodate 30/45 minute timezone offsets. |
+| `disabled`        | `true`          | Disables the `time` module.                                                                                            |
 
 If `use_12hr` is `true`, then `format` defaults to `"%r"`. Otherwise, it defaults to `"%T"`.
 Manually setting `format` will override the `use_12hr` setting.
