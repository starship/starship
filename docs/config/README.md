--- conflicted
+++ resolved
@@ -282,11 +282,8 @@
 $battery\
 $time\
 $status\
-<<<<<<< HEAD
 $os\
-=======
 $container\
->>>>>>> 0a14e87a
 $shell\
 $character"""
 ```
