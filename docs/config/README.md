--- conflicted
+++ resolved
@@ -917,22 +917,13 @@
 
 ### Options
 
-<<<<<<< HEAD
-| Option                 | Default                            | Description                                          |
-| ---------------------- | ---------------------------------- | ---------------------------------------------------- |
-| `symbol`               | `"⬢"`                              | The symbol shown, when inside a container            |
-| `style`                | `"bold red dimmed"`                | The style for the module.                            |
-| `format`               | `"[$symbol \\[$name\\]]($style) "` | The format for the module.                           |
-| `disabled`             | `false`                            | Disables the `container` module.                     |
-| `use_container_name`\* | `false`                            | Display the container name instead of the image name |
-=======
-| Option     | Default                          | Description                               |
-| ---------- | -------------------------------- | ----------------------------------------- |
-| `symbol`   | `'⬢'`                            | The symbol shown, when inside a container |
-| `style`    | `'bold red dimmed'`              | The style for the module.                 |
-| `format`   | `'[$symbol \[$name\]]($style) '` | The format for the module.                |
-| `disabled` | `false`                          | Disables the `container` module.          |
->>>>>>> ec794e45
+| Option                 | Default                          | Description                                          |
+| ---------------------- | -------------------------------- | ---------------------------------------------------- |
+| `symbol`               | `'⬢'`                            | The symbol shown, when inside a container            |
+| `style`                | `'bold red dimmed'`              | The style for the module.                            |
+| `format`               | `'[$symbol \[$name\]]($style) '` | The format for the module.                           |
+| `disabled`             | `false`                          | Disables the `container` module.                     |
+| `use_container_name`\* | `false`                          | Display the container name instead of the image name |
 
 ### Variables
 
