# Configuration

To get started configuring starship, create the following file: `~/.config/starship.toml`.

```sh
mkdir -p ~/.config && starship print-config --default > ~/.config/starship.toml
```

All configuration for starship is done in this [TOML](https://github.com/toml-lang/toml) file:

```toml
# Inserts a blank line between shell prompts
add_newline = true

# Replace the "❯" symbol in the prompt with "➜"
[character]                            # The name of the module we are configuring is "character"
success_symbol = "[➜](bold green)"     # The "success_symbol" segment is being set to "➜" with the color "bold green"

# Disable the package module, hiding it from the prompt completely
[package]
disabled = true
```

You can change default configuration file location with `STARSHIP_CONFIG` environment variable:

```sh
export STARSHIP_CONFIG=~/.starship/config.toml
```

Equivalently in PowerShell (Windows) would be adding this line to your `$PROFILE`:

```powershell
$ENV:STARSHIP_CONFIG = "$HOME\.starship\config.toml"
```

### Logging

By default starship logs warnings and errors into a file named `~/.cache/starship/session_${STARSHIP_SESSION_KEY}.log`, where the session key is corresponding to a instance of your terminal.
This, however can be changed using the `STARSHIP_CACHE` environment variable:

```sh
export STARSHIP_CACHE=~/.starship/cache
```

Equivalently in PowerShell (Windows) would be adding this line to your `$PROFILE`:

```powershell
$ENV:STARSHIP_CACHE = "$HOME\AppData\Local\Temp"
```

### Terminology

**Module**: A component in the prompt giving information based on contextual information from your OS. For example, the "nodejs" module shows the version of NodeJS that is currently installed on your computer, if your current directory is a NodeJS project.

**Variable**: Smaller sub-components that contain information provided by the module. For example, the "version" variable in the "nodejs" module contains the current version of NodeJS.

By convention, most modules have a prefix of default terminal color (e.g. `via ` in "nodejs") and an empty space as a suffix.

### Format Strings

Format strings are the format that a module prints all its variables with.
Most modules have an entry called `format` that configures the display format of the module.
You can use texts, variables and text groups in a format string.

#### Variable

A variable contains a `$` symbol followed by the name of the variable.
The name of a variable only contains letters, numbers and `_`.

For example:

- `$version` is a format string with a variable named `version`.
- `$git_branch$git_commit` is a format string with two variables named `git_branch` and `git_commit`.
- `$git_branch $git_commit` has the two variables separated with a space.

#### Text Group

A text group is made up of two different parts.

The first part, which is enclosed in a `[]`, is a [format string](#format-strings).
You can add texts, variables, or even nested text groups in it.

In the second part, which is enclosed in a `()`, is a [style string](#style-strings). This can be used style the first part.

For example:

- `[on](red bold)` will print a string `on` with bold text colored red.
- `[⌘ $version](bold green)` will print a symbol `⌘ ` followed by the content of variable `version`, with bold text colored green.
- `[a [b](red) c](green)` will print `a b c` with `b` red, and `a` and `c` green.

#### Style Strings

Most modules in starship allow you to configure their display styles. This is done with an entry (usually called `style`) which is a string specifying the configuration. Here are some examples of style strings along with what they do. For details on the full syntax, consult the [advanced config guide](/advanced-config/).

- `"fg:green bg:blue"` sets green text on a blue background
- `"bg:blue fg:bright-green"` sets bright green text on a blue background
- `"bold fg:27"` sets bold text with [ANSI color](https://i.stack.imgur.com/KTSQa.png) 27
- `"underline bg:#bf5700"` sets underlined text on a burnt orange background
- `"bold italic fg:purple"` sets bold italic purple text
- `""` explicitly disables all styling

Note that what styling looks like will be controlled by your terminal emulator. For example, some terminal emulators will brighten the colors instead of bolding text, and some color themes use the same values for the normal and bright colors. Also, to get italic text, your terminal must support italics.

#### Conditional Format Strings

A conditional format string wrapped in `(` and `)` will not render if all variables inside are empty.

For example:

- `(@$region)` will show nothing if the variable `region` is `None`, otherwise `@` followed by the value of region.
- `(some text)` will always show nothing since there are no variables wrapped in the braces.
- When `$all` is a shortcut for `\[$a$b\] `, `($all)` will show nothing only if `$a` and `$b` are both `None`.
  This works the same as `(\[$a$b\] )`.

#### Escapable characters

The following symbols have special usage in a format string.
If you want to print the following symbols, you have to escape them with a backslash (`\`).

- \$
- \\
- [
- ]
- (
- )

Note that `toml` has [its own escape syntax](https://github.com/toml-lang/toml#user-content-string).
It is recommended to use a literal string (`''`) in your config.
If you want to use a basic string (`""`), pay attention to escape the backslash `\`.

For example, when you want to print a `$` symbol on a new line, the following configs for `format` are equivalent:

```toml
# with basic string
format = "\n\\$"

# with multiline basic string
format = """

\\$"""

# with literal string
format = '''

\$'''
```

## Prompt

This is the list of prompt-wide configuration options.

### Options

| Option         | Default                        | Description                                           |
| -------------- | ------------------------------ | ----------------------------------------------------- |
| `format`       | [link](#default-prompt-format) | Configure the format of the prompt.                   |
| `scan_timeout` | `30`                           | Timeout for starship to scan files (in milliseconds). |
| `add_newline`  | `true`                         | Inserts blank line between shell prompts.             |

### Example

```toml
# ~/.config/starship.toml

# Use custom format
format = """
[┌───────────────────>](bold green)
[│](bold green)$directory$rust$package
[└─>](bold green) """

# Wait 10 milliseconds for starship to check files under the current directory.
scan_timeout = 10

# Disable the blank line at the start of the prompt
add_newline = false
```

### Default Prompt Format

The default `format` is used to define the format of the prompt, if empty or no `format` is provided. The default is as shown:

```toml
format = "$all"

# Which is equivalent to
format = """
$username\
$hostname\
$shlvl\
$kubernetes\
$directory\
$vcsh\
$git_branch\
$git_commit\
$git_state\
$git_status\
$hg_branch\
$docker_context\
$package\
$cmake\
$dart\
$deno\
$dotnet\
$elixir\
$elm\
$erlang\
$golang\
$helm\
$java\
$julia\
$kotlin\
$nim\
$nodejs\
$ocaml\
$perl\
$php\
$purescript\
$python\
$ruby\
$rust\
$scala\
$swift\
$terraform\
$vagrant\
$zig\
$nix_shell\
$conda\
$memory_usage\
$aws\
$gcloud\
$openstack\
$env_var\
$crystal\
$custom\
$cmd_duration\
$line_break\
$lua\
$jobs\
$battery\
$time\
$status\
$shell\
$character"""
```

## AWS

The `aws` module shows the current AWS region and profile. This is based on
`AWS_REGION`, `AWS_DEFAULT_REGION`, and `AWS_PROFILE` env var with
`~/.aws/config` file.

When using [aws-vault](https://github.com/99designs/aws-vault) the profile
is read from the `AWS_VAULT` env var.

When using [awsu](https://github.com/kreuzwerker/awsu) the profile
is read from the `AWSU_PROFILE` env var.

### Options

| Option           | Default                                           | Description                                                     |
| ---------------- | ------------------------------------------------- | --------------------------------------------------------------- |
| `format`         | `'on [$symbol($profile )(\($region\) )]($style)'` | The format for the module.                                      |
| `symbol`         | `"☁️ "`                                            | The symbol used before displaying the current AWS profile.      |
| `region_aliases` |                                                   | Table of region aliases to display in addition to the AWS name. |
| `style`          | `"bold yellow"`                                   | The style for the module.                                       |
| `disabled`       | `false`                                           | Disables the `aws` module.                                      |

### Variables

| Variable | Example          | Description                          |
| -------- | ---------------- | ------------------------------------ |
| region   | `ap-northeast-1` | The current AWS region               |
| profile  | `astronauts`     | The current AWS profile              |
| symbol   |                  | Mirrors the value of option `symbol` |
| style\*  |                  | Mirrors the value of option `style`  |

\*: This variable can only be used as a part of a style string

### Examples

#### Display everything

```toml
# ~/.config/starship.toml

[aws]
format = 'on [$symbol($profile )(\($region\) )]($style)'
style = "bold blue"
symbol = "🅰 "
[aws.region_aliases]
ap-southeast-2 = "au"
us-east-1 = "va"
```

#### Display region

```toml
# ~/.config/starship.toml

[aws]
format = "on [$symbol$region]($style) "
style = "bold blue"
symbol = "🅰 "
[aws.region_aliases]
ap-southeast-2 = "au"
us-east-1 = "va"
```

#### Display profile

```toml
# ~/.config/starship.toml

[aws]
format = "on [$symbol$profile]($style) "
style = "bold blue"
symbol = "🅰 "
```

## Battery

The `battery` module shows how charged the device's battery is and its current charging status.
The module is only visible when the device's battery is below 10%.

### Options

| Option               | Default                           | Description                                         |
| -------------------- | --------------------------------- | --------------------------------------------------- |
| `full_symbol`        | `" "`                            | The symbol shown when the battery is full.          |
| `charging_symbol`    | `" "`                            | The symbol shown when the battery is charging.      |
| `discharging_symbol` | `" "`                            | The symbol shown when the battery is discharging.   |
| `unknown_symbol`     | `" "`                            | The symbol shown when the battery state is unknown. |
| `empty_symbol`       | `" "`                            | The symbol shown when the battery state is empty.   |
| `format`             | `"[$symbol$percentage]($style) "` | The format for the module.                          |
| `display`            | [link](#battery-display)          | Display threshold and style for the module.         |
| `disabled`           | `false`                           | Disables the `battery` module.                      |

### Example

```toml
# ~/.config/starship.toml

[battery]
full_symbol = "🔋 "
charging_symbol = "⚡️ "
discharging_symbol = "💀 "
```

### Battery Display

The `display` configuration option is used to define when the battery indicator should be shown (threshold) and what it looks like (style).
If no `display` is provided. The default is as shown:

```toml
[[battery.display]]
threshold = 10
style = "bold red"
```

#### Options

The `display` option is an array of the following table.

| Option      | Description                                     |
| ----------- | ----------------------------------------------- |
| `threshold` | The upper bound for the display option.         |
| `style`     | The style used if the display option is in use. |

#### Example

```toml
[[battery.display]]  # "bold red" style when capacity is between 0% and 10%
threshold = 10
style = "bold red"

[[battery.display]]  # "bold yellow" style when capacity is between 10% and 30%
threshold = 30
style = "bold yellow"

# when capacity is over 30%, the battery indicator will not be displayed

```

## Character

The `character` module shows a character (usually an arrow) beside where the text
is entered in your terminal.

The character will tell you whether the last command was successful or not. It
can do this in two ways:

- changing color (`red`/`green`)
- changing shape (`❯`/`✖`)

By default it only changes color. If you also want to change it's shape take a
look at [this example](#with-custom-error-shape).

::: warning
`error_symbol` is not supported on elvish shell.
:::

### Options

| Option           | Default             | Description                                                                      |
| ---------------- | ------------------- | -------------------------------------------------------------------------------- |
| `format`         | `"$symbol "`        | The format string used before the text input.                                    |
| `success_symbol` | `"[❯](bold green)"` | The format string used before the text input if the previous command succeeded.  |
| `error_symbol`   | `"[❯](bold red)"`   | The format string used before the text input if the previous command failed.     |
| `vicmd_symbol`   | `"[❮](bold green)"` | The format string used before the text input if the shell is in vim normal mode. |
| `disabled`       | `false`             | Disables the `character` module.                                                 |

### Variables

| Variable | Example | Description                                                           |
| -------- | ------- | --------------------------------------------------------------------- |
| symbol   |         | A mirror of either `success_symbol`, `error_symbol` or `vicmd_symbol` |

### Examples

#### With custom error shape

```toml
# ~/.config/starship.toml

[character]
success_symbol = "[➜](bold green) "
error_symbol = "[✗](bold red) "
```

#### Without custom error shape

```toml
# ~/.config/starship.toml

[character]
success_symbol = "[➜](bold green) "
error_symbol = "[➜](bold red) "
```

#### With custom vim shape

```toml
# ~/.config/starship.toml

[character]
vicmd_symbol = "[V](bold green) "
```

## CMake

The `cmake` module shows the currently installed version of CMake. By default
the module will be activated if any of the following conditions are met:

- The current directory contains a `CMakeLists.txt` file
- The current directory contains a `CMakeCache.txt` file

### Options

| Option              | Default                                | Description                                  |
| ------------------- | -------------------------------------- | -------------------------------------------- |
| `format`            | `"via [$symbol($version )]($style)"`   | The format for the module.                   |
| `symbol`            | `"△ "`                                 | The symbol used before the version of cmake. |
| `detect_extensions` | `[]`                                   | Which extensions should trigger this module  |
| `detect_files`      | `["CMakeLists.txt", "CMakeCache.txt"]` | Which filenames should trigger this module   |
| `detect_folders`    | `[]`                                   | Which folders should trigger this module     |
| `style`             | `"bold blue"`                          | The style for the module.                    |
| `disabled`          | `false`                                | Disables the `cmake` module.                 |

### Variables

| Variable | Example   | Description                          |
| -------- | --------- | ------------------------------------ |
| version  | `v3.17.3` | The version of cmake                 |
| symbol   |           | Mirrors the value of option `symbol` |
| style\*  |           | Mirrors the value of option `style`  |

\*: This variable can only be used as a part of a style string

## Command Duration

The `cmd_duration` module shows how long the last command took to execute.
The module will be shown only if the command took longer than two seconds, or
the `min_time` config value, if it exists.

::: warning Do not hook the DEBUG trap in Bash

If you are running Starship in `bash`, do not hook the `DEBUG` trap after running
`eval $(starship init $0)`, or this module **will** break.

:::

Bash users who need preexec-like functionality can use
[rcaloras's bash_preexec framework](https://github.com/rcaloras/bash-preexec).
Simply define the arrays `preexec_functions` and `precmd_functions` before
running `eval $(starship init $0)`, and then proceed as normal.

### Options

| Option              | Default                       | Description                                                |
| ------------------- | ----------------------------- | ---------------------------------------------------------- |
| `min_time`          | `2_000`                       | Shortest duration to show time for (in milliseconds).      |
| `show_milliseconds` | `false`                       | Show milliseconds in addition to seconds for the duration. |
| `format`            | `"took [$duration]($style) "` | The format for the module.                                 |
| `style`             | `"bold yellow"`               | The style for the module.                                  |
| `disabled`          | `false`                       | Disables the `cmd_duration` module.                        |
| `show_notifications`| `false`                       | Show desktop notifications when command completes.         |
| `min_time_to_notify`| `45_000`                      | Shortest duration for notification (in milliseconds).      |

::: tip

Showing desktop notifications requires starship to be built with `rust-notify` support. You check if your starship
supports notifications by running `STARSHIP_LOG=debug starship module cmd_duration -d 60000` when `show_notifications` is set to `true`.

:::

### Variables

| Variable | Example  | Description                             |
| -------- | -------- | --------------------------------------- |
| duration | `16m40s` | The time it took to execute the command |
| style\*  |          | Mirrors the value of option `style`     |

\*: This variable can only be used as a part of a style string

### Example

```toml
# ~/.config/starship.toml

[cmd_duration]
min_time = 500
format = "underwent [$duration](bold yellow)"
```

## Conda

The `conda` module shows the current conda environment, if `$CONDA_DEFAULT_ENV` is set.

::: tip

This does not suppress conda's own prompt modifier, you may want to run `conda config --set changeps1 False`.

:::

### Options

| Option              | Default                                | Description                                                                                                                                                                                                 |
| ------------------- | -------------------------------------- | ----------------------------------------------------------------------------------------------------------------------------------------------------------------------------------------------------------- |
| `truncation_length` | `1`                                    | The number of directories the environment path should be truncated to, if the environment was created via `conda create -p [path]`. `0` means no truncation. Also see the [`directory`](#directory) module. |
| `symbol`            | `"🅒 "`                                 | The symbol used before the environment name.                                                                                                                                                                |
| `style`             | `"bold green"`                         | The style for the module.                                                                                                                                                                                   |
| `format`            | `"via [$symbol$environment]($style) "` | The format for the module.                                                                                                                                                                                  |
| `ignore_base`       | `true`                                 | Ignores `base` environment when activated.                                                                                                                                                                  |
| `disabled`          | `false`                                | Disables the `conda` module.                                                                                                                                                                                |

### Variables

| Variable    | Example      | Description                          |
| ----------- | ------------ | ------------------------------------ |
| environment | `astronauts` | The current conda environment        |
| symbol      |              | Mirrors the value of option `symbol` |
| style\*     |              | Mirrors the value of option `style`  |

\*: This variable can only be used as a part of a style string

### Example

```toml
# ~/.config/starship.toml

[conda]
format = "[$symbol$environment](dimmed green) "
```

## Crystal

The `crystal` module shows the currently installed version of Crystal.
By default the module will be shown if any of the following conditions are met:

- The current directory contains a `shard.yml` file
- The current directory contains a `.cr` file

### Options

| Option              | Default                              | Description                                               |
| ------------------- | ------------------------------------ | --------------------------------------------------------- |
| `symbol`            | `"🔮 "`                              | The symbol used before displaying the version of crystal. |
| `style`             | `"bold red"`                         | The style for the module.                                 |
| `detect_extensions` | `["cr"]`                             | Which extensions should trigger this module.              |
| `detect_files`      | `["shard.yml"]`                      | Which filenames should trigger this module.               |
| `detect_folders`    | `[]`                                 | Which folders should trigger this module.                 |
| `format`            | `"via [$symbol($version )]($style)"` | The format for the module.                                |
| `disabled`          | `false`                              | Disables the `crystal` module.                            |

### Variables

| Variable | Example   | Description                          |
| -------- | --------- | ------------------------------------ |
| version  | `v0.32.1` | The version of `crystal`             |
| symbol   |           | Mirrors the value of option `symbol` |
| style\*  |           | Mirrors the value of option `style`  |

\*: This variable can only be used as a part of a style string

### Example

```toml
# ~/.config/starship.toml

[crystal]
format = "via [✨ $version](bold blue) "
```

## Dart

The `dart` module shows the currently installed version of Dart.
By default the module will be shown if any of the following conditions are met:

- The current directory contains a file with `.dart` extension
- The current directory contains a `.dart_tool` directory
- The current directory contains a `pubspec.yaml`, `pubspec.yml` or `pubspec.lock` file

### Options

| Option              | Default                                           | Description                                     |
| ------------------- | ------------------------------------------------- | ----------------------------------------------- |
| `format`            | `"via [$symbol($version )]($style)"`              | The format for the module.                      |
| `symbol`            | `"🎯 "`                                           | A format string representing the symbol of Dart |
| `detect_extensions` | `['dart']`                                        | Which extensions should trigger this module.    |
| `detect_files`      | `["pubspec.yaml", "pubspec.yml", "pubspec.lock"]` | Which filenames should trigger this module.     |
| `detect_folders`    | `[".dart_tool"]`                                  | Which folders should trigger this module.       |
| `style`             | `"bold blue"`                                     | The style for the module.                       |
| `disabled`          | `false`                                           | Disables the `dart` module.                     |

### Variables

| Variable | Example  | Description                          |
| -------- | -------- | ------------------------------------ |
| version  | `v2.8.4` | The version of `dart`                |
| symbol   |          | Mirrors the value of option `symbol` |
| style\*  |          | Mirrors the value of option `style`  |

\*: This variable can only be used as a part of a style string

### Example

```toml
# ~/.config/starship.toml

[dart]
format = "via [🔰 $version](bold red) "
```

## Deno

The `deno` module shows you your currently installed version of Deno.
By default the module will be shown if any of the following conditions are met:
- The current directory contains a `mod.ts`, `mod.js`, `deps.ts` or `deps.js` file

### Options

| Option              | Default                                           | Description                                     |
| ------------------- | ------------------------------------------------- | ----------------------------------------------- |
| `format`            | `"via [$symbol($version )]($style)"`              | The format for the module.                      |
| `symbol`            | `"🦕 "`                                           | A format string representing the symbol of Deno |
| `detect_extensions` | `[]`                                              | Which extensions should trigger this module.    |
| `detect_files`      | `["mod.ts", "mod.js", "deps.ts", "deps.js"]`      | Which filenames should trigger this module.     |
| `detect_folders`    | `[]`                                              | Which folders should trigger this module.       |
| `style`             | `"green bold"`                                    | The style for the module.                       |
| `disabled`          | `false`                                           | Disables the `deno` module.                     |

### Variables

| Variable | Example  | Description                          |
| -------- | -------- | ------------------------------------ |
| version  | `v1.8.3` | The version of `deno`                |
| symbol   |          | Mirrors the value of option `symbol` |
| style\*  |          | Mirrors the value of option `style`  |

### Example

```toml
# ~/.config/starship.toml

[deno]
format = "via [🦕 $version](green bold) "
```

## Directory

The `directory` module shows the path to your current directory, truncated to
three parent folders. Your directory will also be truncated to the root of the
git repo that you're currently in.

When using the fish style pwd option, instead of hiding the path that is
truncated, you will see a shortened name of each directory based on the number
you enable for the option.

For example, given `~/Dev/Nix/nixpkgs/pkgs` where `nixpkgs` is the repo root,
and the option set to `1`. You will now see `~/D/N/nixpkgs/pkgs`, whereas before
it would have been `nixpkgs/pkgs`.

### Options

| Option              | Default                                            | Description                                                                      |
| ------------------- | -------------------------------------------------- | -------------------------------------------------------------------------------- |
| `truncation_length` | `3`                                                | The number of parent folders that the current directory should be truncated to.  |
| `truncate_to_repo`  | `true`                                             | Whether or not to truncate to the root of the git repo that you're currently in. |
| `format`            | `"[$path]($style)[$read_only]($read_only_style) "` | The format for the module.                                                       |
| `style`             | `"bold cyan"`                                      | The style for the module.                                                        |
| `disabled`          | `false`                                            | Disables the `directory` module.                                                 |
| `read_only`         | `"🔒"`                                             | The symbol indicating current directory is read only.                            |
| `read_only_style`   | `"red"`                                            | The style for the read only symbol.                                              |
| `truncation_symbol` | `""`                                               | The symbol to prefix to truncated paths. eg: "…/"                                |
<<<<<<< HEAD
| `highlight_repo_root_style` | `"bold red"`                               | The style for the root of the git repo when `truncate_to_repo` option is set to false.|
| `home_symbol`       | `"~"`                                              | The symbol indicating home directory.                                           |
=======
| `home_symbol`       | `"~"`                                              | The symbol indicating home directory.                                            |
>>>>>>> 49b23559

<details>
<summary>This module has a few advanced configuration options that control how the directory is displayed.</summary>

| Advanced Option             | Default | Description                                                                                                                                                            |
| --------------------------- | ------- | ---------------------------------------------------------------------------------------------------------------------------------------------------------------------- |
| `substitutions`             |         | A table of substitutions to be made to the path.                                                                                                                       |
| `fish_style_pwd_dir_length` | `0`     | The number of characters to use when applying fish shell pwd path logic.                                                                                               |
| `use_logical_path`          | `true`  | If `true` render the logical path sourced from the shell via `PWD` or `--logical-path`. If `false` instead render the physical filesystem path with symlinks resolved. |

`substitutions` allows you to define arbitrary replacements for literal strings that occur in the path, for example long network
prefixes or development directories (i.e. Java). Note that this will disable the fish style PWD.

```toml
[directory.substitutions]
"/Volumes/network/path" = "/net"
"src/com/long/java/path" = "mypath"
```

`fish_style_pwd_dir_length` interacts with the standard truncation options in a way that can be surprising at first: if it's non-zero,
the components of the path that would normally be truncated are instead displayed with that many characters. For example, the path
`/built/this/city/on/rock/and/roll`, which would normally be displayed as as `rock/and/roll`, would be displayed as
`/b/t/c/o/rock/and/roll` with `fish_style_pwd_dir_length = 1`--the path components that would normally be removed are displayed with
a single character. For `fish_style_pwd_dir_length = 2`, it would be `/bu/th/ci/on/rock/and/roll`.

</details>

### Variables

| Variable | Example               | Description                         |
| -------- | --------------------- | ----------------------------------- |
| path     | `"D:/Projects"`       | The current directory path          |
| style\*  | `"black bold dimmed"` | Mirrors the value of option `style` |

\*: This variable can only be used as a part of a style string

### Example

```toml
# ~/.config/starship.toml

[directory]
truncation_length = 8
truncation_symbol = "…/"
```

## Docker Context

The `docker_context` module shows the currently active
[Docker context](https://docs.docker.com/engine/context/working-with-contexts/) if it's not set to
`default`.

### Options

| Option              | Default                                                       | Description                                                                       |
| ------------------- | ------------------------------------------------------------- | --------------------------------------------------------------------------------- |
| `format`            | `"via [$symbol$context]($style) "`                            | The format for the module.                                                        |
| `symbol`            | `"🐳 "`                                                       | The symbol used before displaying the Docker context.                             |
| `only_with_files`   | `true`                                                        | Only show when there's a match                                                    |
| `detect_extensions` | `[]`                                                          | Which extensions should trigger this module (needs `only_with_files` to be true). |
| `detect_files`      | `["docker-compose.yml", "docker-compose.yaml", "Dockerfile"]` | Which filenames should trigger this module (needs `only_with_files` to be true).  |
| `detect_folders`    | `[]`                                                          | Which folders should trigger this module (needs `only_with_files` to be true).    |
| `style`             | `"blue bold"`                                                 | The style for the module.                                                         |
| `disabled`          | `false`                                                       | Disables the `docker_context` module.                                             |

### Variables

| Variable | Example        | Description                          |
| -------- | -------------- | ------------------------------------ |
| context  | `test_context` | The current docker context           |
| symbol   |                | Mirrors the value of option `symbol` |
| style\*  |                | Mirrors the value of option `style`  |

\*: This variable can only be used as a part of a style string

### Example

```toml
# ~/.config/starship.toml

[docker_context]
format = "via [🐋 $context](blue bold)"
```

## Dotnet

The `dotnet` module shows the relevant version of the .NET Core SDK for the current directory. If
the SDK has been pinned in the current directory, the pinned version is shown. Otherwise the module
shows the latest installed version of the SDK.

By default this module will only be shown in your prompt when one or more of
the following files are present in the current directory:

- `global.json`
- `project.json`
- `Directory.Build.props`
- `Directory.Build.targets`
- `Packages.props`
- `*.sln`
- `*.csproj`
- `*.fsproj`
- `*.xproj`

You'll also need the .NET Core SDK installed in order to use it correctly.

Internally, this module uses its own mechanism for version detection. Typically it is twice as fast
as running `dotnet --version`, but it may show an incorrect version if your .NET project has an
unusual directory layout. If accuracy is more important than speed, you can disable the mechanism by
setting `heuristic = false` in the module options.

The module will also show the Target Framework Moniker
(<https://docs.microsoft.com/en-us/dotnet/standard/frameworks#supported-target-framework-versions>)
when there is a csproj file in the current directory.

### Options

| Option              | Default                                                                                                 | Description                                              |
| ------------------- | ------------------------------------------------------------------------------------------------------- | -------------------------------------------------------- |
| `format`            | `"[$symbol($version )(🎯 $tfm )]($style)"`                                                              | The format for the module.                               |
| `symbol`            | `".NET "`                                                                                               | The symbol used before displaying the version of dotnet. |
| `heuristic`         | `true`                                                                                                  | Use faster version detection to keep starship snappy.    |
| `detect_extensions` | `["sln", "csproj", "fsproj", "xproj"]`                                                                  | Which extensions should trigger this module.             |
| `detect_files`      | `["global.json", "project.json", "Directory.Build.props", "Directory.Build.targets", "Packages.props"]` | Which filenames should trigger this module.              |
| `detect_folders`    | `[]`                                                                                                    | Which folders should trigger this modules.               |
| `style`             | `"bold blue"`                                                                                           | The style for the module.                                |
| `disabled`          | `false`                                                                                                 | Disables the `dotnet` module.                            |

### Variables

| Variable | Example          | Description                                                        |
| -------- | ---------------- | ------------------------------------------------------------------ |
| version  | `v3.1.201`       | The version of `dotnet` sdk                                        |
| tfm      | `netstandard2.0` | The Target Framework Moniker that the current project is targeting |
| symbol   |                  | Mirrors the value of option `symbol`                               |
| style\*  |                  | Mirrors the value of option `style`                                |

\*: This variable can only be used as a part of a style string

### Example

```toml
# ~/.config/starship.toml

[dotnet]
symbol = "🥅 "
style = "green"
heuristic = false
```

## Elixir

The `elixir` module shows the currently installed version of Elixir and Erlang/OTP.
By default the module will be shown if any of the following conditions are met:

- The current directory contains a `mix.exs` file.

### Options

| Option              | Default                                                   | Description                                                     |
| ------------------- | --------------------------------------------------------- | --------------------------------------------------------------- |
| `symbol`            | `"💧 "`                                                   | The symbol used before displaying the version of Elixir/Erlang. |
| `detect_extensions` | `[]`                                                      | Which extensions should trigger this module.                    |
| `detect_files`      | `["mix.exs"]`                                             | Which filenames should trigger this module.                     |
| `detect_folders`    | `[]`                                                      | Which folders should trigger this modules.                      |
| `style`             | `"bold purple"`                                           | The style for the module.                                       |
| `format`            | `'via [$symbol($version \(OTP $otp_version\) )]($style)'` | The format for the module elixir.                               |
| `disabled`          | `false`                                                   | Disables the `elixir` module.                                   |

### Variables

| Variable    | Example | Description                          |
| ----------- | ------- | ------------------------------------ |
| version     | `v1.10` | The version of `elixir`              |
| otp_version |         | The otp version of `elixir`          |
| symbol      |         | Mirrors the value of option `symbol` |
| style\*     |         | Mirrors the value of option `style`  |

\*: This variable can only be used as a part of a style string

### Example

```toml
# ~/.config/starship.toml

[elixir]
symbol = "🔮 "
```

## Elm

The `elm` module shows the currently installed version of Elm.
By default the module will be shown if any of the following conditions are met:

- The current directory contains a `elm.json` file
- The current directory contains a `elm-package.json` file
- The current directory contains a `.elm-version` file
- The current directory contains a `elm-stuff` folder
- The current directory contains a `*.elm` files

### Options

| Option              | Default                                            | Description                                     |
| ------------------- | -------------------------------------------------- | ----------------------------------------------- |
| `format`            | `"via [$symbol($version )]($style)"`               | The format for the module.                      |
| `symbol`            | `"🌳 "`                                            | A format string representing the symbol of Elm. |
| `detect_extensions` | `["elm"]`                                          | Which extensions should trigger this module.    |
| `detect_files`      | `["elm.json", "elm-package.json", ".elm-version"]` | Which filenames should trigger this module.     |
| `detect_folders`    | `["elm-stuff"]`                                    | Which folders should trigger this modules.      |
| `style`             | `"cyan bold"`                                      | The style for the module.                       |
| `disabled`          | `false`                                            | Disables the `elm` module.                      |

### Variables

| Variable | Example   | Description                          |
| -------- | --------- | ------------------------------------ |
| version  | `v0.19.1` | The version of `elm`                 |
| symbol   |           | Mirrors the value of option `symbol` |
| style\*  |           | Mirrors the value of option `style`  |

\*: This variable can only be used as a part of a style string

### Example

```toml
# ~/.config/starship.toml

[elm]
format = "via [ $version](cyan bold) "
```

## Environment Variable

The `env_var` module displays the current value of a selected environment variable.
The module will be shown only if any of the following conditions are met:

- The `variable` configuration option matches an existing environment variable
- The `variable` configuration option is not defined, but the `default` configuration option is

### Options

| Option     | Default                        | Description                                                                  |
| ---------- | ------------------------------ | ---------------------------------------------------------------------------- |
| `symbol`   |                                | The symbol used before displaying the variable value.                        |
| `variable` |                                | The environment variable to be displayed.                                    |
| `default`  |                                | The default value to be displayed when the selected variable is not defined. |
| `format`   | `"with [$env_value]($style) "` | The format for the module.                                                   |
| `disabled` | `false`                        | Disables the `env_var` module.                                               |

### Variables

| Variable  | Example                                     | Description                                |
| --------- | ------------------------------------------- | ------------------------------------------ |
| env_value | `Windows NT` (if _variable_ would be `$OS`) | The environment value of option `variable` |
| symbol    |                                             | Mirrors the value of option `symbol`       |
| style\*   | `black bold dimmed`                         | Mirrors the value of option `style`        |

\*: This variable can only be used as a part of a style string

### Example

```toml
# ~/.config/starship.toml

[env_var]
variable = "SHELL"
default = "unknown shell"
```

## Erlang

The `erlang` module shows the currently installed version of Erlang/OTP.
By default the module will be shown if any of the following conditions are met:

- The current directory contains a `rebar.config` file.
- The current directory contains a `erlang.mk` file.

### Options

| Option              | Default                              | Description                                              |
| ------------------- | ------------------------------------ | -------------------------------------------------------- |
| `symbol`            | `" "`                               | The symbol used before displaying the version of erlang. |
| `style`             | `"bold red"`                         | The style for the module.                                |
| `detect_extensions` | `[]`                                 | Which extensions should trigger this module.             |
| `detect_files`      | `["rebar.config", "elang.mk"]`       | Which filenames should trigger this module.              |
| `detect_folders`    | `[]`                                 | Which folders should trigger this modules.               |
| `format`            | `"via [$symbol($version )]($style)"` | The format for the module.                               |
| `disabled`          | `false`                              | Disables the `erlang` module.                            |

### Variables

| Variable | Example   | Description                          |
| -------- | --------- | ------------------------------------ |
| version  | `v22.1.3` | The version of `erlang`              |
| symbol   |           | Mirrors the value of option `symbol` |
| style\*  |           | Mirrors the value of option `style`  |

\*: This variable can only be used as a part of a style string

### Example

```toml
# ~/.config/starship.toml

[erlang]
format = "via [e $version](bold red) "
```

## Gcloud

The `gcloud` module shows the current configuration for [`gcloud`](https://cloud.google.com/sdk/gcloud) CLI.
This is based on the `~/.config/gcloud/active_config` file and the `~/.config/gcloud/configurations/config_{CONFIG NAME}` file and the `CLOUDSDK_CONFIG` env var.

### Options

| Option           | Default                                        | Description                                                     |
| ---------------- | ---------------------------------------------- | --------------------------------------------------------------- |
| `format`         | `'on [$symbol$account(\($region\))]($style) '` | The format for the module.                                      |
| `symbol`         | `"☁️ "`                                         | The symbol used before displaying the current GCP profile.      |
| `region_aliases` |                                                | Table of region aliases to display in addition to the GCP name. |
| `style`          | `"bold blue"`                                  | The style for the module.                                       |
| `disabled`       | `false`                                        | Disables the `gcloud` module.                                   |

### Variables

| Variable | Example           | Description                                                        |
| -------- | ----------------- | ------------------------------------------------------------------ |
| region   | `us-central1`     | The current GCP region                                             |
| account  | `foo@example.com` | The current GCP profile                                            |
| project  |                   | The current GCP project                                            |
| active   | `default`         | The active config name written in `~/.config/gcloud/active_config` |
| symbol   |                   | Mirrors the value of option `symbol`                               |
| style\*  |                   | Mirrors the value of option `style`                                |

\*: This variable can only be used as a part of a style string

### Examples

#### Display account and project

```toml
# ~/.config/starship.toml

[gcloud]
format = 'on [$symbol$account(\($project\))]($style) '
```

#### Display active config name only

```toml
# ~/.config/starship.toml

[gcloud]
format = "[$symbol$active]($style) "
style = "bold yellow"
```

#### Display account and aliased region

```toml
# ~/.config/starship.toml

[gcloud]
symbol = "️🇬️ "
[gcloud.region_aliases]
us-central1 = "uc1"
asia-northeast1 = "an1"
```

## Git Branch

The `git_branch` module shows the active branch of the repo in your current directory.

### Options

| Option               | Default                          | Description                                                                              |
| -------------------- | -------------------------------- | ---------------------------------------------------------------------------------------- |
| `always_show_remote` | `false`                          | Shows the remote tracking branch name, even if it is equal to the local branch name.     |
| `format`             | `"on [$symbol$branch]($style) "` | The format for the module. Use `"$branch"` to refer to the current branch name.          |
| `symbol`             | `" "`                           | A format string representing the symbol of git branch.                                   |
| `style`              | `"bold purple"`                  | The style for the module.                                                                |
| `truncation_length`  | `2^63 - 1`                       | Truncates a git branch to `N` graphemes.                                                 |
| `truncation_symbol`  | `"…"`                            | The symbol used to indicate a branch name was truncated. You can use `""` for no symbol. |
| `only_attached`      | `false`                          | Only show the branch name when not in a detached `HEAD` state.                           |
| `disabled`           | `false`                          | Disables the `git_branch` module.                                                        |

### Variables

| Variable         | Example  | Description                                                                                            |
| ---------------- | -------- | ------------------------------------------------------------------------------------------------------ |
| branch           | `master` | The current branch name, falls back to `HEAD` if there's no current branch (e.g. git detached `HEAD`). |
| remote_name      | `origin` | The remote name.                                                                                       |
| remote_branch    | `master` | The name of the branch tracked on `remote_name`.                                                       |
| symbol           |          | Mirrors the value of option `symbol`                                                                   |
| style\*          |          | Mirrors the value of option `style`                                                                    |

\*: This variable can only be used as a part of a style string

### Example

```toml
# ~/.config/starship.toml

[git_branch]
symbol = "🌱 "
truncation_length = 4
truncation_symbol = ""
```

## Git Commit

The `git_commit` module shows the current commit hash and also the tag (if any) of the repo in your current directory.

### Options

| Option               | Default                                        | Description                                             |
| -------------------- | ---------------------------------------------- | ------------------------------------------------------- |
| `commit_hash_length` | `7`                                            | The length of the displayed git commit hash.            |
| `format`             | `"[\\($hash\\)]($style) [\\($tag\\)]($style)"` | The format for the module.                              |
| `style`              | `"bold green"`                                 | The style for the module.                               |
| `only_detached`      | `true`                                         | Only show git commit hash when in detached `HEAD` state |
| `tag_disabled`       | `true`                                         | Disables showing tag info in `git_commit` module.       |
| `tag_symbol`         | `"🏷 "`                                        | Tag symbol prefixing the info shown                     |
| `disabled`           | `false`                                        | Disables the `git_commit` module.                       |

### Variables

| Variable | Example   | Description                         |
| -------- | --------- | ----------------------------------- |
| hash     | `b703eb3` | The current git commit hash         |
| style\*  |           | Mirrors the value of option `style` |

\*: This variable can only be used as a part of a style string

### Example

```toml
# ~/.config/starship.toml

[git_commit]
commit_hash_length = 4
tag_symbol = "🔖 "
```

## Git State

The `git_state` module will show in directories which are part of a git
repository, and where there is an operation in progress, such as: _REBASING_,
_BISECTING_, etc. If there is progress information (e.g., REBASING 3/10),
that information will be shown too.

### Options

| Option         | Default                                                       | Description                                                                             |
| -------------- | ------------------------------------------------------------- | --------------------------------------------------------------------------------------- |
| `rebase`       | `"REBASING"`                                                  | A format string displayed when a `rebase` is in progress.                               |
| `merge`        | `"MERGING"`                                                   | A format string displayed when a `merge` is in progress.                                |
| `revert`       | `"REVERTING"`                                                 | A format string displayed when a `revert` is in progress.                               |
| `cherry_pick`  | `"CHERRY-PICKING"`                                            | A format string displayed when a `cherry-pick` is in progress.                          |
| `bisect`       | `"BISECTING"`                                                 | A format string displayed when a `bisect` is in progress.                               |
| `am`           | `"AM"`                                                        | A format string displayed when an `apply-mailbox` (`git am`) is in progress.            |
| `am_or_rebase` | `"AM/REBASE"`                                                 | A format string displayed when an ambiguous `apply-mailbox` or `rebase` is in progress. |
| `style`        | `"bold yellow"`                                               | The style for the module.                                                               |
| `format`       | `'\([$state( $progress_current/$progress_total)]($style)\) '` | The format for the module.                                                              |
| `disabled`     | `false`                                                       | Disables the `git_state` module.                                                        |

### Variables

| Variable         | Example    | Description                         |
| ---------------- | ---------- | ----------------------------------- |
| state            | `REBASING` | The current state of the repo       |
| progress_current | `1`        | The current operation progress      |
| progress_total   | `2`        | The total operation progress        |
| style\*          |            | Mirrors the value of option `style` |

\*: This variable can only be used as a part of a style string

### Example

```toml
# ~/.config/starship.toml

[git_state]
format = '[\($state( $progress_current of $progress_total)\)]($style) '
cherry_pick = "[🍒 PICKING](bold red)"
```

## Git Status

The `git_status` module shows symbols representing the state of the repo in your
current directory.

### Options

| Option       | Default                                       | Description                         |
| ------------ | --------------------------------------------- | ----------------------------------- |
| `format`     | `'([\[$all_status$ahead_behind\]]($style) )'` | The default format for `git_status` |
| `conflicted` | `"="`                                         | This branch has merge conflicts.    |
| `ahead`      | `"⇡"`                                         | The format of `ahead`               |
| `behind`     | `"⇣"`                                         | The format of `behind`              |
| `diverged`   | `"⇕"`                                         | The format of `diverged`            |
| `untracked`  | `"?"`                                         | The format of `untracked`           |
| `stashed`    | `"$"`                                         | The format of `stashed`             |
| `modified`   | `"!"`                                         | The format of `modified`            |
| `staged`     | `"+"`                                         | The format of `staged`              |
| `renamed`    | `"»"`                                         | The format of `renamed`             |
| `deleted`    | `"✘"`                                         | The format of `deleted`             |
| `style`      | `"bold red"`                                  | The style for the module.           |
| `disabled`   | `false`                                       | Disables the `git_status` module.   |

### Variables

The following variables can be used in `format`:

| Variable       | Description                                                                                   |
| -------------- | --------------------------------------------------------------------------------------------- |
| `all_status`   | Shortcut for`$conflicted$stashed$deleted$renamed$modified$staged$untracked`                   |
| `ahead_behind` | Displays `diverged` `ahead` or `behind` format string based on the current status of the repo |
| `conflicted`   | Displays `conflicted` when this branch has merge conflicts.                                   |
| `untracked`    | Displays `untracked` when there are untracked files in the working directory.                 |
| `stashed`      | Displays `stashed` when a stash exists for the local repository.                              |
| `modified`     | Displays `modified` when there are file modifications in the working directory.               |
| `staged`       | Displays `staged` when a new file has been added to the staging area.                         |
| `renamed`      | Displays `renamed` when a renamed file has been added to the staging area.                    |
| `deleted`      | Displays `deleted` when a file's deletion has been added to the staging area.                 |
| style\*        | Mirrors the value of option `style`                                                           |

\*: This variable can only be used as a part of a style string

The following variables can be used in `diverged`:

| Variable       | Description                                    |
| -------------- | ---------------------------------------------- |
| `ahead_count`  | Number of commits ahead of the tracking branch |
| `behind_count` | Number of commits behind the tracking branch   |

The following variables can be used in `conflicted`, `ahead`, `behind`, `untracked`, `stashed`, `modified`, `staged`, `renamed` and `deleted`:

| Variable | Description              |
| -------- | ------------------------ |
| `count`  | Show the number of files |

### Example

```toml
# ~/.config/starship.toml

[git_status]
conflicted = "🏳"
ahead = "🏎💨"
behind = "😰"
diverged = "😵"
untracked = "🤷‍"
stashed = "📦"
modified = "📝"
staged = '[++\($count\)](green)'
renamed = "👅"
deleted = "🗑"
```

Show ahead/behind count of the branch being tracked

```toml
# ~/.config/starship.toml

[git_status]
ahead = "⇡${count}"
diverged = "⇕⇡${ahead_count}⇣${behind_count}"
behind = "⇣${count}"
```

## Golang

The `golang` module shows the currently installed version of Golang.
By default the module will be shown if any of the following conditions are met:

- The current directory contains a `go.mod` file
- The current directory contains a `go.sum` file
- The current directory contains a `glide.yaml` file
- The current directory contains a `Gopkg.yml` file
- The current directory contains a `Gopkg.lock` file
- The current directory contains a `.go-version` file
- The current directory contains a `Godeps` directory
- The current directory contains a file with the `.go` extension

### Options

| Option               | Default                                                                        | Description                                    |
| -------------------- | ------------------------------------------------------------------------------ | ---------------------------------------------- |
| `format`             | `"via [$symbol($version )]($style)"`                                           | The format for the module.                     |
| `symbol`             | `"🐹 "`                                                                        | A format string representing the symbol of Go. |
| `detect_extensions`  | `["go"]`                                                                       | Which extensions should trigger this module.   |
| `detect_files`       | `["go.mod", "go.sum", "glide.yaml", "Gopkg.yml", "Gopkg.lock", ".go-version"]` | Which filenames should trigger this module.    |
| `detect_folders`     | `["Godeps"]`                                                                   | Which folders should trigger this module.      |
| `style`              | `"bold cyan"`                                                                  | The style for the module.                      |
| `disabled`           | `false`                                                                        | Disables the `golang` module.                  |

### Variables

| Variable | Example   | Description                          |
| -------- | --------- | ------------------------------------ |
| version  | `v1.12.1` | The version of `go`                  |
| symbol   |           | Mirrors the value of option `symbol` |
| style\*  |           | Mirrors the value of option `style`  |

\*: This variable can only be used as a part of a style string

### Example

```toml
# ~/.config/starship.toml

[golang]
format = "via [🏎💨 $version](bold cyan) "
```

## Helm

The `helm` module shows the currently installed version of Helm.
By default the module will be shown if any of the following conditions are met:

- The current directory contains a `helmfile.yaml` file
- The current directory contains a `Chart.yaml` file

### Options

| Option              | Default                              | Description                                      |
| ------------------- | ------------------------------------ | ------------------------------------------------ |
| `format`            | `"via [$symbol($version )]($style)"` | The format for the module.                       |
| `detect_extensions` | `[]`                                 | Which extensions should trigger this module.     |
| `detect_files`      | `["helmfile.yaml", "Chart.yaml"]`    | Which filenames should trigger this module.      |
| `detect_folders`    | `[]`                                 | Which folders should trigger this modules.       |
| `symbol`            | `"⎈ "`                               | A format string representing the symbol of Helm. |
| `style`             | `"bold white"`                       | The style for the module.                        |
| `disabled`          | `false`                              | Disables the `helm` module.                      |

### Variables

| Variable | Example  | Description                          |
| -------- | -------- | ------------------------------------ |
| version  | `v3.1.1` | The version of `helm`                |
| symbol   |          | Mirrors the value of option `symbol` |
| style\*  |          | Mirrors the value of option `style`  |

\*: This variable can only be used as a part of a style string

### Example

```toml
# ~/.config/starship.toml

[helm]
format = "via [⎈ $version](bold white) "
```

## Hostname

The `hostname` module shows the system hostname.

### Options

| Option     | Default                     | Description                                                                                                                          |
| ---------- | --------------------------- | ------------------------------------------------------------------------------------------------------------------------------------ |
| `ssh_only` | `true`                      | Only show hostname when connected to an SSH session.                                                                                 |
| `trim_at`  | `"."`                       | String that the hostname is cut off at, after the first match. `"."` will stop after the first dot. `""` will disable any truncation |
| `format`   | `"[$hostname]($style) in "` | The format for the module.                                                                                                           |
| `style`    | `"bold dimmed green"`       | The style for the module.                                                                                                            |
| `disabled` | `false`                     | Disables the `hostname` module.                                                                                                      |

### Variables

| Variable | Example | Description                          |
| -------- | ------- | ------------------------------------ |
| symbol   |         | Mirrors the value of option `symbol` |
| style\*  |         | Mirrors the value of option `style`  |

\*: This variable can only be used as a part of a style string

### Example

```toml
# ~/.config/starship.toml

[hostname]
ssh_only = false
format =  "on [$hostname](bold red) "
trim_at = ".companyname.com"
disabled = false
```

## Java

The `java` module shows the currently installed version of Java.
By default the module will be shown if any of the following conditions are met:

- The current directory contains a `pom.xml`, `build.gradle.kts`, `build.sbt`, `.java-version`, `.deps.edn`, `project.clj`, or `build.boot` file
- The current directory contains a file with the `.java`, `.class`, `.gradle`, `.jar`, `.clj`, or `.cljc` extension

### Options

| Option              | Default                                                                                                   | Description                                                               |
| ------------------- | --------------------------------------------------------------------------------------------------------- | ------------------------------------------------------------------------- |
| `format`            | `"via [${symbol}(${version} )]($style)"`                                                                  | The format for the module.                                                |
| `version_format`    | `v{raw}`                                                                                                  | The version format. Available vars are `raw`, `major`, `minor`, & `patch` |
| `detect_extensions` | `["java", "class", "gradle", "jar", "cljs", "cljc"]`                                                      | Which extensions should trigger this module.                              |
| `detect_files`      | `["pom.xml", "build.gradle.kts", "build.sbt", ".java-version", ".deps.edn", "project.clj", "build.boot"]` | Which filenames should trigger this module.                               |
| `detect_folders`    | `[]`                                                                                                      | Which folders should trigger this modules.                                |
| `symbol`            | `"☕ "`                                                                                                   | A format string representing the symbol of Java                           |
| `style`             | `"red dimmed"`                                                                                            | The style for the module.                                                 |
| `disabled`          | `false`                                                                                                   | Disables the `java` module.                                               |

### Variables

| Variable | Example | Description                          |
| -------- | ------- | ------------------------------------ |
| version  | `v14`   | The version of `java`                |
| symbol   |         | Mirrors the value of option `symbol` |
| style\*  |         | Mirrors the value of option `style`  |

\*: This variable can only be used as a part of a style string

### Example

```toml
# ~/.config/starship.toml

[java]
symbol = "🌟 "
```

## Jobs

The `jobs` module shows the current number of jobs running.
The module will be shown only if there are background jobs running.
The module will show the number of jobs running if there is more than 1 job, or
more than the `threshold` config value, if it exists.

::: warning

This module is not supported on tcsh.

:::

### Options

| Option      | Default                       | Description                                      |
| ----------- | ----------------------------- | ------------------------------------------------ |
| `threshold` | `1`                           | Show number of jobs if exceeded.                 |
| `format`    | `"[$symbol$number]($style) "` | The format for the module.                       |
| `symbol`    | `"✦"`                         | A format string representing the number of jobs. |
| `style`     | `"bold blue"`                 | The style for the module.                        |
| `disabled`  | `false`                       | Disables the `jobs` module.                      |

### Variables

| Variable | Example | Description                          |
| -------- | ------- | ------------------------------------ |
| number   | `1`     | The number of jobs                   |
| symbol   |         | Mirrors the value of option `symbol` |
| style\*  |         | Mirrors the value of option `style`  |

\*: This variable can only be used as a part of a style string

### Example

```toml
# ~/.config/starship.toml

[jobs]
symbol = "+ "
threshold = 4
```

## Julia

The `julia` module shows the currently installed version of Julia.
By default the module will be shown if any of the following conditions are met:

- The current directory contains a `Project.toml` file
- The current directory contains a `Manifest.toml` file
- The current directory contains a file with the `.jl` extension

### Options

| Option              | Default                              | Description                                       |
| ------------------- | ------------------------------------ | ------------------------------------------------- |
| `format`            | `"via [$symbol($version )]($style)"` | The format for the module.                        |
| `detect_extensions` | `["jl"]`                             | Which extensions should trigger this module.      |
| `detect_files`      | `["Project.toml", "Manifest.toml"]`  | Which filenames should trigger this module.       |
| `detect_folders`    | `[]`                                 | Which folders should trigger this modules.        |
| `symbol`            | `"ஃ "`                               | A format string representing the symbol of Julia. |
| `style`             | `"bold purple"`                      | The style for the module.                         |
| `disabled`          | `false`                              | Disables the `julia` module.                      |

### Variables

| Variable | Example  | Description                          |
| -------- | -------- | ------------------------------------ |
| version  | `v1.4.0` | The version of `julia`               |
| symbol   |          | Mirrors the value of option `symbol` |
| style\*  |          | Mirrors the value of option `style`  |

\*: This variable can only be used as a part of a style string

### Example

```toml
# ~/.config/starship.toml

[julia]
symbol = "∴ "
```

## Kotlin

The `kotlin` module shows the currently installed version of Kotlin.
By default the module will be shown if any of the following conditions are met:

- The current directory contains a `.kt` or a `.kts` file

### Options

| Option              | Default                              | Description                                                                   |
| ------------------- | ------------------------------------ | ----------------------------------------------------------------------------- |
| `format`            | `"via [$symbol($version )]($style)"` | The format for the module.                                                    |
| `detect_extensions` | `["kt", "kts"]`                      | Which extensions should trigger this module.                                  |
| `detect_files`      | `[]`                                 | Which filenames should trigger this module.                                   |
| `detect_folders`    | `[]`                                 | Which folders should trigger this modules.                                    |
| `symbol`            | `"🅺 "`                               | A format string representing the symbol of Kotlin.                            |
| `style`             | `"bold blue"`                        | The style for the module.                                                     |
| `kotlin_binary`     | `"kotlin"`                           | Configures the kotlin binary that Starship executes when getting the version. |
| `disabled`          | `false`                              | Disables the `kotlin` module.                                                 |

### Variables

| Variable | Example   | Description                          |
| -------- | --------- | ------------------------------------ |
| version  | `v1.4.21` | The version of `kotlin`              |
| symbol   |           | Mirrors the value of option `symbol` |
| style\*  |           | Mirrors the value of option `style`  |

\*: This variable can only be used as a part of a style string

### Example

```toml
# ~/.config/starship.toml

[kotlin]
symbol = "🅺 "
```

```toml
# ~/.config/starship.toml

[kotlin]
# Uses the Kotlin Compiler binary to get the installed version
kotlin_binary = "kotlinc"
```

## Kubernetes

Displays the current Kubernetes context name and, if set, the namespace from the kubeconfig file.
The namespace needs to be set in the kubeconfig file, this can be done via
`kubectl config set-context starship-cluster --namespace astronaut`.
If the `$KUBECONFIG` env var is set the module will use that if not it will use the `~/.kube/config`.

::: tip

This module is disabled by default.
To enable it, set `disabled` to `false` in your configuration file.

:::

### Options

| Option                  | Default                                            | Description                                                           |
| ----------------------- | -------------------------------------------------- | --------------------------------------------------------------------- |
| `symbol`                | `"☸ "`                                             | A format string representing the symbol displayed before the Cluster. |
| `format`                | `'[$symbol$context( \($namespace\))]($style) in '` | The format for the module.                                            |
| `style`                 | `"cyan bold"`                                      | The style for the module.                                             |
| `context_aliases`       |                                                    | Table of context aliases to display.                                  |
| `disabled`              | `true`                                             | Disables the `kubernetes` module.                                     |

### Variables

| Variable  | Example              | Description                              |
| --------- | -------------------- | ---------------------------------------- |
| context   | `starship-cluster`   | The current kubernetes context           |
| namespace | `starship-namespace` | If set, the current kubernetes namespace |
| symbol    |                      | Mirrors the value of option `symbol`     |
| style\*   |                      | Mirrors the value of option `style`      |

\*: This variable can only be used as a part of a style string

### Example

```toml
# ~/.config/starship.toml

[kubernetes]
format = 'on [⛵ $context \($namespace\)](dimmed green) '
disabled = false
[kubernetes.context_aliases]
"dev.local.cluster.k8s" = "dev"
```

## Line Break

The `line_break` module separates the prompt into two lines.

### Options

| Option     | Default | Description                                                        |
| ---------- | ------- | ------------------------------------------------------------------ |
| `disabled` | `false` | Disables the `line_break` module, making the prompt a single line. |

### Example

```toml
# ~/.config/starship.toml

[line_break]
disabled = true
```

## Lua

The `lua` module shows the currently installed version of Lua.
By default the module will be shown if any of the following conditions are met:

- The current directory contains a `.lua-version` file
- The current directory contains a `lua` directory
- The current directory contains a file with the `.lua` extension

### Options

| Option              | Default                              | Description                                                                   |
| ------------------- | ------------------------------------ | ----------------------------------------------------------------------------- |
| `format`            | `"via [$symbol($version )]($style)"` | The format for the module.                                                    |
| `symbol`            | `"🌙 "`                              | A format string representing the symbol of Lua.                               |
| `detect_extensions` | `["lua"]`                            | Which extensions should trigger this module.                                  |
| `detect_files`      | `[".lua-version"]`                   | Which filenames should trigger this module.                                   |
| `detect_folders`    | `["lua"]`                            | Which folders should trigger this module.                                     |
| `style`             | `"bold blue"`                        | The style for the module.                                                     |
| `lua_binary`        | `"lua"`                              | Configures the lua binary that Starship executes when getting the version.    |
| `disabled`          | `false`                              | Disables the `lua` module.                                                    |

### Variables

| Variable | Example   | Description                          |
| -------- | --------- | ------------------------------------ |
| version  | `v5.4.0`  | The version of `lua`                 |
| symbol   |           | Mirrors the value of option `symbol` |
| style\*  |           | Mirrors the value of option `style`  |

\*: This variable can only be used as a part of a style string

### Example

```toml
# ~/.config/starship.toml

[lua]
format = "via [🌕 $version](bold blue) "
```

## Memory Usage

The `memory_usage` module shows current system memory and swap usage.

By default the swap usage is displayed if the total system swap is non-zero.

::: tip

This module is disabled by default.
To enable it, set `disabled` to `false` in your configuration file.

:::

### Options

| Option      | Default                                        | Description                                              |
| ----------- | ---------------------------------------------- | -------------------------------------------------------- |
| `threshold` | `75`                                           | Hide the memory usage unless it exceeds this percentage. |
| `format`    | `"via $symbol [${ram}( \| ${swap})]($style) "` | The format for the module.                               |
| `symbol`    | `"🐏"`                                         | The symbol used before displaying the memory usage.      |
| `style`     | `"bold dimmed white"`                          | The style for the module.                                |
| `disabled`  | `true`                                         | Disables the `memory_usage` module.                      |

### Variables

| Variable     | Example       | Description                                                        |
| ------------ | ------------- | ------------------------------------------------------------------ |
| ram          | `31GiB/65GiB` | The usage/total RAM of the current system memory.                  |
| ram_pct      | `48%`         | The percentage of the current system memory.                       |
| swap\*\*     | `1GiB/4GiB`   | The swap memory size of the current system swap memory file.       |
| swap_pct\*\* | `77%`         | The swap memory percentage of the current system swap memory file. |
| symbol       | `🐏`          | Mirrors the value of option `symbol`                               |
| style\*      |               | Mirrors the value of option `style`                                |

\*: This variable can only be used as a part of a style string
\*\*: The SWAP file information is only displayed if detected on the current system

### Example

```toml
# ~/.config/starship.toml

[memory_usage]
disabled = false
threshold = -1
symbol = " "
style = "bold dimmed green"
```

## Mercurial Branch

The `hg_branch` module shows the active branch of the repo in your current directory.

### Options

| Option              | Default                          | Description                                                                                  |
| ------------------- | -------------------------------- | -------------------------------------------------------------------------------------------- |
| `symbol`            | `" "`                           | The symbol used before the hg bookmark or branch name of the repo in your current directory. |
| `style`             | `"bold purple"`                  | The style for the module.                                                                    |
| `format`            | `"on [$symbol$branch]($style) "` | The format for the module.                                                                   |
| `truncation_length` | `2^63 - 1`                       | Truncates the hg branch name to `N` graphemes                                                |
| `truncation_symbol` | `"…"`                            | The symbol used to indicate a branch name was truncated.                                     |
| `disabled`          | `true`                           | Disables the `hg_branch` module.                                                             |

### Variables

| Variable | Example  | Description                          |
| -------- | -------- | ------------------------------------ |
| branch   | `master` | The active mercurial branch          |
| symbol   |          | Mirrors the value of option `symbol` |
| style\*  |          | Mirrors the value of option `style`  |

\*: This variable can only be used as a part of a style string

### Example

```toml
# ~/.config/starship.toml

[hg_branch]
format = "on [🌱 $branch](bold purple)"
truncation_length = 4
truncation_symbol = ""
```

## Nim

The `nim` module shows the currently installed version of Nim.
By default the module will be shown if any of the following conditions are met:

- The current directory contains a `nim.cfg` file
- The current directory contains a file with the `.nim` extension
- The current directory contains a file with the `.nims` extension
- The current directory contains a file with the `.nimble` extension

### Options

| Option               | Default                              | Description                                           |
| -------------------- | ------------------------------------ | ----------------------------------------------------- |
| `format`             | `"via [$symbol($version )]($style)"` | The format for the module                             |
| `symbol`             | `"👑 "`                              | The symbol used before displaying the version of Nim. |
| `detect_extensions`  | `["nim", "nims", "nimble"]`          | Which extensions should trigger this module.          |
| `detect_files`       | `["nim.cfg"]`                        | Which filenames should trigger this module.           |
| `detect_folders`     | `[]`                                 | Which folders should trigger this module.             |
| `style`              | `"bold yellow"`                      | The style for the module.                             |
| `disabled`           | `false`                              | Disables the `nim` module.                            |

### Variables

| Variable | Example  | Description                          |
| -------- | -------- | ------------------------------------ |
| version  | `v1.2.0` | The version of `nimc`                |
| symbol   |          | Mirrors the value of option `symbol` |
| style\*  |          | Mirrors the value of option `style`  |

\*: This variable can only be used as a part of a style string

### Example

```toml
# ~/.config/starship.toml

[nim]
style = "yellow"
symbol = "🎣 "
```

## Nix-shell

The `nix_shell` module shows the nix-shell environment.
The module will be shown when inside a nix-shell environment.

### Options

| Option       | Default                                      | Description                                           |
| ------------ | -------------------------------------------- | ----------------------------------------------------- |
| `format`     | `'via [$symbol$state( \($name\))]($style) '` | The format for the module.                            |
| `symbol`     | `"❄️ "`                                       | A format string representing the symbol of nix-shell. |
| `style`      | `"bold blue"`                                | The style for the module.                             |
| `impure_msg` | `"impure"`                                   | A format string shown when the shell is impure.       |
| `pure_msg`   | `"pure"`                                     | A format string shown when the shell is pure.         |
| `disabled`   | `false`                                      | Disables the `nix_shell` module.                      |

### Variables

| Variable | Example | Description                          |
| -------- | ------- | ------------------------------------ |
| state    | `pure`  | The state of the nix-shell           |
| name     | `lorri` | The name of the nix-shell            |
| symbol   |         | Mirrors the value of option `symbol` |
| style\*  |         | Mirrors the value of option `style`  |

\*: This variable can only be used as a part of a style string

### Example

```toml
# ~/.config/starship.toml

[nix_shell]
disabled = true
impure_msg = "[impure shell](bold red)"
pure_msg = "[pure shell](bold green)"
format = 'via [☃️ $state( \($name\))](bold blue) '
```

## NodeJS

The `nodejs` module shows the currently installed version of NodeJS.
By default the module will be shown if any of the following conditions are met:

- The current directory contains a `package.json` file
- The current directory contains a `.node-version` file
- The current directory contains a `node_modules` directory
- The current directory contains a file with the `.js`, `.mjs` or `.cjs` extension
- The current directory contains a file with the `.ts` extension

### Options

| Option              | Default                              | Description                                                                                          |
| ------------------- | ------------------------------------ | ---------------------------------------------------------------------------------------------------- |
| `format`            | `"via [$symbol($version )]($style)"` | The format for the module.                                                                           |
| `version_format`    | `v{raw}`                             | The version format. Available vars are `raw`, `major`, `minor`, & `patch`                            |
| `symbol`            | `" "`                               | A format string representing the symbol of NodeJS.                                                   |
| `detect_extensions` | `["js", "mjs", "cjs", "ts"]`         | Which extensions should trigger this module.                                                         |
| `detect_files`      | `["package.json", ".node-version"]`  | Which filenames should trigger this module.                                                          |
| `detect_folders`    | `["node_modules"]`                   | Which folders should trigger this module.                                                            |
| `style`             | `"bold green"`                       | The style for the module.                                                                            |
| `disabled`          | `false`                              | Disables the `nodejs` module.                                                                        |
| `not_capable_style` | `bold red`                           | The style for the module when an engines property in package.json does not match the NodeJS version. |

### Variables

| Variable | Example    | Description                          |
| -------- | ---------- | ------------------------------------ |
| version  | `v13.12.0` | The version of `node`                |
| symbol   |            | Mirrors the value of option `symbol` |
| style\*  |            | Mirrors the value of option `style`  |

\*: This variable can only be used as a part of a style string

### Example

```toml
# ~/.config/starship.toml

[nodejs]
format = "via [🤖 $version](bold green) "
```

## OCaml

The `ocaml` module shows the currently installed version of OCaml.
By default the module will be shown if any of the following conditions are met:

- The current directory contains a file with `.opam` extension or `_opam` directory
- The current directory contains a `esy.lock` directory
- The current directory contains a `dune` or `dune-project` file
- The current directory contains a `jbuild` or `jbuild-ignore` file
- The current directory contains a `.merlin` file
- The current directory contains a file with `.ml`, `.mli`, `.re` or `.rei` extension

### Options

| Option                    | Default                                                                  | Description                                             |
| ------------------------- | ------------------------------------------------------------------------ | ------------------------------------------------------- |
| `format`                  | `"via [$symbol($version )(\($switch_indicator$switch_name\) )]($style)"` | The format string for the module.                       |
| `symbol`                  | `"🐫 "`                                                                  | The symbol used before displaying the version of OCaml. |
| `global_switch_indicator` | `""`                                                                     | The format string used to represent global OPAM switch. |
| `local_switch_indicator`  | `"*"`                                                                    | The format string used to represent local OPAM switch.  |
| `detect_extensions`       | `["opam", "ml", "mli", "re", "rei"]`                                     | Which extensions should trigger this module.            |
| `detect_files`            | `["dune", "dune-project", "jbuild", "jbuild-ignore", ".merlin"]`         | Which filenames should trigger this module.             |
| `detect_folders`          | `["_opam", "esy.lock"]`                                                  | Which folders should trigger this module.               |
| `style`                   | `"bold yellow"`                                                          | The style for the module.                               |
| `disabled`                | `false`                                                                  | Disables the `ocaml` module.                            |

### Variables

| Variable         | Example      | Description                                                       |
| ---------------- | ------------ | ----------------------------------------------------------------- |
| version          | `v4.10.0`    | The version of `ocaml`                                            |
| switch_name      | `my-project` | The active OPAM switch                                            |
| switch_indicator |              | Mirrors the value of `indicator` for currently active OPAM switch |
| symbol           |              | Mirrors the value of option `symbol`                              |
| style\*          |              | Mirrors the value of option `style`                               |

\*: This variable can only be used as a part of a style string

### Example

```toml
# ~/.config/starship.toml

[ocaml]
format = "via [🐪 $version]($style) "
```

## OpenStack

The `openstack` module shows the current OpenStack cloud and project. The module
only active when the `OS_CLOUD` env var is set, in which case it will read
`clouds.yaml` file from any of the [default locations](https://docs.openstack.org/python-openstackclient/latest/configuration/index.html#configuration-files).
to fetch the current project in use.

### Options

| Option           | Default                                          | Description                                                     |
| ---------------- | ------------------------------------------------ | --------------------------------------------------------------- |
| `format`         | `"on [$symbol$cloud(\\($project\\))]($style) "`  | The format for the module.                                      |
| `symbol`         | `"☁️ "`                                           | The symbol used before displaying the current OpenStack cloud.  |
| `style`          | `"bold yellow"`                                  | The style for the module.                                       |
| `disabled`       | `false`                                          | Disables the `openstack` module.                                |

### Variables

| Variable | Example    | Description                          |
| -------- | ---------- | ------------------------------------ |
| cloud    | `corp`     | The current OpenStack cloud          |
| project  | `dev`      | The current OpenStack project        |
| symbol   |            | Mirrors the value of option `symbol` |
| style\*  |            | Mirrors the value of option `style`  |

\*: This variable can only be used as a part of a style string

### Example

```toml
# ~/.config/starship.toml

[openstack]
format = "on [$symbol$cloud(\\($project\\))]($style) "
style = "bold yellow"
symbol = "☁️ "
```

## Package Version

The `package` module is shown when the current directory is the repository for a
package, and shows its current version. The module currently supports `npm`, `cargo`,
`poetry`, `composer`, `gradle`, `julia`, `mix` and `helm` packages.

- **npm** – The `npm` package version is extracted from the `package.json` present
  in the current directory
- **cargo** – The `cargo` package version is extracted from the `Cargo.toml` present
  in the current directory
- **poetry** – The `poetry` package version is extracted from the `pyproject.toml` present
  in the current directory
- **composer** – The `composer` package version is extracted from the `composer.json` present
  in the current directory
- **gradle** – The `gradle` package version is extracted from the `build.gradle` present
- **julia** - The package version is extracted from the `Project.toml` present
- **mix** - The `mix` package version is extracted from the `mix.exs` present
- **helm** - The `helm` chart version is extracted from the `Chart.yaml` present
- **maven** - The `maven` package version is extracted from the `pom.xml` present
- **meson** - The `meson` package version is extracted from the `meson.build` present

> ⚠️ The version being shown is that of the package whose source code is in your
> current directory, not your package manager.

### Options

| Option            | Default                            | Description                                                |
| ----------------- | ---------------------------------- | ---------------------------------------------------------- |
| `format`          | `"is [$symbol$version]($style) "`  | The format for the module.                                 |
| `symbol`          | `"📦 "`                            | The symbol used before displaying the version the package. |
| `style`           | `"bold 208"`                       | The style for the module.                                  |
| `display_private` | `false`                            | Enable displaying version for packages marked as private.  |
| `disabled`        | `false`                            | Disables the `package` module.                             |

### Variables

| Variable | Example  | Description                          |
| -------- | -------- | ------------------------------------ |
| version  | `v1.0.0` | The version of your package          |
| symbol   |          | Mirrors the value of option `symbol` |
| style\*  |          | Mirrors the value of option `style`  |

\*: This variable can only be used as a part of a style string

### Example

```toml
# ~/.config/starship.toml

[package]
format = "via [🎁 $version](208 bold) "
```

## Perl

The `perl` module shows the currently installed version of Perl.
By default the module will be shown if any of the following conditions are met:

- The current directory contains a `Makefile.PL` or `Build.PL` file
- The current directory contains a `cpanfile` or `cpanfile.snapshot` file
- The current directory contains a `META.json` file or `META.yml` file
- The current directory contains a `.perl-version` file
- The current directory contains a `.pl`, `.pm` or `.pod`

### Options

| Option               | Default                                                                                                  | Description                                           |
| -------------------- | -------------------------------------------------------------------------------------------------------- | ----------------------------------------------------- |
| `format`             | `"via [$symbol($version )]($style)"`                                                                     | The format string for the module.                     |
| `symbol`             | `"🐪 "`                                                                                                  | The symbol used before displaying the version of Perl |
| `detect_extensions`  | `["pl", "pm", "pod"]`                                                                                    | Which extensions should trigger this module.          |
| `detect_files`       | `["Makefile.PL", "Build.PL", "cpanfile", "cpanfile.snapshot", "META.json", "META.yml", ".perl-version"]` | Which filenames should trigger this module.           |
| `detect_folders`     | `[]`                                                                                                     | Which folders should trigger this module.             |
| `style`              | `"bold 149"`                                                                                             | The style for the module.                             |
| `disabled`           | `false`                                                                                                  | Disables the `perl` module.                           |

### Variables

| Variable | Example   | Description                          |
| -------- | --------- | ------------------------------------ |
| version  | `v5.26.1` | The version of `perl`                |
| symbol   |           | Mirrors the value of option `symbol` |
| style\*  |           | Mirrors the value of option `style`  |

### Example

```toml
# ~/.config/starship.toml

[perl]
format = "via [🦪 $version]($style) "
```

## PHP

The `php` module shows the currently installed version of PHP.
By default the module will be shown if any of the following conditions are met:

- The current directory contains a `composer.json` file
- The current directory contains a `.php-version` file
- The current directory contains a `.php` extension

### Options

| Option               | Default                              | Description                                           |
| -------------------- | ------------------------------------ | ----------------------------------------------------- |
| `format`             | `"via [$symbol($version )]($style)"` | The format for the module.                            |
| `symbol`             | `"🐘 "`                              | The symbol used before displaying the version of PHP. |
| `detect_extensions`  | `["php"]`                            | Which extensions should trigger this module.          |
| `detect_files`       | `["composer.json", ".php-version"]`  | Which filenames should trigger this module.           |
| `detect_folders`     | `[]`                                 | Which folders should trigger this module.             |
| `style`              | `"147 bold"`                         | The style for the module.                             |
| `disabled`           | `false`                              | Disables the `php` module.                            |

### Variables

| Variable | Example  | Description                          |
| -------- | -------- | ------------------------------------ |
| version  | `v7.3.8` | The version of `php`                 |
| symbol   |          | Mirrors the value of option `symbol` |
| style\*  |          | Mirrors the value of option `style`  |

\*: This variable can only be used as a part of a style string

### Example

```toml
# ~/.config/starship.toml

[php]
format = "via [🔹 $version](147 bold) "
```

## PureScript

The `purescript` module shows the currently installed version of PureScript version.
By default the module will be shown if any of the following conditions are met:

- The current directory contains a `spago.dhall` file
- The current directory contains a file with the `.purs` extension

### Options

| Option               | Default                              | Description                                                  |
| -------------------- | ------------------------------------ | ------------------------------------------------------------ |
| `format`             | `"via [$symbol($version )]($style)"` | The format for the module.                                   |
| `symbol`             | `"<=> "`                             | The symbol used before displaying the version of PureScript. |
| `detect_extensions`  | `["purs"]`                           | Which extensions should trigger this module.                 |
| `detect_files`       | `["spago.dhall"]`                    | Which filenames should trigger this module.                  |
| `detect_folders`     | `[]`                                 | Which folders should trigger this module.                    |
| `style`              | `"bold white"`                       | The style for the module.                                    |
| `disabled`           | `false`                              | Disables the `purescript` module.                            |

### Variables

| Variable | Example  | Description                          |
| -------- | -------- | ------------------------------------ |
| version  | `0.13.5` | The version of `purescript`          |
| symbol   |          | Mirrors the value of option `symbol` |
| style\*  |          | Mirrors the value of option `style`  |

\*: This variable can only be used as a part of a style string

### Example

```toml
# ~/.config/starship.toml

[purescript]
format = "via [$symbol$version](bold white)"
```

## Python

The `python` module shows the currently installed version of Python and the
current Python virtual environment if one is activated.

If `pyenv_version_name` is set to `true`, it will display the pyenv version
name. Otherwise, it will display the version number from `python --version`.

By default the module will be shown if any of the following conditions are met:

- The current directory contains a `.python-version` file
- The current directory contains a `Pipfile` file
- The current directory contains a `__init__.py` file
- The current directory contains a `pyproject.toml` file
- The current directory contains a `requirements.txt` file
- The current directory contains a `setup.py` file
- The current directory contains a `tox.ini` file
- The current directory contains a file with the `.py` extension.
- A virtual environment is currently activated

### Options

| Option               | Default                                                                                                      | Description                                                                            |
| -------------------- | ------------------------------------------------------------------------------------------------------------ | -------------------------------------------------------------------------------------- |
| `format`             | `'via [${symbol}${pyenv_prefix}(${version} )(\($virtualenv\) )]($style)'`                                    | The format for the module.                                                             |
| `version_format`     | `v{raw}`                                                                                                     | The version format. Available vars are `raw`, `major`, `minor`, & `patch`              |
| `symbol`             | `"🐍 "`                                                                                                      | A format string representing the symbol of Python                                      |
| `style`              | `"yellow bold"`                                                                                              | The style for the module.                                                              |
| `pyenv_version_name` | `false`                                                                                                      | Use pyenv to get Python version                                                        |
| `pyenv_prefix`       | `pyenv `                                                                                                     | Prefix before pyenv version display, only used if pyenv is used                        |
| `python_binary`      | `["python", "python3, "python2"]`                                                                            | Configures the python binaries that Starship should executes when getting the version. |
| `detect_extensions`  | `[".py"]`                                                                                                    | Which extensions should trigger this module                                            |
| `detect_files`       | `[".python-version", "Pipfile", "__init__.py", "pyproject.toml", "requirements.txt", "setup.py", "tox.ini"]` | Which filenames should trigger this module                                             |
| `detect_folders`     | `[]`                                                                                                         | Which folders should trigger this module                                               |
| `disabled`           | `false`                                                                                                      | Disables the `python` module.                                                          |

::: tip

The `python_binary` variable accepts either a string or a list of strings.
Starship will try executing each binary until it gets a result. Note you can
only change the binary that Starship executes to get the version of Python not
the arguments that are used.

The default values and order for `python_binary` was chosen to first identify
the Python version in a virtualenv/conda environments (which currently still
add a `python`, no matter if it points to `python3` or `python2`). This has the
side effect that if you still have a system Python 2 installed, it may be
picked up before any Python 3 (at least on Linux Distros that always symlink
`/usr/bin/python` to Python 2). If you do not work with Python 2 anymore but
cannot remove the system Python 2, changing this to `"python3"` will hide any
Python version 2, see example below.

:::

### Variables

| Variable     | Example         | Description                                |
| ------------ | --------------- | ------------------------------------------ |
| version      | `"v3.8.1"`      | The version of `python`                    |
| symbol       | `"🐍 "`         | Mirrors the value of option `symbol`       |
| style        | `"yellow bold"` | Mirrors the value of option `style`        |
| pyenv_prefix | `"pyenv "`      | Mirrors the value of option `pyenv_prefix` |
| virtualenv   | `"venv"`        | The current `virtualenv` name              |

### Example

```toml
# ~/.config/starship.toml

[python]
symbol = "👾 "
pyenv_version_name = true
```

```toml
# ~/.config/starship.toml

[python]
# Only use the `python3` binary to get the version.
python_binary = "python3"
```

```toml
# ~/.config/starship.toml

[python]
# Don't trigger for files with the py extension
detect_extensions = []
```

## Ruby

By default the `ruby` module shows the currently installed version of Ruby.
The module will be shown if any of the following conditions are met:

- The current directory contains a `Gemfile` file
- The current directory contains a `.ruby-version` file
- The current directory contains a `.rb` file

### Options

| Option              | Default                              | Description                                                               |
| ------------------- | ------------------------------------ | ------------------------------------------------------------------------- |
| `format`            | `"via [$symbol($version )]($style)"` | The format for the module.                                                |
| `version_format`    | `v{raw}`                             | The version format. Available vars are `raw`, `major`, `minor`, & `patch` |
| `symbol`            | `"💎 "`                              | A format string representing the symbol of Ruby.                          |
| `detect_extensions` | `["rb"]`                             | Which extensions should trigger this module.                              |
| `detect_files`      | `["Gemfile", ".ruby-version"]`       | Which filenames should trigger this module.                               |
| `detect_folders`    | `[]`                                 | Which folders should trigger this module.                                 |
| `style`             | `"bold red"`                         | The style for the module.                                                 |
| `disabled`          | `false`                              | Disables the `ruby` module.                                               |

### Variables

| Variable | Example  | Description                          |
| -------- | -------- | ------------------------------------ |
| version  | `v2.5.1` | The version of `ruby`                |
| symbol   |          | Mirrors the value of option `symbol` |
| style\*  |          | Mirrors the value of option `style`  |

\*: This variable can only be used as a part of a style string

### Example

```toml
# ~/.config/starship.toml

[ruby]
symbol = "🔺 "
```

## Rust

By default the `rust` module shows the currently installed version of Rust.
The module will be shown if any of the following conditions are met:

- The current directory contains a `Cargo.toml` file
- The current directory contains a file with the `.rs` extension

### Options

| Option              | Default                              | Description                                                               |
| ------------------- | ------------------------------------ | ------------------------------------------------------------------------- |
| `format`            | `"via [$symbol($version )]($style)"` | The format for the module.                                                |
| `version_format`    | `v{raw}`                             | The version format. Available vars are `raw`, `major`, `minor`, & `patch` |
| `symbol`            | `"🦀 "`                              | A format string representing the symbol of Rust                           |
| `detect_extensions` | `["rs"]`                             | Which extensions should trigger this module.                              |
| `detect_files`      | `["Cargo.toml"]`                     | Which filenames should trigger this module.                               |
| `detect_folders`    | `[]`                                 | Which folders should trigger this module.                                 |
| `style`             | `"bold red"`                         | The style for the module.                                                 |
| `disabled`          | `false`                              | Disables the `rust` module.                                               |

### Variables

| Variable | Example           | Description                          |
| -------- | ----------------- | ------------------------------------ |
| version  | `v1.43.0-nightly` | The version of `rustc`               |
| symbol   |                   | Mirrors the value of option `symbol` |
| style\*  |                   | Mirrors the value of option `style`  |

\*: This variable can only be used as a part of a style string

### Example

```toml
# ~/.config/starship.toml

[rust]
format = "via [⚙️ $version](red bold)"
```

## Scala

The `scala` module shows the currently installed version of Scala.
By default the module will be shown if any of the following conditions are met:

- The current directory contains a `build.sbt`, `.scalaenv` or `.sbtenv` file
- The current directory contains a file with the `.scala` or `.sbt` extension
- The current directory contains a directory named `.metals`

### Options

| Option              | Default                                     | Description                                       |
| ------------------- | ------------------------------------------- | ------------------------------------------------- |
| `format`            | `"via [${symbol}(${version} )]($style)"`    | The format for the module.                        |
| `detect_extensions` | `["sbt", "scala"]`                          | Which extensions should trigger this module.      |
| `detect_files`      | `[".scalaenv", ".sbtenv", "build.sbt"]`     | Which filenames should trigger this module.       |
| `detect_folders`    | `[".metals"]`                               | Which folders should trigger this modules.        |
| `symbol`            | `"🆂 "`                                      | A format string representing the symbol of Scala. |
| `style`             | `"red dimmed"`                              | The style for the module.                         |
| `disabled`          | `false`                                     | Disables the `scala` module.                      |

### Variables

| Variable | Example    | Description                          |
| -------- | -----------| ------------------------------------ |
| version  | `2.13.5`   | The version of `scala`               |
| symbol   |            | Mirrors the value of option `symbol` |
| style\*  |            | Mirrors the value of option `style`  |

\*: This variable can only be used as a part of a style string

### Example

```toml
# ~/.config/starship.toml

[scala]
symbol = "🌟 "
```

## Shell

The `shell` module shows an indicator for currently used shell.

::: tip

This module is disabled by default.
To enable it, set `disabled` to `false` in your configuration file.

:::

### Options

| Option                 | Default       | Description                                   |
| ---------------------- | ------------- | --------------------------------------------- |
| `bash_indicator`       | `bsh`         | A format string used to represent bash.       |
| `fish_indicator`       | `fsh`         | A format string used to represent fish.       |
| `zsh_indicator`        | `zsh`         | A format string used to represent zsh.        |
| `powershell_indicator` | `psh`         | A format string used to represent powershell. |
| `ion_indicator`        | `ion`         | A format string used to represent ion.        |
| `elvish_indicator`     | `esh`         | A format string used to represent elvish.     |
| `tcsh_indicator`       | `tsh`         | A format string used to represent tcsh.       |
| `format`               | `$indicator ` | The format for the module.                    |
| `disabled`             | `true`        | Disables the `shell` module.                  |

### Variables

| Variable    | Default | Description                                                |
| ----------- | ------- | ---------------------------------------------------------- |
| indicator   |         | Mirrors the value of `indicator` for currently used shell. |

### Examples

```toml
# ~/.config/starship.toml

[shell]
fish_indicator = ""
powershell_indicator = "_"
disabled = false
```

## SHLVL

The `shlvl` module shows the current `SHLVL` ("shell level") environment variable, if it is
set to a number and meets or exceeds the specified threshold.

### Options

| Option      | Default                      | Description                                                   |
| ----------- | ---------------------------- | ------------------------------------------------------------- |
| `threshold` | `2`                          | Display threshold.                                            |
| `format`    | `"[$symbol$shlvl]($style) "` | The format for the module.                                    |
| `symbol`    | `"↕️ "`                       | The symbol used to represent the `SHLVL`.                     |
| `repeat`    | `false`                      | Causes `symbol` to be repeated by the current `SHLVL` amount. |
| `style`     | `"bold yellow"`              | The style for the module.                                     |
| `disabled`  | `true`                       | Disables the `shlvl` module.                                  |

### Variables

| Variable | Example | Description                          |
| -------- | ------- | ------------------------------------ |
| shlvl    | `3`     | The current value of `SHLVL`         |
| symbol   |         | Mirrors the value of option `symbol` |
| style\*  |         | Mirrors the value of option `style`  |

\*: This variable can only be used as a part of a style string

### Example

```toml
# ~/.config/starship.toml

[shlvl]
disabled = false
format = "$shlvl level(s) down"
threshold = 3
```

## Singularity

The `singularity` module shows the current singularity image, if inside a container
and `$SINGULARITY_NAME` is set.

### Options

| Option     | Default                        | Description                                      |
| ---------- | ------------------------------ | ------------------------------------------------ |
| `format`   | `'[$symbol\[$env\]]($style) '` | The format for the module.                       |
| `symbol`   | `""`                           | A format string displayed before the image name. |
| `style`    | `"bold dimmed blue"`           | The style for the module.                        |
| `disabled` | `false`                        | Disables the `singularity` module.               |

### Variables

| Variable | Example      | Description                          |
| -------- | ------------ | ------------------------------------ |
| env      | `centos.img` | The current singularity image        |
| symbol   |              | Mirrors the value of option `symbol` |
| style\*  |              | Mirrors the value of option `style`  |

\*: This variable can only be used as a part of a style string

### Example

```toml
# ~/.config/starship.toml

[singularity]
format = '[📦 \[$env\]]($style) '
```

## Status

The `status` module displays the exit code of the previous command.
The module will be shown only if the exit code is not `0`.

::: tip

This module is disabled by default.
To enable it, set `disabled` to `false` in your configuration file.

:::

::: warning
This module is not supported on elvish shell.
:::

### Options

| Option                    | Default                       | Description                                            |
| ------------------------- | ----------------------------- | ------------------------------------------------------ |
| `format`                  | `"[$symbol$status]($style) "` | The format of the module                               |
| `symbol`                  | `"✖"`                         | The symbol displayed on program error                  |
| `not_executable_symbol`   | `"🚫"`                        | The symbol displayed when file isn't executable        |
| `not_found_symbol`        | `"🔍"`                        | The symbol displayed when the command can't be found   |
| `sigint_symbol`           | `"🧱"`                        | The symbol displayed on SIGINT (Ctrl + c)              |
| `signal_symbol`           | `"⚡"`                        | The symbol displayed on any signal                     |
| `style`                   | `"bold red"`                  | The style for the module.                              |
| `recognize_signal_code`   | `true`                        | Enable signal mapping from exit code                   |
| `map_symbol`              | `false`                       | Enable symbols mapping from exit code                  |
| `disabled`                | `true`                        | Disables the `status` module.                          |

### Variables

| Variable                | Example | Description                                                             |
| ----------------------- | ------- | ----------------------------------------------------------------------- |
| status                  | `127`   | The exit code of the last command                                       |
| int                     | `127`   | The exit code of the last command                                       |
| common_meaning          | `ERROR` | Meaning of the code if not a signal                                     |
| signal_number           | `9`     | Signal number corresponding to the exit code, only if signalled         |
| signal_name             | `KILL`  | Name of the signal corresponding to the exit code, only if signalled    |
| maybe_int               | `7`     | Contains the exit code number when no meaning has been found            |
| symbol                  |         | Mirrors the value of option `symbol`                                    |
| style\*                 |         | Mirrors the value of option `style`                                     |

\*: This variable can only be used as a part of a style string

### Example

```toml

# ~/.config/starship.toml

[status]
style = "bg:blue"
symbol = "🔴"
format = '[\[$symbol $common_meaning$signal_name$maybe_int\]]($style) '
map_symbol = true
disabled = false

```

## Swift

By default the `swift` module shows the currently installed version of Swift.
The module will be shown if any of the following conditions are met:

- The current directory contains a `Package.swift` file
- The current directory contains a file with the `.swift` extension

### Options

| Option              | Default                              | Description                                      |
| ------------------- | ------------------------------------ | ------------------------------------------------ |
| `format`            | `"via [$symbol($version )]($style)"` | The format for the module.                       |
| `symbol`            | `"🐦 "`                              | A format string representing the symbol of Swift |
| `detect_extensions` | `["swift"]`                          | Which extensions should trigger this module.     |
| `detect_files`      | `["Package.swift"]`                  | Which filenames should trigger this module.      |
| `detect_folders`    | `[]`                                 | Which folders should trigger this module.        |
| `style`             | `"bold 202"`                         | The style for the module.                        |
| `disabled`          | `false`                              | Disables the `swift` module.                     |

### Variables

| Variable | Example  | Description                          |
| -------- | -------- | ------------------------------------ |
| version  | `v5.2.4` | The version of `swift`               |
| symbol   |          | Mirrors the value of option `symbol` |
| style\*  |          | Mirrors the value of option `style`  |

\*: This variable can only be used as a part of a style string

### Example

```toml
# ~/.config/starship.toml

[swift]
format = "via [🏎  $version](red bold)"
```

## Terraform

The `terraform` module shows the currently selected terraform workspace and version.

::: tip

By default the terraform version is not shown, since this is slow for current versions of terraform when a lot of plugins are in use.
If you still want to enable it, [follow the example shown below](#with-version).

:::

By default the module will be shown if any of the following conditions are met:

- The current directory contains a `.terraform` folder
- Current directory contains a file with the `.tf` or `.hcl` extensions

### Options

| Option              | Default                              | Description                                           |
| ------------------- | ------------------------------------ | ----------------------------------------------------- |
| `format`            | `"via [$symbol$workspace]($style) "` | The format string for the module.                     |
| `symbol`            | `"💠"`                               | A format string shown before the terraform workspace. |
| `detect_extensions` | `["tf", "hcl"]`                      | Which extensions should trigger this module.          |
| `detect_files`      | `[]`                                 | Which filenames should trigger this module.           |
| `detect_folders`    | `[".terraform"]`                     | Which folders should trigger this module.             |
| `style`             | `"bold 105"`                         | The style for the module.                             |
| `disabled`          | `false`                              | Disables the `terraform` module.                      |

### Variables

| Variable  | Example    | Description                          |
| --------- | ---------- | ------------------------------------ |
| version   | `v0.12.24` | The version of `terraform`           |
| workspace | `default`  | The current terraform workspace      |
| symbol    |            | Mirrors the value of option `symbol` |
| style\*   |            | Mirrors the value of option `style`  |

\*: This variable can only be used as a part of a style string

### Example

#### With Version

```toml
# ~/.config/starship.toml

[terraform]
format = "[🏎💨 $version$workspace]($style) "
```

#### Without version

```toml
# ~/.config/starship.toml

[terraform]
format = "[🏎💨 $workspace]($style) "
```

## Time

The `time` module shows the current **local** time.
The `format` configuration value is used by the [`chrono`](https://crates.io/crates/chrono) crate to control how the time is displayed. Take a look [at the chrono strftime docs](https://docs.rs/chrono/0.4.7/chrono/format/strftime/index.html) to see what options are available.

::: tip

This module is disabled by default.
To enable it, set `disabled` to `false` in your configuration file.

:::

### Options

| Option            | Default                 | Description                                                                                                            |
| ----------------- | ----------------------- | ---------------------------------------------------------------------------------------------------------------------- |
| `format`          | `"at [$time]($style) "` | The format string for the module.                                                                                      |
| `use_12hr`        | `false`                 | Enables 12 hour formatting                                                                                             |
| `time_format`     | see below               | The [chrono format string](https://docs.rs/chrono/0.4.7/chrono/format/strftime/index.html) used to format the time.    |
| `style`           | `"bold yellow"`         | The style for the module time                                                                                          |
| `utc_time_offset` | `"local"`               | Sets the UTC offset to use. Range from -24 &lt; x &lt; 24. Allows floats to accommodate 30/45 minute timezone offsets. |
| `disabled`        | `true`                  | Disables the `time` module.                                                                                            |
| `time_range`      | `"-"`                   | Sets the time range during which the module will be shown. Times must be specified in 24-hours format                  |

If `use_12hr` is `true`, then `time_format` defaults to `"%r"`. Otherwise, it defaults to `"%T"`.
Manually setting `time_format` will override the `use_12hr` setting.

### Variables

| Variable | Example    | Description                         |
| -------- | ---------- | ----------------------------------- |
| time     | `13:08:10` | The current time.                   |
| style\*  |            | Mirrors the value of option `style` |

\*: This variable can only be used as a part of a style string

### Example

```toml
# ~/.config/starship.toml

[time]
disabled = false
format = '🕙[\[ $time \]]($style) '
time_format = "%T"
utc_time_offset = "-5"
time_range = "10:00:00-14:00:00"
```

## Username

The `username` module shows active user's username.
The module will be shown if any of the following conditions are met:

- The current user is root
- The current user isn't the same as the one that is logged in
- The user is currently connected as an SSH session
- The variable `show_always` is set to true

::: tip

SSH connection is detected by checking environment variables
`SSH_CONNECTION`, `SSH_CLIENT`, and `SSH_TTY`. If your SSH host does not set up
these variables, one workaround is to set one of them with a dummy value.

:::

### Options

| Option        | Default                 | Description                           |
| ------------- | ----------------------- | ------------------------------------- |
| `style_root`  | `"bold red"`            | The style used when the user is root. |
| `style_user`  | `"bold yellow"`         | The style used for non-root users.    |
| `format`      | `"[$user]($style) in "` | The format for the module.            |
| `show_always` | `false`                 | Always shows the `username` module.   |
| `disabled`    | `false`                 | Disables the `username` module.       |

### Variables

| Variable | Example      | Description                                                                                 |
| -------- | ------------ | ------------------------------------------------------------------------------------------- |
| `style`  | `"red bold"` | Mirrors the value of option `style_root` when root is logged in and `style_user` otherwise. |
| `user`   | `"matchai"`  | The currently logged-in user ID.                                                            |

### Example

```toml
# ~/.config/starship.toml

[username]
style_user = "white bold"
style_root = "black bold"
format = "user: [$user]($style) "
disabled = false
show_always = true
```

## Vagrant

The `vagrant` module shows the currently installed version of Vagrant.
By default the module will be shown if any of the following conditions are met:

- The current directory contains a `Vagrantfile` file

### Options

| Option              | Default                              | Description                                         |
| ------------------- | ------------------------------------ | --------------------------------------------------- |
| `format`            | `"via [$symbol($version )]($style)"` | The format for the module.                          |
| `symbol`            | `"⍱ "`                               | A format string representing the symbol of Vagrant. |
| `detect_extensions` | `[]`                                 | Which extensions should trigger this module.        |
| `detect_files`      | `["Vagrantfile"]`                    | Which filenames should trigger this module.         |
| `detect_folders`    | `[]`                                 | Which folders should trigger this module.           |
| `style`             | `"cyan bold"`                        | The style for the module.                           |
| `disabled`          | `false`                              | Disables the `vagrant` module.                      |

### Variables

| Variable | Example          | Description                          |
| -------- | ---------------- | ------------------------------------ |
| version  | `Vagrant 2.2.10` | The version of `Vagrant`             |
| symbol   |                  | Mirrors the value of option `symbol` |
| style\*  |                  | Mirrors the value of option `style`  |

\*: This variable can only be used as a part of a style string

### Example

```toml
# ~/.config/starship.toml

[vagrant]
format = "via [⍱ $version](bold white) "
```

## VCSH

The `vcsh` module displays the current active VCSH repository.
The module will be shown only if a repository is currently in use.

### Options

| Option     | Default                          | Description                                             |
| ---------- | -------------------------------- | ------------------------------------------------------- |
| `symbol`   |                                  | The symbol used before displaying the repository name.  |
| `style`    | `"bold yellow"`                  | The style for the module.                               |
| `format`   | `"vcsh [$symbol$repo]($style) "` | The format for the module.                              |
| `disabled` | `false`                          | Disables the `vcsh` module.                             |

### Variables

| Variable | Example                                     | Description                           |
| -------- | ------------------------------------------- | ------------------------------------- |
| repo     | `dotfiles` if in a VCSH repo named dotfiles | The active repository name            |
| symbol   |                                             | Mirrors the value of option `symbol`  |
| style\*  | `black bold dimmed`                         | Mirrors the value of option `style`   |

\*: This variable can only be used as a part of a style string

### Example

```toml
# ~/.config/starship.toml

[vcsh]
format = "[🆅 $repo](bold blue) "
```

## Zig

By default the the `zig` module shows the currently installed version of Zig.
The module will be shown if any of the following conditions are met:

- The current directory contains a `.zig` file

### Options

| Option              | Default                              | Description                                           |
| ------------------- | ------------------------------------ | ----------------------------------------------------- |
| `symbol`            | `"↯ "`                               | The symbol used before displaying the version of Zig. |
| `style`             | `"bold yellow"`                      | The style for the module.                             |
| `format`            | `"via [$symbol($version )]($style)"` | The format for the module.                            |
| `disabled`          | `false`                              | Disables the `zig` module.                            |
| `detect_extensions` | `["zig"]`                            | Which extensions should trigger this module.          |
| `detect_files`      | `[]`                                 | Which filenames should trigger this module.           |
| `detect_folders`    | `[]`                                 | Which folders should trigger this module.             |

### Variables

| Variable | Example  | Description                          |
| -------- | -------- | ------------------------------------ |
| version  | `v0.6.0` | The version of `zig`                 |
| symbol   |          | Mirrors the value of option `symbol` |
| style\*  |          | Mirrors the value of option `style`  |

\*: This variable can only be used as a part of a style string

### Example

```toml
# ~/.config/starship.toml

[zig]
symbol = "⚡️ "
```

## Custom commands

The `custom` modules show the output of some arbitrary commands.

These modules will be shown if any of the following conditions are met:

- The current directory contains a file whose name is in `files`
- The current directory contains a directory whose name is in `directories`
- The current directory contains a file whose extension is in `extensions`
- The `when` command returns 0

::: tip

Multiple custom modules can be defined by using a `.`.

:::

::: tip

The order in which custom modules are shown can be individually set by including
`${custom.foo}` in the top level `format` (as it includes a dot, you need to use `${...}`).
By default, the `custom` module will simply show all custom modules in the order they were defined.

:::

::: tip

[Issue #1252](https://github.com/starship/starship/discussions/1252) contains examples of custom modules.
If you have an interesting example not covered there, feel free to share it there!

:::

### Options

| Option        | Default                         | Description                                                                                                                |
| ------------- | ------------------------------- | -------------------------------------------------------------------------------------------------------------------------- |
| `command`     |                                 | The command whose output should be printed. The command will be passed on stdin to the shell.                              |
| `when`        |                                 | A shell command used as a condition to show the module. The module will be shown if the command returns a `0` status code. |
| `shell`       |                                 | [See below](#custom-command-shell)                                                                                         |
| `description` | `"<custom module>"`             | The description of the module that is shown when running `starship explain`.                                               |
| `files`       | `[]`                            | The files that will be searched in the working directory for a match.                                                      |
| `directories` | `[]`                            | The directories that will be searched in the working directory for a match.                                                |
| `extensions`  | `[]`                            | The extensions that will be searched in the working directory for a match.                                                 |
| `symbol`      | `""`                            | The symbol used before displaying the command output.                                                                      |
| `style`       | `"bold green"`                  | The style for the module.                                                                                                  |
| `format`      | `"[$symbol($output )]($style)"` | The format for the module.                                                                                                 |
| `disabled`    | `false`                         | Disables this `custom` module.                                                                                             |

### Variables

| Variable | Description                            |
| -------- | -------------------------------------- |
| output   | The output of shell command in `shell` |
| symbol   | Mirrors the value of option `symbol`   |
| style\*  | Mirrors the value of option `style`    |

\*: This variable can only be used as a part of a style string

#### Custom command shell

`shell` accepts a non-empty list of strings, where:

- The first string is the path to the shell to use to execute the command.
- Other following arguments are passed to the shell.

If unset, it will fallback to STARSHIP_SHELL and then to "sh" on Linux, and "cmd /C" on Windows.

The `command` will be passed in on stdin.

If `shell` is not given or only contains one element and Starship detects PowerShell will be used,
the following arguments will automatically be added: `-NoProfile -Command -`.
This behavior can be avoided by explicitly passing arguments to the shell, e.g.

```toml
shell = ["pwsh", "-Command", "-"]
```

::: warning Make sure your custom shell configuration exits gracefully

If you set a custom command, make sure that the default Shell used by starship
will properly execute the command with a graceful exit (via the `shell`
option).

For example, PowerShell requires the `-Command` parameter to execute a one
liner. Omitting this parameter might throw starship into a recursive loop
where the shell might try to load a full profile environment with starship
itself again and hence re-execute the custom command, getting into a never
ending loop.

Parameters similar to `-NoProfile` in PowerShell are recommended for other
shells as well to avoid extra loading time of a custom profile on every
starship invocation.

Automatic detection of shells and proper parameters addition are currently
implemented, but it's possible that not all shells are covered.
[Please open an issue](https://github.com/starship/starship/issues/new/choose)
with shell details and starship configuration if you hit such scenario.

:::

### Example

```toml
# ~/.config/starship.toml

[custom.foo]
command = "echo foo"  # shows output of command
files = ["foo"]       # can specify filters
when = """ test "$HOME" == "$PWD" """
format = " transcending [$output]($style)"

[custom.time]
command = "time /T"
files = ["*.pst"]
shell = ["pwsh.exe", "-NoProfile", "-Command", "-"]
```<|MERGE_RESOLUTION|>--- conflicted
+++ resolved
@@ -712,12 +712,8 @@
 | `read_only`         | `"🔒"`                                             | The symbol indicating current directory is read only.                            |
 | `read_only_style`   | `"red"`                                            | The style for the read only symbol.                                              |
 | `truncation_symbol` | `""`                                               | The symbol to prefix to truncated paths. eg: "…/"                                |
-<<<<<<< HEAD
 | `highlight_repo_root_style` | `"bold red"`                               | The style for the root of the git repo when `truncate_to_repo` option is set to false.|
 | `home_symbol`       | `"~"`                                              | The symbol indicating home directory.                                           |
-=======
-| `home_symbol`       | `"~"`                                              | The symbol indicating home directory.                                            |
->>>>>>> 49b23559
 
 <details>
 <summary>This module has a few advanced configuration options that control how the directory is displayed.</summary>
