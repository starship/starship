--- conflicted
+++ resolved
@@ -4295,26 +4295,12 @@
 
 ### Variables
 
-<<<<<<< HEAD
-| Variable       | Example | Description                                                                                |
-| -------------- | ------- | ------------------------------------------------------------------------------------------ |
-| status         | `127`   | The exit code of the last command                                                          |
-| hex_status     | `0x7F`  | The exit code of the last command in hex                                                   |
-| int            | `127`   | The exit code of the last command                                                          |
-| error_int      | `127`   | The exit code of the last command if it is non zero                                        |
-| common_meaning | `ERROR` | Meaning of the code if not a signal                                                        |
-| signal_number  | `9`     | Signal number corresponding to the exit code, only if signalled                            |
-| signal_name    | `KILL`  | Name of the signal corresponding to the exit code, only if signalled                       |
-| maybe_int      | `7`     | Contains the exit code number when no meaning has been found                               |
-| pipestatus     |         | Rendering of in pipeline programs' exit codes, this is only available in pipestatus_format |
-| symbol         |         | Mirrors the value of option `symbol`                                                       |
-| style\*        |         | Mirrors the value of option `style`                                                        |
-=======
 | Variable       | Example | Description                                                                                  |
 | -------------- | ------- | -------------------------------------------------------------------------------------------- |
 | status         | `127`   | The exit code of the last command                                                            |
 | hex_status     | `0x7F`  | The exit code of the last command in hex                                                     |
 | int            | `127`   | The exit code of the last command                                                            |
+| error_int      | `127`   | The exit code of the last command if it is non zero                                          |
 | common_meaning | `ERROR` | Meaning of the code if not a signal                                                          |
 | signal_number  | `9`     | Signal number corresponding to the exit code, only if signalled                              |
 | signal_name    | `KILL`  | Name of the signal corresponding to the exit code, only if signalled                         |
@@ -4322,7 +4308,6 @@
 | pipestatus     |         | Rendering of in pipeline programs' exit codes, this is only available in pipestatus_format   |
 | symbol         |         | Mirrors the value of option `symbol`                                                         |
 | style\*        |         | Mirrors the value of option `success_style` on program success and `failure_style` otherwise |
->>>>>>> 2922ee78
 
 *: This variable can only be used as a part of a style string
 
