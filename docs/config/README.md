# Configuration

::: tip
🔥 Configuration is currently being worked on.
Many new configuration options will be available in coming releases.
:::

To get started configuring starship, create the following file: `~/.config/starship.toml`.

```shell
$ touch ~/.config/starship.toml
```

All configuration for starship is done in this [TOML](https://github.com/toml-lang/toml) file:

```toml
# Don't print a new line at the start of the prompt
add_newline = false

# Replace the "❯" symbol in the prompt with "➜"
[character]      # The name of the module we are configuring is "character"
symbol = "➜"     # The "symbol" segment is being set to "➜"

# Disable the package module, hiding it from the prompt completely
[package]
disabled = true
```

### Terminology

**Module**: A component in the prompt giving information based on contextual information from your OS. For example, the "nodejs" module shows the version of NodeJS that is currently installed on your computer, if your current directory is a NodeJS project.

**Segment**: Smaller sub-components that compose a module. For example, the "symbol" segment in the "nodejs" module contains the character that is shown before the version number (⬢ by default).

Here is the representation of the node module. In the following example, "symbol" and "version"
are segments within it. Every module also has a prefix and suffix that are the default terminal color.

```
[prefix]      [symbol]     [version]    [suffix]
 "via "         "⬢"        "v10.4.1"       ""
```

### Styling
There are generally two kinds of options for styling.

One is module-wide styling. Options described with `*style*` in the root will be applied to the whole module. In the following config, starship will print all the contents red in `git_status` module, unless specified.

```toml
[git_status]
style = "red"
```

Another is segment-wide styling. Segments in the configuration can be a string, or a table with optional `style` and `value` key. In the following config, starship will print `ahead` segment green, `diverged` segment yellow, and other segments red. **Note: Segment-wide stylings will always overwrite module-wide stylings, no matter if the module use conditional stylings such as [character](#character) and [username](#username) module.**

All variables described under `Segments` can be configured with a table.

```toml
[git_status]
conflicted = "-"  # This is equivalent to `conflicted.value = "-"`
ahead.style = "green"
diverged = { value = "±", style = "yellow" }
style = "red"
```

### Style Strings

Most modules in starship allow you to configure their display styles. This is done with an entry (usually called `style`) which is a string specifying the configuration. Here are some examples of style strings along with what they do. For details on the full syntax, consult the [advanced config guide](/advanced-config/).

- `"fg:green bg:blue"` sets green text on a blue background
- `"bg:blue fg:bright-green"` sets bright green text on a blue background
- `"bold fg:27"` sets bold text with [ANSI color](https://i.stack.imgur.com/KTSQa.png) 27
- `"underline bg:#bf5700"` sets underlined text on a burnt orange background
- `"bold italic fg:purple"` sets bold italic purple text
- `""` explicitly disables all styling

Note that what styling looks like will be controlled by your terminal emulator. For example, some terminal emulators will brighten the colors instead of bolding text, and some color themes use the same values for the normal and bright colors. Also, to get italic text, your terminal must support italics.

## Prompt

This is the list of prompt-wide configuration options.

### Options

| Variable       | Default                       | Description                                            |
| -------------- | ----------------------------- | ------------------------------------------------------ |
| `add_newline`  | `true`                        | Add a new line before the start of the prompt.         |
| `prompt_order` | [link](#default-prompt-order) | Configure the order in which the prompt module occurs. |

### Example

```toml
# ~/.config/starship.toml

# Disable the newline at the start of the prompt
add_newline = false
# Overwrite a default_prompt_order and  use custom prompt_order
prompt_order=["rust","line_break","package","line_break","character"]
```

### Default Prompt Order

The default `prompt_order` is used to define the order in which modules are shown in the prompt, if empty or no `prompt_order` is provided. The default is as shown:

```toml
prompt_order = [
    "username",
    "hostname",
    "directory",
    "git_branch",
    "git_state",
    "git_status",
    "package",
    "nodejs",
    "ruby",
    "rust",
    "python",
    "golang",
    "java",
    "nix_shell",
    "aws",
    "env_var",
    "cmd_duration",
    "line_break",
    "jobs",
    "battery",
    "time",
    "character",
]
```

## AWS

The `aws` module shows the current AWS profile. This is based on the
`AWS_PROFILE` env var.

### Options

| Variable   | Default         | Description                                          |
| ---------- | --------------- | ---------------------------------------------------- |
| `disabled` | `false`         | Disables the `AWS` module                            |
| `style`    | `"bold yellow"` | The style used for the module                        |
| `symbol`   | `"☁️ "`          | The symbol before displaying the current AWS profile |

### Example

```toml
# ~/.config/starship.toml

[aws]
style = "bold blue"
symbol = "🅰 "
```

## Battery

The `battery` module shows how charged the device's battery is and its current charging status.
The module is only visible when the device's battery is below 10%.

### Options

| Variable   | Default                  | Description                                 |
|------------|--------------------------|---------------------------------------------|
| `display`  | [link](#battery-display) | Display threshold and style for the module. |
| `disabled` | `false`                  | Disables the `battery` module.              |

### Segments

| Segment              | Default | Description                                       |
|----------------------|---------|---------------------------------------------------|
| `full_symbol`        | `"•"`   | The symbol shown when the battery is full.        |
| `charging_symbol`    | `"⇡"`   | The symbol shown when the battery is charging.    |
| `discharging_symbol` | `"⇣"`   | The symbol shown when the battery is discharging. |

<details>
<summary>There are also options for some uncommon battery states.</summary>

| Variable         | Description                                         |
|------------------|-----------------------------------------------------|
| `unknown_symbol` | The symbol shown when the battery state is unknown. |
| `empty_symbol`   | The symbol shown when the battery state is empty.   |

Note: Battery indicator will be hidden if the status is `unknown` or `empty` unless you specify the option in the config.

</details>

### Example

```toml
# ~/.config/starship.toml

[battery]
full_symbol = "🔋"
charging_symbol = "⚡️"
discharging_symbol = "💀"
```

### Battery Display

The `display` configuration option is used to define when the battery indicator should be shown (threshold) and what it looks like (style).
If no `display` is provided. The default is as shown:

```toml
[[battery.display]]
threshold = 10
style = "bold red"
```

#### Options

The `display` option is an array of the following table.

| Variable    | Description                                     |
| ----------- | ----------------------------------------------- |
| `threshold` | The upper bound for the display option.         |
| `style`     | The style used if the display option is in use. |

#### Example

```toml
[[battery.display]]  # "bold red" style when capacity is between 0% and 10%
threshold = 10
style = "bold red"

[[battery.display]]  # "bold yellow" style when capacity is between 10% and 30%
threshold = 30
style = "bold yellow"

# when capacity is over 30%, the battery indicator will not be displayed

```

## Character

The `character` module shows a character (usually an arrow) beside where the text
is entered in your terminal.

The character will tell you whether the last command was successful or not. It
can do this in two ways: by changing color (red/green) or by changing its shape
(❯/✖). The latter will only be done if `use_symbol_for_status` is set to `true`.

### Options

| Variable        | Default        | Description                                        |
|-----------------|----------------|----------------------------------------------------|
| `style_success` | `"bold green"` | The style used if the last command was successful. |
| `style_failure` | `"bold red"`   | The style used if the last command failed.         |
| `disabled`      | `false`        | Disables the `character` module.                   |

### Segments

| Segment                 | Default | Description                                                                         |
|-------------------------|---------|-------------------------------------------------------------------------------------|
| `symbol`                | `"❯"`   | The symbol used before the text input in the prompt.                                |
| `error_symbol`          | `"✖"`   | The symbol used before text input if the previous command failed.                   |
| `use_symbol_for_status` | `false` | Indicate error status by changing the symbol.                                       |
| `vicmd_symbol`          | `"❮"`   | The symbol used before the text input in the prompt if shell is in vim normal mode. |

### Example

```toml
# ~/.config/starship.toml

[character]
symbol = "➜"
error_symbol = "✗"
use_symbol_for_status = true
```

## Command Duration

The `cmd_duration` module shows how long the last command took to execute.
The module will be shown only if the command took longer than two seconds, or
the `min_time` config value, if it exists.

::: warning Do not hook the DEBUG trap in Bash
If you are running Starship in `bash`, do not hook the `DEBUG` trap after running
`eval $(starship init $0)`, or this module **will** break.
:::

Bash users who need preexec-like functionality can use
[rcaloras's bash_preexec framework](https://github.com/rcaloras/bash-preexec).
Simply define the arrays `preexec_functions` and `precmd_functions` before
running `eval $(starship init $0)`, and then proceed as normal.

### Options

| Variable   | Default         | Description                         |
| ---------- | --------------- | ----------------------------------- |
| `min_time` | `2`             | Shortest duration to show time for. |
| `style`    | `"bold yellow"` | The style for the module.           |
| `disabled` | `false`         | Disables the `cmd_duration` module. |

### Example

```toml
# ~/.config/starship.toml

[cmd_duration]
min_time = 4
```

## Directory

The `directory` module shows the path to your current directory, truncated to
three parent folders. Your directory will also be truncated to the root of the
git repo that you're currently in.

When using the fish style pwd option, instead of hiding the path that is
truncated, you will see a shortened name of each directory based on the number
you enable for the option.

For example, given `~/Dev/Nix/nixpkgs/pkgs` where `nixpkgs` is the repo root,
and the option set to `1`. You will now see `~/D/N/nixpkgs/pkgs`, whereas before
it would have been `nixpkgs/pkgs`.

### Options

| Variable            | Default       | Description                                                                      |
| ------------------- | ------------- | -------------------------------------------------------------------------------- |
| `truncation_length` | `3`           | The number of parent folders that the current directory should be truncated to.  |
| `truncate_to_repo`  | `true`        | Whether or not to truncate to the root of the git repo that you're currently in. |
| `style`             | `"bold cyan"` | The style for the module.                                                        |
| `disabled`          | `false`       | Disables the `directory` module.                                                 |

<details>
<summary>This module has a few advanced configuration options that control how the directory is displayed.</summary>

| Variable                    | Default | Description                                                                              |
| --------------------------- | ------- | ---------------------------------------------------------------------------------------- |
| `fish_style_pwd_dir_length` | `0`     | The number of characters to use when applying fish shell pwd path logic.                 |
| `use_logical_path`          | `true`  | Displays the logical path provided by the shell (`PWD`) instead of the path from the OS. |

</details>


### Example

```toml
# ~/.config/starship.toml

[directory]
truncation_length = 8
```

## Environment Variable

The `env_var` module displays the current value of a selected environment variable.
The module will be shown only if any of the following conditions are met:

- The `variable` configuration option matches an existing environment variable
- The `variable` configuration option is not defined, but the `default` configuration option is

### Options

| Variable   | Default          | Description                                                                  |
| ---------- | ---------------- | ---------------------------------------------------------------------------- |
| `symbol`   |                  | The symbol used before displaying the variable value.                        |
| `variable` |                  | The environment variable to be displayed.                                    |
| `default`  |                  | The default value to be displayed when the selected variable is not defined. |
| `prefix`   | `""`             | Prefix to display immediately before the variable value.                     |
| `suffix`   | `""`             | Suffix to display immediately after the variable value.                      |
| `style`    | `"dimmed black"` | The style for the module.                                                    |
| `disabled` | `false`          | Disables the `env_var` module.                                               |

### Example

```toml
# ~/.config/starship.toml

[env_var]
variable = "SHELL"
default = "unknown shell"
```

## Git Branch

The `git_branch` module shows the active branch of the repo in your current directory.

### Options

| Variable            | Default         | Description                                                                           |
| ------------------- | --------------- | ------------------------------------------------------------------------------------- |
| `truncation_length` | `2^63 - 1`      | Truncates a git branch to X graphemes                                                 |
| `truncation_symbol` | `"…"`           | The symbol used to indicate a branch name was truncated. You can use "" for no symbol |
| `style`             | `"bold purple"` | The style for the module.                                                             |
| `disabled`          | `false`         | Disables the `git_branch` module.                                                     |

### Segments

| Segment  | Default | Description                                                                   |
|----------|---------|-------------------------------------------------------------------------------|
| `symbol` | `" "`  | The symbol used before the branch name of the repo in your current directory. |

### Example

```toml
# ~/.config/starship.toml

[git_branch]
symbol = "🌱 "
truncation_length = "4"
truncation_symbol = ""
```

## Git State

The `git_state` module will show in directories which are part of a git
repository, and where there is an operation in progress, such as: _REBASING_,
_BISECTING_, etc. If there is progress information (e.g., REBASING 3/10),
that information will be shown too.

### Options

| Variable   | Default         | Description                      |
|------------|-----------------|----------------------------------|
| `style`    | `"bold yellow"` | The style for the module.        |
| `disabled` | `false`         | Disables the `git_state` module. |

### Segments

| Segments           | Default            | Description                                                                                                      |
|--------------------|--------------------|------------------------------------------------------------------------------------------------------------------|
| `rebase`           | `"REBASING"`       | The text displayed when a `rebase` is in progress.                                                               |
| `merge`            | `"MERGING"`        | The text displayed when a `merge` is in progress.                                                                |
| `revert`           | `"REVERTING"`      | The text displayed when a `revert` is in progress.                                                               |
| `cherry_pick`      | `"CHERRY-PICKING"` | The text displayed when a `cherry-pick` is in progress.                                                          |
| `bisect`           | `"BISECTING"`      | The text displayed when a `bisect` is in progress.                                                               |
| `am`               | `"AM"`             | The text displayed when an `apply-mailbox` (`git am`) is in progress.                                            |
| `am_or_rebase`     | `"AM/REBASE"`      | The text displayed when an ambiguous `apply-mailbox` or `rebase` is in progress.                                 |
| `progress_divider` | `"/"`              | The symbol or text which will separate the current and total progress amounts. (e.g., `" of "`, for `"3 of 10"`) |

### Example

```toml
# ~/.config/starship.toml

[git_state]
progress_divider = " of "
cherry_pick = "🍒 PICKING"
```

## Git Status

The `git_status` module shows symbols representing the state of the repo in your
current directory.

### Options

<<<<<<< HEAD
| Variable          | Default      | Description                                          |
|-------------------|--------------|------------------------------------------------------|
| `show_sync_count` | `false`      | Show ahead/behind count of the branch being tracked. |
| `prefix`          | `[`          | Prefix to display immediately before git status.     |
| `suffix`          | `]`          | Suffix to display immediately after git status.      |
| `style`           | `"bold red"` | The style for the module.                            |
| `disabled`        | `false`      | Disables the `git_status` module.                    |

### Segments

| Segment      | Default | Description                                             |
|--------------|---------|---------------------------------------------------------|
| `conflicted` | `"="`   | This branch has merge conflicts.                        |
| `ahead`      | `"⇡"`   | This branch is ahead of the branch being tracked.       |
| `behind`     | `"⇣"`   | This branch is behind of the branch being tracked.      |
| `diverged`   | `"⇕"`   | This branch has diverged from the branch being tracked. |
| `untracked`  | `"?"`   | There are untracked files in the working directory.     |
| `stashed`    | `"$"`   | A stash exists for the local repository.                |
| `modified`   | `"!"`   | There are file modifications in the working directory.  |
| `staged`     | `"+"`   | A new file has been added to the staging area.          |
| `renamed`    | `"»"`   | A renamed file has been added to the staging area.      |
| `deleted`    | `"✘"`   | A file's deletion has been added to the staging area.   |
=======
| Variable          | Default      | Description                                             |
| ----------------- | ------------ | ------------------------------------------------------- |
| `conflicted`      | `"="`        | This branch has merge conflicts.                        |
| `ahead`           | `"⇡"`        | This branch is ahead of the branch being tracked.       |
| `behind`          | `"⇣"`        | This branch is behind of the branch being tracked.      |
| `diverged`        | `"⇕"`        | This branch has diverged from the branch being tracked. |
| `untracked`       | `"?"`        | There are untracked files in the working directory.     |
| `stashed`         | `"$"`        | A stash exists for the local repository.                |
| `modified`        | `"!"`        | There are file modifications in the working directory.  |
| `staged`          | `"+"`        | A new file has been added to the staging area.          |
| `renamed`         | `"»"`        | A renamed file has been added to the staging area.      |
| `deleted`         | `"✘"`        | A file's deletion has been added to the staging area.   |
| `show_sync_count` | `false`      | Show ahead/behind count of the branch being tracked.    |
| `prefix`          | `[`          | Prefix to display immediately before git status.        |
| `suffix`          | `]`          | Suffix to display immediately after git status.         |
| `style`           | `"bold red"` | The style for the module.                               |
| `disabled`        | `false`      | Disables the `git_status` module.                       |
>>>>>>> 90c8f897

### Example

```toml
# ~/.config/starship.toml

[git_status]
conflicted = "🏳"
ahead = "🏎💨"
behind = "😰"
diverged = "😵"
untracked = "🤷‍"
stashed = "📦"
modified = "📝"
staged = "➕"
renamed = "👅"
deleted = "🗑"
```

## Golang

The `golang` module shows the currently installed version of Golang.
The module will be shown if any of the following conditions are met:

- The current directory contains a `go.mod` file
- The current directory contains a `go.sum` file
- The current directory contains a `glide.yaml` file
- The current directory contains a `Gopkg.yml` file
- The current directory contains a `Gopkg.lock` file
- The current directory contains a `Godeps` directory
- The current directory contains a file with the `.go` extension

### Options

| Variable   | Default       | Description                                              |
| ---------- | ------------- | -------------------------------------------------------- |
| `symbol`   | `"🐹 "`       | The symbol used before displaying the version of Golang. |
| `style`    | `"bold cyan"` | The style for the module.                                |
| `disabled` | `false`       | Disables the `golang` module.                            |

### Example

```toml
# ~/.config/starship.toml

[golang]
symbol = "🏎💨 "
```


## Hostname

The `hostname` module shows the system hostname.

### Options

| Variable   | Default               | Description                                          |
| ---------- | --------------------- | ---------------------------------------------------- |
| `ssh_only` | `true`                | Only show hostname when connected to an SSH session. |
| `prefix`   | `""`                  | Prefix to display immediately before the hostname.   |
| `suffix`   | `""`                  | Suffix to display immediately after the hostname.    |
| `style`    | `"bold dimmed green"` | The style for the module.                            |
| `disabled` | `false`               | Disables the `hostname` module.                      |

### Example

```toml
# ~/.config/starship.toml

[hostname]
ssh_only = false
prefix = "⟪"
suffix = "⟫"
disabled = false
```


## Jobs

The `jobs` module shows the current number of jobs running.
The module will be shown only if there are background jobs running.
The module will show the number of jobs running if there is more than 1 job, or
more than the `threshold` config value, if it exists.

### Options

| Variable    | Default       | Description                      |
|-------------|---------------|----------------------------------|
| `threshold` | `1`           | Show number of jobs if exceeded. |
| `style`     | `"bold blue"` | The style for the module.        |
| `disabled`  | `false`       | Disables the `jobs` module.      |

### Segments

| Segment  | Default | Description                                           |
|----------|---------|-------------------------------------------------------|
| `symbol` | `"✦ "`  | The symbol used before displaying the number of jobs. |

### Example

```toml
# ~/.config/starship.toml

[jobs]
symbol = "+ "
threshold = 4
```

## Line Break

The `line_break` module separates the prompt into two lines.

### Options

| Variable   | Default | Description                                                        |
| ---------- | ------- | ------------------------------------------------------------------ |
| `disabled` | `false` | Disables the `line_break` module, making the prompt a single line. |

### Example

```toml
# ~/.config/starship.toml

[line_break]
disabled = true
```


## Nix-shell

The `nix_shell` module shows the nix-shell environment.
The module will be shown when inside a nix-shell environment.

### Options

| Variable     | Default      | Description                        |
| ------------ | ------------ | ---------------------------------- |
| `use_name`   | `false`      | Display the name of the nix-shell. |
| `impure_msg` | `impure`     | Customize the "impure" msg.        |
| `pure_msg`   | `pure`       | Customize the "pure" msg.          |
| `style`      | `"bold red"` | The style for the module.          |
| `disabled`   | `false`      | Disables the `nix_shell` module.   |

### Example

```toml
# ~/.config/starship.toml

[nix_shell]
disabled = true
use_name = true
impure_msg = "impure shell"
pure_msg = "pure shell"
```

## Java

The `java` module shows the currently installed version of Java.
The module will be shown if any of the following conditions are met:

- The current directory contains a `pom.xml` or `build.gradle` file
- The current directory contains a file with the `.java`, `.class` or `.jar` extension

### Options

| Variable   | Default        | Description                                              |
| ---------- | -------------- | -------------------------------------------------------- |
| `symbol`   | `"☕ "`         | The symbol used before displaying the version of Java.  |
| `style`    | `"dimmed red"` | The style for the module.                               |
| `disabled` | `false`        | Disables the `java` module.                              |

### Example

```toml
# ~/.config/starship.toml

[java]
symbol = "🌟 "
```


## NodeJS

The `nodejs` module shows the currently installed version of NodeJS.
The module will be shown if any of the following conditions are met:

- The current directory contains a `package.json` file
- The current directory contains a `node_modules` directory
- The current directory contains a file with the `.js` extension

### Options

| Variable   | Default        | Description                   |
|------------|----------------|-------------------------------|
| `style`    | `"bold green"` | The style for the module.     |
| `disabled` | `false`        | Disables the `nodejs` module. |

### Segments

| Segment  | Default | Description                                              |
|----------|---------|----------------------------------------------------------|
| `symbol` | `"⬢ "`  | The symbol used before displaying the version of NodeJS. |

### Example

```toml
# ~/.config/starship.toml

[nodejs]
symbol = "🤖 "
```

## Package Version

The `package` module is shown when the current directory is the repository for a
package, and shows its current version. The module currently supports `npm`, `cargo`,
and `poetry` packages.

- **npm** – The `npm` package version is extracted from the `package.json` present
  in the current directory
- **cargo** – The `cargo` package version is extracted from the `Cargo.toml` present
  in the current directory
- **poetry** – The `poetry` package version is extracted from the `pyproject.toml` present
  in the current directory

> ⚠️ The version being shown is that of the package whose source code is in your
> current directory, not your package manager.

### Options

| Variable   | Default      | Description                    |
|------------|--------------|--------------------------------|
| `style`    | `"bold red"` | The style for the module.      |
| `disabled` | `false`      | Disables the `package` module. |

### Segments

| Segment  | Default | Description                                                |
|----------|---------|------------------------------------------------------------|
| `symbol` | `"📦 "` | The symbol used before displaying the version the package. |

### Example

```toml
# ~/.config/starship.toml

[package]
symbol = "🎁 "
```

## Python

The `python` module shows the currently installed version of Python.

If `pyenv_version_name` is set to `true`, it will display the pyenv version name.

Otherwise, it will display the version number from `python --version`
and show the current Python virtual environment if one is
activated.

The module will be shown if any of the following conditions are met:

- The current directory contains a `.python-version` file
- The current directory contains a `requirements.txt` file
- The current directory contains a `pyproject.toml` file
- The current directory contains a file with the `.py` extension
- The current directory contains a `Pipfile` file
- The current directory contains a `tox.ini` file

### Options

| Variable             | Default         | Description                     |
|----------------------|-----------------|---------------------------------|
| `pyenv_version_name` | `false`         | Use pyenv to get Python version |
| `style`              | `"bold yellow"` | The style for the module.       |
| `disabled`           | `false`         | Disables the `python` module.   |

### Segments

| Segment        | Default    | Description                                                                 |
|----------------|------------|-----------------------------------------------------------------------------|
| `symbol`       | `"🐍 "`    | The symbol used before displaying the version of Python.                    |
| `pyenv_prefix` | `"pyenv "` | Prefix before pyenv version display (default display is `pyenv MY_VERSION`) |

### Example

```toml
# ~/.config/starship.toml

[python]
symbol = "👾 "
pyenv_version_name = true
pyenv_prefix = "foo "
```

## Ruby

The `ruby` module shows the currently installed version of Ruby.
The module will be shown if any of the following conditions are met:

- The current directory contains a `Gemfile` file
- The current directory contains a `.rb` file

### Options

| Variable   | Default      | Description                 |
|------------|--------------|-----------------------------|
| `style`    | `"bold red"` | The style for the module.   |
| `disabled` | `false`      | Disables the `ruby` module. |

### Segments

| Segment  | Default | Description                                            |
|----------|---------|--------------------------------------------------------|
| `symbol` | `"💎 "` | The symbol used before displaying the version of Ruby. |

### Example

```toml
# ~/.config/starship.toml

[ruby]
symbol = "🔺 "
```

## Rust

The `rust` module shows the currently installed version of Rust.
The module will be shown if any of the following conditions are met:

- The current directory contains a `Cargo.toml` file
- The current directory contains a file with the `.rs` extension

### Options

| Variable   | Default      | Description                 |
|------------|--------------|-----------------------------|
| `style`    | `"bold red"` | The style for the module.   |
| `disabled` | `false`      | Disables the `rust` module. |

### Segments

| Segment  | Default | Description                                            |
|----------|---------|--------------------------------------------------------|
| `symbol` | `"🦀 "` | The symbol used before displaying the version of Rust. |

### Example

```toml
# ~/.config/starship.toml

[rust]
symbol = "⚙️ "
```

## Time

The `time` module shows the current **local** time.
The `format` configuration value is used by the [`chrono`](https://crates.io/crates/chrono) crate to control how the time is displayed. Take a look [at the chrono strftime docs](https://docs.rs/chrono/0.4.7/chrono/format/strftime/index.html) to see what options are available.

::: tip
This module is disabled by default.
To enable it, set `disabled` to `false` in your configuration file.
:::

### Options

| Variable   | Default       | Description                                                                                                         |
| ---------- | ------------- | ------------------------------------------------------------------------------------------------------------------- |
| `12hr`     | `false`       | Enables 12 hour formatting                                                                                          |
| `format`   | see below     | The [chrono format string](https://docs.rs/chrono/0.4.7/chrono/format/strftime/index.html) used to format the time. |
| `style`    | `bold yellow` | The style for the module time                                                                                       |
| `disabled` | `true`        | Disables the `time` module.                                                                                         |

If `12hr` is `true`, then `format` defaults to `"%r"`. Otherwise, it defaults to `"%T"`.
Manually setting `format` will override the `12hr` setting.

### Example

```toml
# ~/.config/starship.toml

[time]
disabled = false
format = "🕙[ %T ]"
```

## Username

The `username` module shows active user's username.
The module will be shown if any of the following conditions are met:

- The current user is root
- The current user isn't the same as the one that is logged in
- The user is currently connected as an SSH session
- The variable `show_always` is set to true

### Options

| Variable     | Default         | Description                           |
| ------------ | --------------- | ------------------------------------- |
| `style_root` | `"bold red"`    | The style used when the user is root. |
| `style_user` | `"bold yellow"` | The style used for non-root users.    |
| `show_always`| `false`         | Always shows the `username` module.   |
| `disabled`   | `false`         | Disables the `username` module.       |

### Example

```toml
# ~/.config/starship.toml

[username]
disabled = true
```<|MERGE_RESOLUTION|>--- conflicted
+++ resolved
@@ -446,7 +446,6 @@
 
 ### Options
 
-<<<<<<< HEAD
 | Variable          | Default      | Description                                          |
 |-------------------|--------------|------------------------------------------------------|
 | `show_sync_count` | `false`      | Show ahead/behind count of the branch being tracked. |
@@ -469,25 +468,6 @@
 | `staged`     | `"+"`   | A new file has been added to the staging area.          |
 | `renamed`    | `"»"`   | A renamed file has been added to the staging area.      |
 | `deleted`    | `"✘"`   | A file's deletion has been added to the staging area.   |
-=======
-| Variable          | Default      | Description                                             |
-| ----------------- | ------------ | ------------------------------------------------------- |
-| `conflicted`      | `"="`        | This branch has merge conflicts.                        |
-| `ahead`           | `"⇡"`        | This branch is ahead of the branch being tracked.       |
-| `behind`          | `"⇣"`        | This branch is behind of the branch being tracked.      |
-| `diverged`        | `"⇕"`        | This branch has diverged from the branch being tracked. |
-| `untracked`       | `"?"`        | There are untracked files in the working directory.     |
-| `stashed`         | `"$"`        | A stash exists for the local repository.                |
-| `modified`        | `"!"`        | There are file modifications in the working directory.  |
-| `staged`          | `"+"`        | A new file has been added to the staging area.          |
-| `renamed`         | `"»"`        | A renamed file has been added to the staging area.      |
-| `deleted`         | `"✘"`        | A file's deletion has been added to the staging area.   |
-| `show_sync_count` | `false`      | Show ahead/behind count of the branch being tracked.    |
-| `prefix`          | `[`          | Prefix to display immediately before git status.        |
-| `suffix`          | `]`          | Suffix to display immediately after git status.         |
-| `style`           | `"bold red"` | The style for the module.                               |
-| `disabled`        | `false`      | Disables the `git_status` module.                       |
->>>>>>> 90c8f897
 
 ### Example
 
