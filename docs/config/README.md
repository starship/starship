# Configuration

To get started configuring starship, create the following file: `~/.config/starship.toml`.

```sh
mkdir -p ~/.config && touch ~/.config/starship.toml
```

All configuration for starship is done in this [TOML](https://github.com/toml-lang/toml) file:

```toml
# Get editor completions based on the config schema
"$schema" = 'https://starship.rs/config-schema.json'

# Inserts a blank line between shell prompts
add_newline = true

# Replace the '❯' symbol in the prompt with '➜'
[character] # The name of the module we are configuring is 'character'
success_symbol = '[➜](bold green)' # The 'success_symbol' segment is being set to '➜' with the color 'bold green'

# Disable the package module, hiding it from the prompt completely
[package]
disabled = true
```

### Config File Location

You can change default configuration file location with `STARSHIP_CONFIG` environment variable:

```sh
export STARSHIP_CONFIG=~/example/non/default/path/starship.toml
```

Equivalently in PowerShell (Windows) would be adding this line to your `$PROFILE`:

```powershell
$ENV:STARSHIP_CONFIG = "$HOME\example\non\default\path\starship.toml"
```

Or for Cmd (Windows) would be adding this line to your `starship.lua`:

```lua
os.setenv('STARSHIP_CONFIG', 'C:\\Users\\user\\example\\non\\default\\path\\starship.toml')
```

### Logging

By default starship logs warnings and errors into a file named `~/.cache/starship/session_${STARSHIP_SESSION_KEY}.log`, where the session key is corresponding to a instance of your terminal.
This, however can be changed using the `STARSHIP_CACHE` environment variable:

```sh
export STARSHIP_CACHE=~/.starship/cache
```

Equivalently in PowerShell (Windows) would be adding this line to your `$PROFILE`:

```powershell
$ENV:STARSHIP_CACHE = "$HOME\AppData\Local\Temp"
```

Or for Cmd (Windows) would be adding this line to your `starship.lua`:

```lua
os.setenv('STARSHIP_CACHE', 'C:\\Users\\user\\AppData\\Local\\Temp')
```

### Terminology

**Module**: A component in the prompt giving information based on contextual information from your OS. For example, the "nodejs" module shows the version of Node.js that is currently installed on your computer, if your current directory is a Node.js project.

**Variable**: Smaller sub-components that contain information provided by the module. For example, the "version" variable in the "nodejs" module contains the current version of Node.js.

By convention, most modules have a prefix of default terminal color (e.g. `via` in "nodejs") and an empty space as a suffix.

### Strings

In TOML syntax, [text values](https://toml.io/en/v1.0.0#string) are declared with `'`, `"`, `'''`, or `"""`.

The following Starship syntax symbols have special usage in a format string and must be escaped to display as that character: `$ [ ] ( )`.

| Symbol | Type                      | Notes                                                  |
| ------ | ------------------------- | ------------------------------------------------------ |
| `'`    | literal string            | less escaping                                          |
| `"`    | string                    | more escaping                                          |
| `'''`  | multi-line literal string | less escaping                                          |
| `"""`  | multi-line string         | more escaping, newlines in declarations can be ignored |

For example:

```toml
# literal string
format = '☺\☻ '

# regular string
format = "☺\\☻ "

# escaping Starship symbols
format = '\[\$\] '
```

When using line breaks, multi-line declarations can be used.
For example, if you want to print a `$` symbol on a new line, the following values for `format` are equivalent:

```toml
# with literal string
format = '''

\$'''

# with multiline basic string
format = """

\\$"""

# with basic string
format = "\n\\$"
```

In multiline basic strings, newlines can be used for formatting without being present in the value by escaping them.

```toml
format = """
line1\
line1\
line1
line2\
line2\
line2
"""
```

### Format Strings

Format strings are the format that a module prints all its variables with.
Most modules have an entry called `format` that configures the display format of the module.
You can use texts, variables and text groups in a format string.

#### Variable

A variable contains a `$` symbol followed by the name of the variable.
The name of a variable can only contain letters, numbers and `_`.

For example:

- `'$version'` is a format string with a variable named `version`.
- `'$git_branch$git_commit'` is a format string with two variables named `git_branch` and `git_commit`.
- `'$git_branch $git_commit'` has the two variables separated with a space.

#### Text Group

A text group is made up of two different parts.

The first part, which is enclosed in a `[]`, is a [format string](#format-strings).
You can add texts, variables, or even nested text groups in it.

In the second part, which is enclosed in a `()`, is a [style string](#style-strings). This can be used to style the first part.

For example:

- `'[on](red bold)'` will print a string `on` with bold text colored red.
- `'[⌘ $version](bold green)'` will print a symbol `⌘` followed by the content of variable `version`, with bold text colored green.
- `'[a [b](red) c](green)'` will print `a b c` with `b` red, and `a` and `c` green.

#### Style Strings

Most modules in starship allow you to configure their display styles. This is done with an entry (usually called `style`) which is a string specifying the configuration. Here are some examples of style strings along with what they do. For details on the full syntax, consult the [advanced config guide](/advanced-config/).

- `'fg:green bg:blue'` sets green text on a blue background
- `'bg:blue fg:bright-green'` sets bright green text on a blue background
- `'bold fg:27'` sets bold text with [ANSI color](https://i.stack.imgur.com/KTSQa.png) 27
- `'underline bg:#bf5700'` sets underlined text on a burnt orange background
- `'bold italic fg:purple'` sets bold italic purple text
- `''` explicitly disables all styling

Note that what styling looks like will be controlled by your terminal emulator. For example, some terminal emulators will brighten the colors instead of bolding text, and some color themes use the same values for the normal and bright colors. Also, to get italic text, your terminal must support italics.

#### Conditional Format Strings

A conditional format string wrapped in `(` and `)` will not render if all variables inside are empty.

For example:

- `'(@$region)'` will show nothing if the variable `region` is `None` or empty string, otherwise `@` followed by the value of region.
- `'(some text)'` will always show nothing since there are no variables wrapped in the braces.
- When `$combined` is a shortcut for `\[$a$b\]`, `'($combined)'` will show nothing only if `$a` and `$b` are both `None`.
  This works the same as `'(\[$a$b\] )'`.

### Negative matching

Many modules have `detect_extensions`, `detect_files`, and `detect_folders` variables. These take
lists of strings to match or not match. "Negative" options, those which should not be matched, are
indicated with a leading '!' character. The presence of _any_ negative indicator in the directory
will result in the module not being matched.

Extensions are matched against both the characters after the last dot in a filename, and the
characters after the first dot in a filename. For example, `foo.bar.tar.gz` will be matched
against `bar.tar.gz` and `gz` in the `detect_extensions` variable. Files whose name begins with a
dot are not considered to have extensions at all.

To see how this works in practice, you could match TypeScript but not MPEG Transport Stream files thus:

```toml
detect_extensions = ['ts', '!video.ts', '!audio.ts']
```

## Prompt

This is the list of prompt-wide configuration options.

### Options

| Option            | Default                        | Description                                                                                                                                                                      |
| ----------------- | ------------------------------ | -------------------------------------------------------------------------------------------------------------------------------------------------------------------------------- |
| `format`          | [link](#default-prompt-format) | Configure the format of the prompt.                                                                                                                                              |
| `right_format`    | `''`                           | See [Enable Right Prompt](/advanced-config/#enable-right-prompt)                                                                                                                 |
| `scan_timeout`    | `30`                           | Timeout for starship to scan files (in milliseconds).                                                                                                                            |
| `command_timeout` | `500`                          | Timeout for commands executed by starship (in milliseconds).                                                                                                                     |
| `add_newline`     | `true`                         | Inserts blank line between shell prompts.                                                                                                                                        |
| `palette`         | `''`                           | Sets which color palette from `palettes` to use.                                                                                                                                 |
| `palettes`        | `{}`                           | Collection of color palettes that assign [colors](/advanced-config/#style-strings) to user-defined names. Note that color palettes cannot reference their own color definitions. |

### Example

```toml
# ~/.config/starship.toml

# Use custom format
format = '''
[┌───────────────────>](bold green)
[│](bold green)$directory$rust$package
[└─>](bold green) '''

# Wait 10 milliseconds for starship to check files under the current directory.
scan_timeout = 10

# Disable the blank line at the start of the prompt
add_newline = false

# Set 'foo' as custom color palette
palette = 'foo'

# Define custom colors
[palettes.foo]
# Overwrite existing color
blue = '21'
# Define new color
mustard = '#af8700'
```

### Default Prompt Format

The default `format` is used to define the format of the prompt, if empty or no `format` is provided. The default is as shown:

```toml
format = '$all'

# Which is equivalent to
format = """
$username\
$hostname\
$localip\
$shlvl\
$singularity\
$kubernetes\
$directory\
$vcsh\
$git_branch\
$git_commit\
$git_state\
$git_metrics\
$git_status\
$hg_branch\
$docker_context\
$package\
$c\
$cmake\
$cobol\
$daml\
$dart\
$deno\
$dotnet\
$elixir\
$elm\
$erlang\
$golang\
$guix_shell\
$haskell\
$haxe\
$helm\
$java\
$julia\
$kotlin\
$lua\
$nim\
$nodejs\
$ocaml\
$opa\
$perl\
$php\
$pulumi\
$purescript\
$python\
$raku\
$rlang\
$red\
$ruby\
$rust\
$scala\
$swift\
$terraform\
$vlang\
$vagrant\
$zig\
$buf\
$nix_shell\
$conda\
$meson\
$spack\
$memory_usage\
$aws\
$gcloud\
$openstack\
$azure\
$env_var\
$crystal\
$custom\
$sudo\
$cmd_duration\
$line_break\
$jobs\
$battery\
$time\
$status\
$os\
$container\
$shell\
$character"""
```

If you just want to extend the default format, you can use `$all`;
modules you explicitly add to the format will not be duplicated. Eg.

```toml
# Move the directory to the second line
format = '$all$directory$character'
```

## AWS

The `aws` module shows the current AWS region and profile and an expiration timer when using temporary credentials.
The output of the module uses the `AWS_REGION`, `AWS_DEFAULT_REGION`, and `AWS_PROFILE` env vars and the `~/.aws/config` and `~/.aws/credentials` files as required.

The module will display a profile only if its credentials are present in `~/.aws/credentials` or if a `credential_process` or `sso_start_url` are defined in `~/.aws/config`. Alternatively, having any of the `AWS_ACCESS_KEY_ID`, `AWS_SECRET_ACCESS_KEY`, or `AWS_SESSION_TOKEN` env vars defined will also suffice.
If the option `force_display` is set to `true`, all available information will be displayed even if no credentials per the conditions above are detected.

When using [aws-vault](https://github.com/99designs/aws-vault) the profile
is read from the `AWS_VAULT` env var and the credentials expiration date
is read from the `AWS_SESSION_EXPIRATION` env var.

When using [awsu](https://github.com/kreuzwerker/awsu) the profile
is read from the `AWSU_PROFILE` env var.

When using [AWSume](https://awsu.me) the profile
is read from the `AWSUME_PROFILE` env var and the credentials expiration
date is read from the `AWSUME_EXPIRATION` env var.

When using [saml2aws](https://github.com/Versent/saml2aws) the expiration information obtained from `~/.aws/credentials`
falls back to the `x_security_token_expires` key.

### Options

| Option              | Default                                                           | Description                                                                                                 |
| ------------------- | ----------------------------------------------------------------- | ----------------------------------------------------------------------------------------------------------- |
| `format`            | `'on [$symbol($profile )(\($region\) )(\[$duration\] )]($style)'` | The format for the module.                                                                                  |
| `symbol`            | `'☁️ '`                                                            | The symbol used before displaying the current AWS profile.                                                  |
| `region_aliases`    | `{}`                                                              | Table of region aliases to display in addition to the AWS name.                                             |
| `profile_aliases`   | `{}`                                                              | Table of profile aliases to display in addition to the AWS name.                                            |
| `style`             | `'bold yellow'`                                                   | The style for the module.                                                                                   |
| `expiration_symbol` | `X`                                                               | The symbol displayed when the temporary credentials have expired.                                           |
| `disabled`          | `false`                                                           | Disables the `AWS` module.                                                                                  |
| `force_display`     | `false`                                                           | If `true` displays info even if `credentials`, `credential_process` or `sso_start_url` have not been setup. |

### Variables

| Variable | Example          | Description                                 |
| -------- | ---------------- | ------------------------------------------- |
| region   | `ap-northeast-1` | The current AWS region                      |
| profile  | `astronauts`     | The current AWS profile                     |
| duration | `2h27m20s`       | The temporary credentials validity duration |
| symbol   |                  | Mirrors the value of option `symbol`        |
| style\*  |                  | Mirrors the value of option `style`         |

\*: This variable can only be used as a part of a style string

### Examples

#### Display everything

```toml
# ~/.config/starship.toml

[aws]
format = 'on [$symbol($profile )(\($region\) )]($style)'
style = 'bold blue'
symbol = '🅰 '
[aws.region_aliases]
ap-southeast-2 = 'au'
us-east-1 = 'va'
[aws.profile_aliases]
CompanyGroupFrobozzOnCallAccess = 'Frobozz'
```

#### Display region

```toml
# ~/.config/starship.toml

[aws]
format = 'on [$symbol$region]($style) '
style = 'bold blue'
symbol = '🅰 '
[aws.region_aliases]
ap-southeast-2 = 'au'
us-east-1 = 'va'
```

#### Display profile

```toml
# ~/.config/starship.toml

[aws]
format = 'on [$symbol$profile]($style) '
style = 'bold blue'
symbol = '🅰 '
[aws.profile_aliases]
Enterprise_Naming_Scheme-voidstars = 'void**'
```

## Azure

The `azure` module shows the current Azure Subscription. This is based on showing the name of the default subscription or the username, as defined in the `~/.azure/azureProfile.json` file.

### Options

| Variable   | Default                                  | Description                                |
| ---------- | ---------------------------------------- | ------------------------------------------ |
| `format`   | `'on [$symbol($subscription)]($style) '` | The format for the Azure module to render. |
| `symbol`   | `'ﴃ '`                                   | The symbol used in the format.             |
| `style`    | `'blue bold'`                            | The style used in the format.              |
| `disabled` | `true`                                   | Disables the `azure` module.               |

### Examples

#### Display Subscription Name

```toml
# ~/.config/starship.toml

[azure]
disabled = false
format = 'on [$symbol($subscription)]($style) '
symbol = 'ﴃ '
style = 'blue bold'
```

#### Display Username

```toml
# ~/.config/starship.toml

[azure]
disabled = false
format = "on [$symbol($username)]($style) "
symbol = "ﴃ "
style = "blue bold"
```

## Battery

The `battery` module shows how charged the device's battery is and its current charging status.
The module is only visible when the device's battery is below 10%.

### Options

| Option               | Default                           | Description                                         |
| -------------------- | --------------------------------- | --------------------------------------------------- |
| `full_symbol`        | `' '`                            | The symbol shown when the battery is full.          |
| `charging_symbol`    | `' '`                            | The symbol shown when the battery is charging.      |
| `discharging_symbol` | `' '`                            | The symbol shown when the battery is discharging.   |
| `unknown_symbol`     | `' '`                            | The symbol shown when the battery state is unknown. |
| `empty_symbol`       | `' '`                            | The symbol shown when the battery state is empty.   |
| `format`             | `'[$symbol$percentage]($style) '` | The format for the module.                          |
| `display`            | [link](#battery-display)          | Display threshold and style for the module.         |
| `disabled`           | `false`                           | Disables the `battery` module.                      |

### Example

```toml
# ~/.config/starship.toml

[battery]
full_symbol = '🔋 '
charging_symbol = '⚡️ '
discharging_symbol = '💀 '
```

### Battery Display

The `display` configuration option is used to define when the battery indicator should be shown (threshold), which symbol would be used (symbol), and what it would like (style).
If no `display` is provided. The default is as shown:

```toml
[[battery.display]]
threshold = 10
style = 'bold red'
```

The default value for the `charging_symbol` and `discharging_symbol` option is respectively the value of `battery`'s `charging_symbol` and `discharging_symbol` option.

#### Options

The `display` option is an array of the following table.

| Option               | Default      | Description                                                                                               |
| -------------------- | ------------ | --------------------------------------------------------------------------------------------------------- |
| `threshold`          | `10`         | The upper bound for the display option.                                                                   |
| `style`              | `'red bold'` | The style used if the display option is in use.                                                           |
| `charging_symbol`    |              | Optional symbol displayed if display option is in use, defaults to battery's `charging_symbol` option.    |
| `discharging_symbol` |              | Optional symbol displayed if display option is in use, defaults to battery's `discharging_symbol` option. |

#### Example

```toml
[[battery.display]] # 'bold red' style and discharging_symbol when capacity is between 0% and 10%
threshold = 10
style = 'bold red'

[[battery.display]] # 'bold yellow' style and 💦 symbol when capacity is between 10% and 30%
threshold = 30
style = 'bold yellow'
discharging_symbol = '💦'

# when capacity is over 30%, the battery indicator will not be displayed
```

## Buf

The `buf` module shows the currently installed version of [Buf](https://buf.build). By default, the module is shown if all of the following conditions are met:

- The [`buf`](https://github.com/bufbuild/buf) CLI is installed.
- The current directory contains a [`buf.yaml`](https://docs.buf.build/configuration/v1/buf-yaml), [`buf.gen.yaml`](https://docs.buf.build/configuration/v1/buf-gen-yaml), or [`buf.work.yaml`](https://docs.buf.build/configuration/v1/buf-work-yaml) configuration file.

### Options

| Option              | Default                                         | Description                                           |
| ------------------- | ----------------------------------------------- | ----------------------------------------------------- |
| `format`            | `'with [$symbol($version )]($style)'`           | The format for the `buf` module.                      |
| `version_format`    | `'v${raw}'`                                     | The version format.                                   |
| `symbol`            | `'🐃 '`                                         | The symbol used before displaying the version of Buf. |
| `detect_extensions` | `[]`                                            | Which extensions should trigger this module.          |
| `detect_files`      | `['buf.yaml', 'buf.gen.yaml', 'buf.work.yaml']` | Which filenames should trigger this module.           |
| `detect_folders`    | `[]`                                            | Which folders should trigger this modules.            |
| `style`             | `'bold blue'`                                   | The style for the module.                             |
| `disabled`          | `false`                                         | Disables the `elixir` module.                         |

### Variables

| Variable  | Example  | Description                          |
| --------- | -------- | ------------------------------------ |
| `version` | `v1.0.0` | The version of `buf`                 |
| `symbol`  |          | Mirrors the value of option `symbol` |
| `style`\* |          | Mirrors the value of option `style`  |

\*: This variable can only be used as a part of a style string

### Example

```toml
# ~/.config/starship.toml

[buf]
symbol = '🦬 '
```

## Bun

The `bun` module shows the currently installed version of the [bun](https://bun.sh) JavaScript runtime.
By default the module will be shown if any of the following conditions are met:

- The current directory contains a `bun.lockb` file
- The current directory contains a `bunfig.toml` file

### Options

| Option              | Default                              | Description                                                               |
| ------------------- | ------------------------------------ | ------------------------------------------------------------------------- |
| `format`            | `'via [$symbol($version )]($style)'` | The format for the module.                                                |
| `version_format`    | `'v${raw}'`                          | The version format. Available vars are `raw`, `major`, `minor`, & `patch` |
| `symbol`            | `'🍞 '`                              | A format string representing the symbol of Bun.                           |
| `detect_extensions` | `[]`                                 | Which extensions should trigger this module.                              |
| `detect_files`      | `['bun.lockb', 'bunfig.toml']`       | Which filenames should trigger this module.                               |
| `detect_folders`    | `[]`                                 | Which folders should trigger this module.                                 |
| `style`             | `'bold red'`                         | The style for the module.                                                 |
| `disabled`          | `false`                              | Disables the `bun` module.                                                |

### Variables

| Variable | Example  | Description                          |
| -------- | -------- | ------------------------------------ |
| version  | `v0.1.4` | The version of `bun`                 |
| symbol   |          | Mirrors the value of option `symbol` |
| style\*  |          | Mirrors the value of option `style`  |

\*: This variable can only be used as a part of a style string

### Example

```toml
# ~/.config/starship.toml

[bun]
format = 'via [🍔 $version](bold green) '
```

## C

The `c` module shows some information about your C compiler. By default
the module will be shown if the current directory contains a `.c` or `.h`
file.

### Options

| Option              | Default                                                                     | Description                                                               |
| ------------------- | --------------------------------------------------------------------------- | ------------------------------------------------------------------------- |
| `format`            | `'via [$symbol($version(-$name) )]($style)'`                                | The format string for the module.                                         |
| `version_format`    | `'v${raw}'`                                                                 | The version format. Available vars are `raw`, `major`, `minor`, & `patch` |
| `symbol`            | `'C '`                                                                      | The symbol used before displaying the compiler details                    |
| `detect_extensions` | `['c', 'h']`                                                                | Which extensions should trigger this module.                              |
| `detect_files`      | `[]`                                                                        | Which filenames should trigger this module.                               |
| `detect_folders`    | `[]`                                                                        | Which folders should trigger this module.                                 |
| `commands`          | [ [ 'cc', '--version' ], [ 'gcc', '--version' ], [ 'clang', '--version' ] ] | How to detect what the compiler is                                        |
| `style`             | `'bold 149'`                                                                | The style for the module.                                                 |
| `disabled`          | `false`                                                                     | Disables the `c` module.                                                  |

### Variables

| Variable | Example | Description                          |
| -------- | ------- | ------------------------------------ |
| name     | clang   | The name of the compiler             |
| version  | 13.0.0  | The version of the compiler          |
| symbol   |         | Mirrors the value of option `symbol` |
| style    |         | Mirrors the value of option `style`  |

NB that `version` is not in the default format.

### Commands

The `commands` option accepts a list of commands to determine the compiler version and name.

Each command is represented as a list of the executable name, followed by its arguments, usually something like `['mycc', '--version']`. Starship will try executing each command until it gets a result on STDOUT.

If a C compiler is not supported by this module, you can request it by [raising an issue on GitHub](https://github.com/starship/starship/).

### Example

```toml
# ~/.config/starship.toml

[c]
format = 'via [$name $version]($style)'
```

## Character

The `character` module shows a character (usually an arrow) beside where the text
is entered in your terminal.

The character will tell you whether the last command was successful or not. It
can do this in two ways:

- changing color (`red`/`green`)
- changing shape (`❯`/`✖`)

By default it only changes color. If you also want to change its shape take a
look at [this example](#with-custom-error-shape).

::: warning

`vimcmd_symbol` is only supported in cmd, fish and zsh.
`vimcmd_replace_one_symbol`, `vimcmd_replace_symbol`, and `vimcmd_visual_symbol`
are only supported in fish due to [upstream issues with mode detection in zsh](https://github.com/starship/starship/issues/625#issuecomment-732454148).

:::

### Options

| Option                      | Default              | Description                                                                             |
| --------------------------- | -------------------- | --------------------------------------------------------------------------------------- |
| `format`                    | `'$symbol '`         | The format string used before the text input.                                           |
| `success_symbol`            | `'[❯](bold green)'`  | The format string used before the text input if the previous command succeeded.         |
| `error_symbol`              | `'[❯](bold red)'`    | The format string used before the text input if the previous command failed.            |
| `vimcmd_symbol`             | `'[❮](bold green)'`  | The format string used before the text input if the shell is in vim normal mode.        |
| `vimcmd_replace_one_symbol` | `'[❮](bold purple)'` | The format string used before the text input if the shell is in vim `replace_one` mode. |
| `vimcmd_replace_symbol`     | `'[❮](bold purple)'` | The format string used before the text input if the shell is in vim replace mode.       |
| `vimcmd_visual_symbol`      | `'[❮](bold yellow)'` | The format string used before the text input if the shell is in vim visual mode.        |
| `disabled`                  | `false`              | Disables the `character` module.                                                        |

### Variables

| Variable | Example | Description                                                                                              |
| -------- | ------- | -------------------------------------------------------------------------------------------------------- |
| symbol   |         | A mirror of either `success_symbol`, `error_symbol`, `vimcmd_symbol` or `vimcmd_replace_one_symbol` etc. |

### Examples

#### With custom error shape

```toml
# ~/.config/starship.toml

[character]
success_symbol = '[➜](bold green) '
error_symbol = '[✗](bold red) '
```

#### Without custom error shape

```toml
# ~/.config/starship.toml

[character]
success_symbol = '[➜](bold green) '
error_symbol = '[➜](bold red) '
```

#### With custom vim shape

```toml
# ~/.config/starship.toml

[character]
vicmd_symbol = '[V](bold green) '
```

## CMake

The `cmake` module shows the currently installed version of [CMake](https://cmake.org/). By default
the module will be activated if any of the following conditions are met:

- The current directory contains a `CMakeLists.txt` file
- The current directory contains a `CMakeCache.txt` file

### Options

| Option              | Default                                | Description                                                               |
| ------------------- | -------------------------------------- | ------------------------------------------------------------------------- |
| `format`            | `'via [$symbol($version )]($style)'`   | The format for the module.                                                |
| `version_format`    | `'v${raw}'`                            | The version format. Available vars are `raw`, `major`, `minor`, & `patch` |
| `symbol`            | `'△ '`                                 | The symbol used before the version of cmake.                              |
| `detect_extensions` | `[]`                                   | Which extensions should trigger this module                               |
| `detect_files`      | `['CMakeLists.txt', 'CMakeCache.txt']` | Which filenames should trigger this module                                |
| `detect_folders`    | `[]`                                   | Which folders should trigger this module                                  |
| `style`             | `'bold blue'`                          | The style for the module.                                                 |
| `disabled`          | `false`                                | Disables the `cmake` module.                                              |

### Variables

| Variable | Example   | Description                          |
| -------- | --------- | ------------------------------------ |
| version  | `v3.17.3` | The version of cmake                 |
| symbol   |           | Mirrors the value of option `symbol` |
| style\*  |           | Mirrors the value of option `style`  |

\*: This variable can only be used as a part of a style string

## COBOL / GNUCOBOL

The `cobol` module shows the currently installed version of COBOL.
By default, the module will be shown if any of the following conditions are met:

- The current directory contains any files ending in `.cob` or `.COB`
- The current directory contains any files ending in `.cbl` or `.CBL`

### Options

| Option              | Default                              | Description                                                               |
| ------------------- | ------------------------------------ | ------------------------------------------------------------------------- |
| `symbol`            | `'⚙️ '`                               | The symbol used before displaying the version of COBOL.                   |
| `format`            | `'via [$symbol($version )]($style)'` | The format for the module.                                                |
| `version_format`    | `'v${raw}'`                          | The version format. Available vars are `raw`, `major`, `minor`, & `patch` |
| `style`             | `'bold blue'`                        | The style for the module.                                                 |
| `detect_extensions` | `['cbl', 'cob', 'CBL', 'COB']`       | Which extensions should trigger this module.                              |
| `detect_files`      | `[]`                                 | Which filenames should trigger this module.                               |
| `detect_folders`    | `[]`                                 | Which folders should trigger this module.                                 |
| `disabled`          | `false`                              | Disables the `cobol` module.                                              |

### Variables

| Variable | Example    | Description                          |
| -------- | ---------- | ------------------------------------ |
| version  | `v3.1.2.0` | The version of `cobol`               |
| symbol   |            | Mirrors the value of option `symbol` |
| style\*  |            | Mirrors the value of option `style`  |

\*: This variable can only be used as a part of a style string

## Command Duration

The `cmd_duration` module shows how long the last command took to execute.
The module will be shown only if the command took longer than two seconds, or
the `min_time` config value, if it exists.

::: warning Do not hook the DEBUG trap in Bash

If you are running Starship in `bash`, do not hook the `DEBUG` trap after running
`eval $(starship init $0)`, or this module **will** break.

:::

Bash users who need preexec-like functionality can use
[rcaloras's bash_preexec framework](https://github.com/rcaloras/bash-preexec).
Simply define the arrays `preexec_functions` and `precmd_functions` before
running `eval $(starship init $0)`, and then proceed as normal.

### Options

| Option                 | Default                       | Description                                                                                                                                                       |
| ---------------------- | ----------------------------- | ----------------------------------------------------------------------------------------------------------------------------------------------------------------- |
| `min_time`             | `2_000`                       | Shortest duration to show time for (in milliseconds).                                                                                                             |
| `show_milliseconds`    | `false`                       | Show milliseconds in addition to seconds for the duration.                                                                                                        |
| `format`               | `'took [$duration]($style) '` | The format for the module.                                                                                                                                        |
| `style`                | `'bold yellow'`               | The style for the module.                                                                                                                                         |
| `disabled`             | `false`                       | Disables the `cmd_duration` module.                                                                                                                               |
| `show_notifications`   | `false`                       | Show desktop notifications when command completes.                                                                                                                |
| `min_time_to_notify`   | `45_000`                      | Shortest duration for notification (in milliseconds).                                                                                                             |
| `notification_timeout` |                               | Duration to show notification for (in milliseconds). If unset, notification timeout will be determined by daemon. Not all notification daemons honor this option. |

### Variables

| Variable | Example  | Description                             |
| -------- | -------- | --------------------------------------- |
| duration | `16m40s` | The time it took to execute the command |
| style\*  |          | Mirrors the value of option `style`     |

\*: This variable can only be used as a part of a style string

### Example

```toml
# ~/.config/starship.toml

[cmd_duration]
min_time = 500
format = 'underwent [$duration](bold yellow)'
```

## Conda

The `conda` module shows the current [Conda](https://docs.conda.io/en/latest/) environment, if `$CONDA_DEFAULT_ENV` is set.

::: tip

This does not suppress conda's own prompt modifier, you may want to run `conda config --set changeps1 False`.

:::

### Options

| Option              | Default                                | Description                                                                                                                                                                                                 |
| ------------------- | -------------------------------------- | ----------------------------------------------------------------------------------------------------------------------------------------------------------------------------------------------------------- |
| `truncation_length` | `1`                                    | The number of directories the environment path should be truncated to, if the environment was created via `conda create -p [path]`. `0` means no truncation. Also see the [`directory`](#directory) module. |
| `symbol`            | `'🅒 '`                                 | The symbol used before the environment name.                                                                                                                                                                |
| `style`             | `'bold green'`                         | The style for the module.                                                                                                                                                                                   |
| `format`            | `'via [$symbol$environment]($style) '` | The format for the module.                                                                                                                                                                                  |
| `ignore_base`       | `true`                                 | Ignores `base` environment when activated.                                                                                                                                                                  |
| `disabled`          | `false`                                | Disables the `conda` module.                                                                                                                                                                                |

### Variables

| Variable    | Example      | Description                          |
| ----------- | ------------ | ------------------------------------ |
| environment | `astronauts` | The current conda environment        |
| symbol      |              | Mirrors the value of option `symbol` |
| style\*     |              | Mirrors the value of option `style`  |

\*: This variable can only be used as a part of a style string

### Example

```toml
# ~/.config/starship.toml

[conda]
format = '[$symbol$environment](dimmed green) '
```

## Container

The `container` module displays a symbol and container name, if inside a container.

### Options

| Option     | Default                          | Description                               |
| ---------- | -------------------------------- | ----------------------------------------- |
| `symbol`   | `'⬢'`                            | The symbol shown, when inside a container |
| `style`    | `'bold red dimmed'`              | The style for the module.                 |
| `format`   | `'[$symbol \[$name\]]($style) '` | The format for the module.                |
| `disabled` | `false`                          | Disables the `container` module.          |

### Variables

| Variable | Example             | Description                          |
| -------- | ------------------- | ------------------------------------ |
| name     | `fedora-toolbox:35` | The name of the container            |
| symbol   |                     | Mirrors the value of option `symbol` |
| style\*  |                     | Mirrors the value of option `style`  |

\*: This variable can only be used as a part of a style string

### Example

```toml
# ~/.config/starship.toml

[container]
format = '[$symbol \[$name\]]($style) '
```

## Crystal

The `crystal` module shows the currently installed version of [Crystal](https://crystal-lang.org/).
By default the module will be shown if any of the following conditions are met:

- The current directory contains a `shard.yml` file
- The current directory contains a `.cr` file

### Options

| Option              | Default                              | Description                                                               |
| ------------------- | ------------------------------------ | ------------------------------------------------------------------------- |
| `symbol`            | `'🔮 '`                              | The symbol used before displaying the version of crystal.                 |
| `format`            | `'via [$symbol($version )]($style)'` | The format for the module.                                                |
| `version_format`    | `'v${raw}'`                          | The version format. Available vars are `raw`, `major`, `minor`, & `patch` |
| `style`             | `'bold red'`                         | The style for the module.                                                 |
| `detect_extensions` | `['cr']`                             | Which extensions should trigger this module.                              |
| `detect_files`      | `['shard.yml']`                      | Which filenames should trigger this module.                               |
| `detect_folders`    | `[]`                                 | Which folders should trigger this module.                                 |
| `disabled`          | `false`                              | Disables the `crystal` module.                                            |

### Variables

| Variable | Example   | Description                          |
| -------- | --------- | ------------------------------------ |
| version  | `v0.32.1` | The version of `crystal`             |
| symbol   |           | Mirrors the value of option `symbol` |
| style\*  |           | Mirrors the value of option `style`  |

\*: This variable can only be used as a part of a style string

### Example

```toml
# ~/.config/starship.toml

[crystal]
format = 'via [✨ $version](bold blue) '
```

## Daml

The `daml` module shows the currently used [Daml](https://www.digitalasset.com/developers)
SDK version when you are in the root directory of your Daml project. The `sdk-version` in
the `daml.yaml` file will be used, unless it's overridden by the `DAML_SDK_VERSION`
environment variable.
By default the module will be shown if any of the following conditions are met:

- The current directory contains a `daml.yaml` file

### Options

| Option              | Default                              | Description                                                               |
| ------------------- | ------------------------------------ | ------------------------------------------------------------------------- |
| `format`            | `'via [$symbol($version )]($style)'` | The format for the module.                                                |
| `version_format`    | `'v${raw}'`                          | The version format. Available vars are `raw`, `major`, `minor`, & `patch` |
| `symbol`            | `'Λ '`                               | A format string representing the symbol of Daml                           |
| `style`             | `'bold cyan'`                        | The style for the module.                                                 |
| `detect_extensions` | `[]`                                 | Which extensions should trigger this module.                              |
| `detect_files`      | `['daml.yaml']`                      | Which filenames should trigger this module.                               |
| `detect_folders`    | `[]`                                 | Which folders should trigger this module.                                 |
| `disabled`          | `false`                              | Disables the `daml` module.                                               |

### Variables

| Variable | Example  | Description                          |
| -------- | -------- | ------------------------------------ |
| version  | `v2.2.0` | The version of `daml`                |
| symbol   |          | Mirrors the value of option `symbol` |
| style\*  |          | Mirrors the value of option `style`  |

\*: This variable can only be used as a part of a style string

### Example

```toml
# ~/.config/starship.toml

[daml]
format = 'via [D $version](bold bright-green) '
```

## Dart

The `dart` module shows the currently installed version of [Dart](https://dart.dev/).
By default the module will be shown if any of the following conditions are met:

- The current directory contains a file with `.dart` extension
- The current directory contains a `.dart_tool` directory
- The current directory contains a `pubspec.yaml`, `pubspec.yml` or `pubspec.lock` file

### Options

| Option              | Default                                           | Description                                                               |
| ------------------- | ------------------------------------------------- | ------------------------------------------------------------------------- |
| `format`            | `'via [$symbol($version )]($style)'`              | The format for the module.                                                |
| `version_format`    | `'v${raw}'`                                       | The version format. Available vars are `raw`, `major`, `minor`, & `patch` |
| `symbol`            | `'🎯 '`                                           | A format string representing the symbol of Dart                           |
| `detect_extensions` | `['dart']`                                        | Which extensions should trigger this module.                              |
| `detect_files`      | `['pubspec.yaml', 'pubspec.yml', 'pubspec.lock']` | Which filenames should trigger this module.                               |
| `detect_folders`    | `['.dart_tool']`                                  | Which folders should trigger this module.                                 |
| `style`             | `'bold blue'`                                     | The style for the module.                                                 |
| `disabled`          | `false`                                           | Disables the `dart` module.                                               |

### Variables

| Variable | Example  | Description                          |
| -------- | -------- | ------------------------------------ |
| version  | `v2.8.4` | The version of `dart`                |
| symbol   |          | Mirrors the value of option `symbol` |
| style\*  |          | Mirrors the value of option `style`  |

\*: This variable can only be used as a part of a style string

### Example

```toml
# ~/.config/starship.toml

[dart]
format = 'via [🔰 $version](bold red) '
```

## Deno

The `deno` module shows you your currently installed version of [Deno](https://deno.land/).
By default the module will be shown if any of the following conditions are met:

- The current directory contains a `deno.json`, `deno.jsonc`, `mod.ts`, `mod.js`, `deps.ts` or `deps.js` file

### Options

| Option              | Default                                                                 | Description                                                               |
| ------------------- | ----------------------------------------------------------------------- | ------------------------------------------------------------------------- |
| `format`            | `'via [$symbol($version )]($style)'`                                    | The format for the module.                                                |
| `version_format`    | `'v${raw}'`                                                             | The version format. Available vars are `raw`, `major`, `minor`, & `patch` |
| `symbol`            | `'🦕 '`                                                                 | A format string representing the symbol of Deno                           |
| `detect_extensions` | `[]`                                                                    | Which extensions should trigger this module.                              |
| `detect_files`      | `['deno.json', 'deno.jsonc', 'mod.ts', 'mod.js', 'deps.ts', 'deps.js']` | Which filenames should trigger this module.                               |
| `detect_folders`    | `[]`                                                                    | Which folders should trigger this module.                                 |
| `style`             | `'green bold'`                                                          | The style for the module.                                                 |
| `disabled`          | `false`                                                                 | Disables the `deno` module.                                               |

### Variables

| Variable | Example  | Description                          |
| -------- | -------- | ------------------------------------ |
| version  | `v1.8.3` | The version of `deno`                |
| symbol   |          | Mirrors the value of option `symbol` |
| style\*  |          | Mirrors the value of option `style`  |

### Example

```toml
# ~/.config/starship.toml

[deno]
format = 'via [🦕 $version](green bold) '
```

## Directory

The `directory` module shows the path to your current directory, truncated to
three parent folders. Your directory will also be truncated to the root of the
git repo that you're currently in.

When using the fish style pwd option, instead of hiding the path that is
truncated, you will see a shortened name of each directory based on the number
you enable for the option.

For example, given `~/Dev/Nix/nixpkgs/pkgs` where `nixpkgs` is the repo root,
and the option set to `1`. You will now see `~/D/N/nixpkgs/pkgs`, whereas before
it would have been `nixpkgs/pkgs`.

### Options

| Option                   | Default                                                                                                                      | Description                                                                                                |
| ------------------------ | ---------------------------------------------------------------------------------------------------------------------------- | ---------------------------------------------------------------------------------------------------------- |
| `truncation_length`      | `3`                                                                                                                          | The number of parent folders that the current directory should be truncated to.                            |
| `truncate_to_repo`       | `true`                                                                                                                       | Whether or not to truncate to the root of the git repo that you're currently in.                           |
| `format`                 | `'[$path]($style)[$read_only]($read_only_style) '`                                                                           | The format for the module.                                                                                 |
| `style`                  | `'bold cyan'`                                                                                                                | The style for the module.                                                                                  |
| `disabled`               | `false`                                                                                                                      | Disables the `directory` module.                                                                           |
| `read_only`              | `'🔒'`                                                                                                                       | The symbol indicating current directory is read only.                                                      |
| `read_only_style`        | `'red'`                                                                                                                      | The style for the read only symbol.                                                                        |
| `truncation_symbol`      | `''`                                                                                                                         | The symbol to prefix to truncated paths. eg: '…/'                                                          |
| `before_repo_root_style` |                                                                                                                              | The style for the path segment above the root of the git repo. The default value is equivalent to `style`. |
| `repo_root_style`        |                                                                                                                              | The style for the root of the git repo. The default value is equivalent to `style`.                        |
| `repo_root_format`       | `'[$before_root_path]($before_repo_root_style)[$repo_root]($repo_root_style)[$path]($style)[$read_only]($read_only_style) '` | The format of a git repo when `before_repo_root_style` and `repo_root_style` is defined.                   |
| `home_symbol`            | `'~'`                                                                                                                        | The symbol indicating home directory.                                                                      |
| `use_os_path_sep`        | `true`                                                                                                                       | Use the OS specific path separator instead of always using `/` (e.g. `\` on Windows)                       |

<details>
<summary>This module has a few advanced configuration options that control how the directory is displayed.</summary>

| Advanced Option             | Default | Description                                                                                                                                                            |
| --------------------------- | ------- | ---------------------------------------------------------------------------------------------------------------------------------------------------------------------- |
| `substitutions`             |         | A table of substitutions to be made to the path.                                                                                                                       |
| `fish_style_pwd_dir_length` | `0`     | The number of characters to use when applying fish shell pwd path logic.                                                                                               |
| `use_logical_path`          | `true`  | If `true` render the logical path sourced from the shell via `PWD` or `--logical-path`. If `false` instead render the physical filesystem path with symlinks resolved. |

`substitutions` allows you to define arbitrary replacements for literal strings that occur in the path, for example long network
prefixes or development directories (i.e. Java). Note that this will disable the fish style PWD.

```toml
[directory.substitutions]
'/Volumes/network/path' = '/net'
'src/com/long/java/path' = 'mypath'
```

`fish_style_pwd_dir_length` interacts with the standard truncation options in a way that can be surprising at first: if it's non-zero,
the components of the path that would normally be truncated are instead displayed with that many characters. For example, the path
`/built/this/city/on/rock/and/roll`, which would normally be displayed as as `rock/and/roll`, would be displayed as
`/b/t/c/o/rock/and/roll` with `fish_style_pwd_dir_length = 1`--the path components that would normally be removed are displayed with
a single character. For `fish_style_pwd_dir_length = 2`, it would be `/bu/th/ci/on/rock/and/roll`.

</details>

### Variables

| Variable | Example               | Description                         |
| -------- | --------------------- | ----------------------------------- |
| path     | `'D:/Projects'`       | The current directory path          |
| style\*  | `'black bold dimmed'` | Mirrors the value of option `style` |

\*: This variable can only be used as a part of a style string

<details>
<summary>The git repos have additional variables.</summary>

Let us consider the path `/path/to/home/git_repo/src/lib`

| Variable         | Example               | Description                             |
| ---------------- | --------------------- | --------------------------------------- |
| before_root_path | `'/path/to/home/'`    | The path before git root directory path |
| repo_root        | `'git_repo'`          | The git root directory name             |
| path             | `'/src/lib'`          | The remaining path                      |
| style            | `'black bold dimmed'` | Mirrors the value of option `style`     |
| repo_root_style  | `'underline white'`   | Style for git root directory name       |

</details>

### Example

```toml
# ~/.config/starship.toml

[directory]
truncation_length = 8
truncation_symbol = '…/'
```

## Docker Context

The `docker_context` module shows the currently active
[Docker context](https://docs.docker.com/engine/context/working-with-contexts/)
if it's not set to `default` or if the `DOCKER_MACHINE_NAME`, `DOCKER_HOST` or
`DOCKER_CONTEXT` environment variables are set (as they are meant to override
the context in use).

### Options

| Option              | Default                                                       | Description                                                                       |
| ------------------- | ------------------------------------------------------------- | --------------------------------------------------------------------------------- |
| `format`            | `'via [$symbol$context]($style) '`                            | The format for the module.                                                        |
| `symbol`            | `'🐳 '`                                                       | The symbol used before displaying the Docker context.                             |
| `only_with_files`   | `true`                                                        | Only show when there's a match                                                    |
| `detect_extensions` | `[]`                                                          | Which extensions should trigger this module (needs `only_with_files` to be true). |
| `detect_files`      | `['docker-compose.yml', 'docker-compose.yaml', 'Dockerfile']` | Which filenames should trigger this module (needs `only_with_files` to be true).  |
| `detect_folders`    | `[]`                                                          | Which folders should trigger this module (needs `only_with_files` to be true).    |
| `style`             | `'blue bold'`                                                 | The style for the module.                                                         |
| `disabled`          | `false`                                                       | Disables the `docker_context` module.                                             |

### Variables

| Variable | Example        | Description                          |
| -------- | -------------- | ------------------------------------ |
| context  | `test_context` | The current docker context           |
| symbol   |                | Mirrors the value of option `symbol` |
| style\*  |                | Mirrors the value of option `style`  |

\*: This variable can only be used as a part of a style string

### Example

```toml
# ~/.config/starship.toml

[docker_context]
format = 'via [🐋 $context](blue bold)'
```

## Dotnet

The `dotnet` module shows the relevant version of the [.NET Core SDK](https://dotnet.microsoft.com/) for the current directory. If
the SDK has been pinned in the current directory, the pinned version is shown. Otherwise the module
shows the latest installed version of the SDK.

By default this module will only be shown in your prompt when one or more of
the following files are present in the current directory:

- `global.json`
- `project.json`
- `Directory.Build.props`
- `Directory.Build.targets`
- `Packages.props`
- `*.csproj`
- `*.fsproj`
- `*.xproj`

You'll also need the .NET Core SDK installed in order to use it correctly.

Internally, this module uses its own mechanism for version detection. Typically it is twice as fast
as running `dotnet --version`, but it may show an incorrect version if your .NET project has an
unusual directory layout. If accuracy is more important than speed, you can disable the mechanism by
setting `heuristic = false` in the module options.

The module will also show the Target Framework Moniker
(<https://docs.microsoft.com/en-us/dotnet/standard/frameworks#supported-target-frameworks>)
when there is a `.csproj` file in the current directory.

### Options

| Option              | Default                                                                                                 | Description                                                               |
| ------------------- | ------------------------------------------------------------------------------------------------------- | ------------------------------------------------------------------------- |
| `format`            | `'via [$symbol($version )(🎯 $tfm )]($style)'`                                                          | The format for the module.                                                |
| `version_format`    | `'v${raw}'`                                                                                             | The version format. Available vars are `raw`, `major`, `minor`, & `patch` |
| `symbol`            | `'.NET '`                                                                                               | The symbol used before displaying the version of dotnet.                  |
| `heuristic`         | `true`                                                                                                  | Use faster version detection to keep starship snappy.                     |
| `detect_extensions` | `['csproj', 'fsproj', 'xproj']`                                                                         | Which extensions should trigger this module.                              |
| `detect_files`      | `['global.json', 'project.json', 'Directory.Build.props', 'Directory.Build.targets', 'Packages.props']` | Which filenames should trigger this module.                               |
| `detect_folders`    | `[]`                                                                                                    | Which folders should trigger this modules.                                |
| `style`             | `'bold blue'`                                                                                           | The style for the module.                                                 |
| `disabled`          | `false`                                                                                                 | Disables the `dotnet` module.                                             |

### Variables

| Variable | Example          | Description                                                        |
| -------- | ---------------- | ------------------------------------------------------------------ |
| version  | `v3.1.201`       | The version of `dotnet` sdk                                        |
| tfm      | `netstandard2.0` | The Target Framework Moniker that the current project is targeting |
| symbol   |                  | Mirrors the value of option `symbol`                               |
| style\*  |                  | Mirrors the value of option `style`                                |

\*: This variable can only be used as a part of a style string

### Example

```toml
# ~/.config/starship.toml

[dotnet]
symbol = '🥅 '
style = 'green'
heuristic = false
```

## Elixir

The `elixir` module shows the currently installed version of [Elixir](https://elixir-lang.org/) and [Erlang/OTP](https://erlang.org/doc/).
By default the module will be shown if any of the following conditions are met:

- The current directory contains a `mix.exs` file.

### Options

| Option              | Default                                                   | Description                                                               |
| ------------------- | --------------------------------------------------------- | ------------------------------------------------------------------------- |
| `format`            | `'via [$symbol($version \(OTP $otp_version\) )]($style)'` | The format for the module elixir.                                         |
| `version_format`    | `'v${raw}'`                                               | The version format. Available vars are `raw`, `major`, `minor`, & `patch` |
| `symbol`            | `'💧 '`                                                   | The symbol used before displaying the version of Elixir/Erlang.           |
| `detect_extensions` | `[]`                                                      | Which extensions should trigger this module.                              |
| `detect_files`      | `['mix.exs']`                                             | Which filenames should trigger this module.                               |
| `detect_folders`    | `[]`                                                      | Which folders should trigger this modules.                                |
| `style`             | `'bold purple'`                                           | The style for the module.                                                 |
| `disabled`          | `false`                                                   | Disables the `elixir` module.                                             |

### Variables

| Variable    | Example | Description                          |
| ----------- | ------- | ------------------------------------ |
| version     | `v1.10` | The version of `elixir`              |
| otp_version |         | The otp version of `elixir`          |
| symbol      |         | Mirrors the value of option `symbol` |
| style\*     |         | Mirrors the value of option `style`  |

\*: This variable can only be used as a part of a style string

### Example

```toml
# ~/.config/starship.toml

[elixir]
symbol = '🔮 '
```

## Elm

The `elm` module shows the currently installed version of [Elm](https://elm-lang.org/).
By default the module will be shown if any of the following conditions are met:

- The current directory contains a `elm.json` file
- The current directory contains a `elm-package.json` file
- The current directory contains a `.elm-version` file
- The current directory contains a `elm-stuff` folder
- The current directory contains `*.elm` files

### Options

| Option              | Default                                            | Description                                                               |
| ------------------- | -------------------------------------------------- | ------------------------------------------------------------------------- |
| `format`            | `'via [$symbol($version )]($style)'`               | The format for the module.                                                |
| `version_format`    | `'v${raw}'`                                        | The version format. Available vars are `raw`, `major`, `minor`, & `patch` |
| `symbol`            | `'🌳 '`                                            | A format string representing the symbol of Elm.                           |
| `detect_extensions` | `['elm']`                                          | Which extensions should trigger this module.                              |
| `detect_files`      | `['elm.json', 'elm-package.json', '.elm-version']` | Which filenames should trigger this module.                               |
| `detect_folders`    | `['elm-stuff']`                                    | Which folders should trigger this modules.                                |
| `style`             | `'cyan bold'`                                      | The style for the module.                                                 |
| `disabled`          | `false`                                            | Disables the `elm` module.                                                |

### Variables

| Variable | Example   | Description                          |
| -------- | --------- | ------------------------------------ |
| version  | `v0.19.1` | The version of `elm`                 |
| symbol   |           | Mirrors the value of option `symbol` |
| style\*  |           | Mirrors the value of option `style`  |

\*: This variable can only be used as a part of a style string

### Example

```toml
# ~/.config/starship.toml

[elm]
format = 'via [ $version](cyan bold) '
```

## Environment Variable

The `env_var` module displays the current value of a selected environment variables.
The module will be shown only if any of the following conditions are met:

- The `variable` configuration option matches an existing environment variable
- The `variable` configuration option is not defined, but the `default` configuration option is

::: tip

Multiple environmental variables can be displayed by using a `.`. (see example)
If the `variable` configuration option is not set, the module will display value of variable under the name of text after the `.` character.

Example: following configuration will display value of USER environment variable

```toml
# ~/.config/starship.toml

[env_var.USER]
default = 'unknown user'
```

:::

### Options

| Option     | Default                        | Description                                                                  |
| ---------- | ------------------------------ | ---------------------------------------------------------------------------- |
| `symbol`   | `''`                           | The symbol used before displaying the variable value.                        |
| `variable` |                                | The environment variable to be displayed.                                    |
| `default`  |                                | The default value to be displayed when the selected variable is not defined. |
| `format`   | `'with [$env_value]($style) '` | The format for the module.                                                   |
| `disabled` | `false`                        | Disables the `env_var` module.                                               |

### Variables

| Variable  | Example                                     | Description                                |
| --------- | ------------------------------------------- | ------------------------------------------ |
| env_value | `Windows NT` (if _variable_ would be `$OS`) | The environment value of option `variable` |
| symbol    |                                             | Mirrors the value of option `symbol`       |
| style\*   | `black bold dimmed`                         | Mirrors the value of option `style`        |

\*: This variable can only be used as a part of a style string

### Example

```toml
# ~/.config/starship.toml

[env_var]
variable = 'SHELL'
default = 'unknown shell'
```

Displaying multiple environmental variables:

```toml
# ~/.config/starship.toml

[env_var.SHELL]
variable = 'SHELL'
default = 'unknown shell'
[env_var.USER]
default = 'unknown user'
```

## Erlang

The `erlang` module shows the currently installed version of [Erlang/OTP](https://erlang.org/doc/).
By default the module will be shown if any of the following conditions are met:

- The current directory contains a `rebar.config` file.
- The current directory contains a `erlang.mk` file.

### Options

| Option              | Default                              | Description                                                               |
| ------------------- | ------------------------------------ | ------------------------------------------------------------------------- |
| `format`            | `'via [$symbol($version )]($style)'` | The format for the module.                                                |
| `version_format`    | `'v${raw}'`                          | The version format. Available vars are `raw`, `major`, `minor`, & `patch` |
| `symbol`            | `' '`                               | The symbol used before displaying the version of erlang.                  |
| `style`             | `'bold red'`                         | The style for the module.                                                 |
| `detect_extensions` | `[]`                                 | Which extensions should trigger this module.                              |
| `detect_files`      | `['rebar.config', 'elang.mk']`       | Which filenames should trigger this module.                               |
| `detect_folders`    | `[]`                                 | Which folders should trigger this modules.                                |
| `disabled`          | `false`                              | Disables the `erlang` module.                                             |

### Variables

| Variable | Example   | Description                          |
| -------- | --------- | ------------------------------------ |
| version  | `v22.1.3` | The version of `erlang`              |
| symbol   |           | Mirrors the value of option `symbol` |
| style\*  |           | Mirrors the value of option `style`  |

\*: This variable can only be used as a part of a style string

### Example

```toml
# ~/.config/starship.toml

[erlang]
format = 'via [e $version](bold red) '
```

## Fill

The `fill` module fills any extra space on the line with a symbol. If multiple `fill` modules are
present in a line they will split the space evenly between them. This is useful for aligning
other modules.

### Options

| Option     | Default        | Description                       |
| ---------- | -------------- | --------------------------------- |
| `symbol`   | `'.'`          | The symbol used to fill the line. |
| `style`    | `'bold black'` | The style for the module.         |
| `disabled` | `false`        | Disables the `fill` module        |

### Example

```toml
# ~/.config/starship.toml
format = 'AA $fill BB $fill CC'

[fill]
symbol = '-'
style = 'bold green'
```

Produces a prompt that looks like:

```
AA -------------------------------------------- BB -------------------------------------------- CC
```

## Google Cloud (`gcloud`)

The `gcloud` module shows the current configuration for [`gcloud`](https://cloud.google.com/sdk/gcloud) CLI.
This is based on the `~/.config/gcloud/active_config` file and the `~/.config/gcloud/configurations/config_{CONFIG NAME}` file and the `CLOUDSDK_CONFIG` env var.

### Options

| Option            | Default                                                  | Description                                                      |
| ----------------- | -------------------------------------------------------- | ---------------------------------------------------------------- |
| `format`          | `'on [$symbol$account(@$domain)(\($region\))]($style) '` | The format for the module.                                       |
<<<<<<< HEAD
| `symbol`          | `'☁️ '`                                                  | The symbol used before displaying the current GCP profile.       |
=======
| `symbol`          | `'☁️  '`                                                  | The symbol used before displaying the current GCP profile.       |
>>>>>>> 1f7d1e39
| `region_aliases`  | `{}`                                                     | Table of region aliases to display in addition to the GCP name.  |
| `project_aliases` | `{}`                                                     | Table of project aliases to display in addition to the GCP name. |
| `style`           | `'bold blue'`                                            | The style for the module.                                        |
| `disabled`        | `false`                                                  | Disables the `gcloud` module.                                    |

### Variables

| Variable | Example       | Description                                                        |
| -------- | ------------- | ------------------------------------------------------------------ |
| region   | `us-central1` | The current GCP region                                             |
| account  | `foo`         | The current GCP profile                                            |
| domain   | `example.com` | The current GCP profile domain                                     |
| project  |               | The current GCP project                                            |
| active   | `default`     | The active config name written in `~/.config/gcloud/active_config` |
| symbol   |               | Mirrors the value of option `symbol`                               |
| style\*  |               | Mirrors the value of option `style`                                |

\*: This variable can only be used as a part of a style string

### Examples

#### Display account and project

```toml
# ~/.config/starship.toml

[gcloud]
format = 'on [$symbol$account(@$domain)(\($project\))]($style) '
```

#### Display active config name only

```toml
# ~/.config/starship.toml

[gcloud]
format = '[$symbol$active]($style) '
style = 'bold yellow'
```

#### Display account and aliased region

```toml
# ~/.config/starship.toml

[gcloud]
symbol = '️🇬️ '
[gcloud.region_aliases]
us-central1 = 'uc1'
asia-northeast1 = 'an1'
```

#### Display account and aliased project

```toml
# ~/.config/starship.toml

[gcloud]
format = 'on [$symbol$account(@$domain)(\($project\))]($style) '
[gcloud.project_aliases]
very-long-project-name = 'vlpn'
```

## Git Branch

The `git_branch` module shows the active branch of the repo in your current directory.

### Options

| Option               | Default                                           | Description                                                                              |
| -------------------- | ------------------------------------------------- | ---------------------------------------------------------------------------------------- |
| `always_show_remote` | `false`                                           | Shows the remote tracking branch name, even if it is equal to the local branch name.     |
| `format`             | `'on [$symbol$branch(:$remote_branch)]($style) '` | The format for the module. Use `'$branch'` to refer to the current branch name.          |
| `symbol`             | `' '`                                            | A format string representing the symbol of git branch.                                   |
| `style`              | `'bold purple'`                                   | The style for the module.                                                                |
| `truncation_length`  | `2^63 - 1`                                        | Truncates a git branch to `N` graphemes.                                                 |
| `truncation_symbol`  | `'…'`                                             | The symbol used to indicate a branch name was truncated. You can use `''` for no symbol. |
| `only_attached`      | `false`                                           | Only show the branch name when not in a detached `HEAD` state.                           |
| `ignore_branches`    | `[]`                                              | A list of names to avoid displaying. Useful for 'master' or 'main'.                      |
| `disabled`           | `false`                                           | Disables the `git_branch` module.                                                        |

### Variables

| Variable      | Example  | Description                                                                                            |
| ------------- | -------- | ------------------------------------------------------------------------------------------------------ |
| branch        | `master` | The current branch name, falls back to `HEAD` if there's no current branch (e.g. git detached `HEAD`). |
| remote_name   | `origin` | The remote name.                                                                                       |
| remote_branch | `master` | The name of the branch tracked on `remote_name`.                                                       |
| symbol        |          | Mirrors the value of option `symbol`                                                                   |
| style\*       |          | Mirrors the value of option `style`                                                                    |

\*: This variable can only be used as a part of a style string

### Example

```toml
# ~/.config/starship.toml

[git_branch]
symbol = '🌱 '
truncation_length = 4
truncation_symbol = ''
ignore_branches = ['master', 'main']
```

## Git Commit

The `git_commit` module shows the current commit hash and also the tag (if any) of the repo in your current directory.

### Options

| Option               | Default                      | Description                                                                          |
| -------------------- | ---------------------------- | ------------------------------------------------------------------------------------ |
| `commit_hash_length` | `7`                          | The length of the displayed git commit hash.                                         |
| `format`             | `'[\($hash$tag\)]($style) '` | The format for the module.                                                           |
| `style`              | `'bold green'`               | The style for the module.                                                            |
| `only_detached`      | `true`                       | Only show git commit hash when in detached `HEAD` state                              |
| `tag_disabled`       | `true`                       | Disables showing tag info in `git_commit` module.                                    |
| `tag_max_candidates` | `0`                          | How many commits to consider for tag display. The default only allows exact matches. |
| `tag_symbol`         | `' 🏷 '`                      | Tag symbol prefixing the info shown                                                  |
| `disabled`           | `false`                      | Disables the `git_commit` module.                                                    |

### Variables

| Variable | Example   | Description                         |
| -------- | --------- | ----------------------------------- |
| hash     | `b703eb3` | The current git commit hash         |
| style\*  |           | Mirrors the value of option `style` |

\*: This variable can only be used as a part of a style string

### Example

```toml
# ~/.config/starship.toml

[git_commit]
commit_hash_length = 4
tag_symbol = '🔖 '
```

## Git State

The `git_state` module will show in directories which are part of a git
repository, and where there is an operation in progress, such as: _REBASING_,
_BISECTING_, etc. If there is progress information (e.g., REBASING 3/10),
that information will be shown too.

### Options

| Option         | Default                                                       | Description                                                                             |
| -------------- | ------------------------------------------------------------- | --------------------------------------------------------------------------------------- |
| `rebase`       | `'REBASING'`                                                  | A format string displayed when a `rebase` is in progress.                               |
| `merge`        | `'MERGING'`                                                   | A format string displayed when a `merge` is in progress.                                |
| `revert`       | `'REVERTING'`                                                 | A format string displayed when a `revert` is in progress.                               |
| `cherry_pick`  | `'CHERRY-PICKING'`                                            | A format string displayed when a `cherry-pick` is in progress.                          |
| `bisect`       | `'BISECTING'`                                                 | A format string displayed when a `bisect` is in progress.                               |
| `am`           | `'AM'`                                                        | A format string displayed when an `apply-mailbox` (`git am`) is in progress.            |
| `am_or_rebase` | `'AM/REBASE'`                                                 | A format string displayed when an ambiguous `apply-mailbox` or `rebase` is in progress. |
| `style`        | `'bold yellow'`                                               | The style for the module.                                                               |
| `format`       | `'\([$state( $progress_current/$progress_total)]($style)\) '` | The format for the module.                                                              |
| `disabled`     | `false`                                                       | Disables the `git_state` module.                                                        |

### Variables

| Variable         | Example    | Description                         |
| ---------------- | ---------- | ----------------------------------- |
| state            | `REBASING` | The current state of the repo       |
| progress_current | `1`        | The current operation progress      |
| progress_total   | `2`        | The total operation progress        |
| style\*          |            | Mirrors the value of option `style` |

\*: This variable can only be used as a part of a style string

### Example

```toml
# ~/.config/starship.toml

[git_state]
format = '[\($state( $progress_current of $progress_total)\)]($style) '
cherry_pick = '[🍒 PICKING](bold red)'
```

## Git Metrics

The `git_metrics` module will show the number of added and deleted lines in
the current git repository.

::: tip

This module is disabled by default.
To enable it, set `disabled` to `false` in your configuration file.

:::

### Options

| Option               | Default                                                      | Description                           |
| -------------------- | ------------------------------------------------------------ | ------------------------------------- |
| `added_style`        | `'bold green'`                                               | The style for the added count.        |
| `deleted_style`      | `'bold red'`                                                 | The style for the deleted count.      |
| `only_nonzero_diffs` | `true`                                                       | Render status only for changed items. |
| `format`             | `'([+$added]($added_style) )([-$deleted]($deleted_style) )'` | The format for the module.            |
| `disabled`           | `true`                                                       | Disables the `git_metrics` module.    |

### Variables

| Variable        | Example | Description                                 |
| --------------- | ------- | ------------------------------------------- |
| added           | `1`     | The current number of added lines           |
| deleted         | `2`     | The current number of deleted lines         |
| added_style\*   |         | Mirrors the value of option `added_style`   |
| deleted_style\* |         | Mirrors the value of option `deleted_style` |

\*: This variable can only be used as a part of a style string

### Example

```toml
# ~/.config/starship.toml

[git_metrics]
added_style = 'bold blue'
format = '[+$added]($added_style)/[-$deleted]($deleted_style) '
```

## Git Status

The `git_status` module shows symbols representing the state of the repo in your
current directory.

::: tip

The Git Status module is very slow in Windows directories (for example under `/mnt/c/`) when in a WSL environment.
You can disable the module or use the `windows_starship` option to use a Windows-native Starship executable to compute `git_status` for those paths.

:::

### Options

| Option              | Default                                       | Description                                                                                                 |
| ------------------- | --------------------------------------------- | ----------------------------------------------------------------------------------------------------------- |
| `format`            | `'([\[$all_status$ahead_behind\]]($style) )'` | The default format for `git_status`                                                                         |
| `conflicted`        | `'='`                                         | This branch has merge conflicts.                                                                            |
| `ahead`             | `'⇡'`                                         | The format of `ahead`                                                                                       |
| `behind`            | `'⇣'`                                         | The format of `behind`                                                                                      |
| `diverged`          | `'⇕'`                                         | The format of `diverged`                                                                                    |
| `up_to_date`        | `''`                                          | The format of `up_to_date`                                                                                  |
| `untracked`         | `'?'`                                         | The format of `untracked`                                                                                   |
| `stashed`           | `'$'`                                         | The format of `stashed`                                                                                     |
| `modified`          | `'!'`                                         | The format of `modified`                                                                                    |
| `staged`            | `'+'`                                         | The format of `staged`                                                                                      |
| `renamed`           | `'»'`                                         | The format of `renamed`                                                                                     |
| `deleted`           | `'✘'`                                         | The format of `deleted`                                                                                     |
| `style`             | `'bold red'`                                  | The style for the module.                                                                                   |
| `ignore_submodules` | `false`                                       | Ignore changes to submodules.                                                                               |
| `disabled`          | `false`                                       | Disables the `git_status` module.                                                                           |
| `windows_starship`  |                                               | Use this (Linux) path to a Windows Starship executable to render `git_status` when on Windows paths in WSL. |

### Variables

The following variables can be used in `format`:

| Variable       | Description                                                                                                   |
| -------------- | ------------------------------------------------------------------------------------------------------------- |
| `all_status`   | Shortcut for`$conflicted$stashed$deleted$renamed$modified$staged$untracked`                                   |
| `ahead_behind` | Displays `diverged`, `ahead`, `behind` or `up_to_date` format string based on the current status of the repo. |
| `conflicted`   | Displays `conflicted` when this branch has merge conflicts.                                                   |
| `untracked`    | Displays `untracked` when there are untracked files in the working directory.                                 |
| `stashed`      | Displays `stashed` when a stash exists for the local repository.                                              |
| `modified`     | Displays `modified` when there are file modifications in the working directory.                               |
| `staged`       | Displays `staged` when a new file has been added to the staging area.                                         |
| `renamed`      | Displays `renamed` when a renamed file has been added to the staging area.                                    |
| `deleted`      | Displays `deleted` when a file's deletion has been added to the staging area.                                 |
| style\*        | Mirrors the value of option `style`                                                                           |

\*: This variable can only be used as a part of a style string

The following variables can be used in `diverged`:

| Variable       | Description                                    |
| -------------- | ---------------------------------------------- |
| `ahead_count`  | Number of commits ahead of the tracking branch |
| `behind_count` | Number of commits behind the tracking branch   |

The following variables can be used in `conflicted`, `ahead`, `behind`, `untracked`, `stashed`, `modified`, `staged`, `renamed` and `deleted`:

| Variable | Description              |
| -------- | ------------------------ |
| `count`  | Show the number of files |

### Example

```toml
# ~/.config/starship.toml

[git_status]
conflicted = '🏳'
ahead = '🏎💨'
behind = '😰'
diverged = '😵'
up_to_date = '✓'
untracked = '🤷'
stashed = '📦'
modified = '📝'
staged = '[++\($count\)](green)'
renamed = '👅'
deleted = '🗑'
```

Show ahead/behind count of the branch being tracked

```toml
# ~/.config/starship.toml

[git_status]
ahead = '⇡${count}'
diverged = '⇕⇡${ahead_count}⇣${behind_count}'
behind = '⇣${count}'
```

Use Windows Starship executable on Windows paths in WSL

```toml
# ~/.config/starship.toml

[git_status]
windows_starship = '/mnt/c/Users/username/scoop/apps/starship/current/starship.exe'
```

## Go

The `golang` module shows the currently installed version of [Go](https://golang.org/).
By default the module will be shown if any of the following conditions are met:

- The current directory contains a `go.mod` file
- The current directory contains a `go.sum` file
- The current directory contains a `go.work` file
- The current directory contains a `glide.yaml` file
- The current directory contains a `Gopkg.yml` file
- The current directory contains a `Gopkg.lock` file
- The current directory contains a `.go-version` file
- The current directory contains a `Godeps` directory
- The current directory contains a file with the `.go` extension

### Options

| Option              | Default                                                                                   | Description                                                               |
| ------------------- | ----------------------------------------------------------------------------------------- | ------------------------------------------------------------------------- |
| `format`            | `'via [$symbol($version )]($style)'`                                                      | The format for the module.                                                |
| `version_format`    | `'v${raw}'`                                                                               | The version format. Available vars are `raw`, `major`, `minor`, & `patch` |
| `symbol`            | `'🐹 '`                                                                                   | A format string representing the symbol of Go.                            |
| `detect_extensions` | `['go']`                                                                                  | Which extensions should trigger this module.                              |
| `detect_files`      | `['go.mod', 'go.sum', 'go.work', 'glide.yaml', 'Gopkg.yml', 'Gopkg.lock', '.go-version']` | Which filenames should trigger this module.                               |
| `detect_folders`    | `['Godeps']`                                                                              | Which folders should trigger this module.                                 |
| `style`             | `'bold cyan'`                                                                             | The style for the module.                                                 |
| `disabled`          | `false`                                                                                   | Disables the `golang` module.                                             |

### Variables

| Variable | Example   | Description                          |
| -------- | --------- | ------------------------------------ |
| version  | `v1.12.1` | The version of `go`                  |
| symbol   |           | Mirrors the value of option `symbol` |
| style\*  |           | Mirrors the value of option `style`  |

\*: This variable can only be used as a part of a style string

### Example

```toml
# ~/.config/starship.toml

[golang]
format = 'via [🏎💨 $version](bold cyan) '
```

## Guix-shell

The `guix_shell` module shows the [guix-shell](https://guix.gnu.org/manual/devel/en/html_node/Invoking-guix-shell.html) environment.
The module will be shown when inside a guix-shell environment.

### Options

| Option     | Default                    | Description                                            |
| ---------- | -------------------------- | ------------------------------------------------------ |
| `format`   | `'via [$symbol]($style) '` | The format for the module.                             |
| `symbol`   | `"🐃 "`                    | A format string representing the symbol of guix-shell. |
| `style`    | `"yellow bold"`            | The style for the module.                              |
| `disabled` | `false`                    | Disables the `guix_shell` module.                      |

### Variables

| Variable | Example | Description                          |
| -------- | ------- | ------------------------------------ |
| symbol   |         | Mirrors the value of option `symbol` |
| style\*  |         | Mirrors the value of option `style`  |

\*: This variable can only be used as a part of a style string

### Example

```toml
# ~/.config/starship.toml

[guix_shell]
disabled = true
format = 'via [🐂](yellow bold) '
```

## Haskell

The `haskell` module finds the current selected GHC version and/or the selected Stack snapshot.

By default the module will be shown if any of the following conditions are met:

- The current directory contains a `stack.yaml` file
- The current directory contains any `.hs`, `.cabal`, or `.hs-boot` file

### Options

| Option              | Default                              | Description                                        |
| ------------------- | ------------------------------------ | -------------------------------------------------- |
| `format`            | `'via [$symbol($version )]($style)'` | The format for the module.                         |
| `symbol`            | `'λ '`                               | A format string representing the symbol of Haskell |
| `detect_extensions` | `['hs', 'cabal', 'hs-boot']`         | Which extensions should trigger this module.       |
| `detect_files`      | `['stack.yaml', 'cabal.project']`    | Which filenames should trigger this module.        |
| `detect_folders`    | `[]`                                 | Which folders should trigger this module.          |
| `style`             | `'bold purple'`                      | The style for the module.                          |
| `disabled`          | `false`                              | Disables the `haskell` module.                     |

### Variables

| Variable    | Example     | Description                                                                             |
| ----------- | ----------- | --------------------------------------------------------------------------------------- |
| version     |             | `ghc_version` or `snapshot` depending on whether the current project is a Stack project |
| snapshot    | `lts-18.12` | Currently selected Stack snapshot                                                       |
| ghc_version | `9.2.1`     | Currently installed GHC version                                                         |
| symbol      |             | Mirrors the value of option `symbol`                                                    |
| style\*     |             | Mirrors the value of option `style`                                                     |

\*: This variable can only be used as a part of a style string

## Haxe

The `haxe` module shows the currently installed version of [Haxe](https://haxe.org/).
By default the module will be shown if any of the following conditions are met:

- The current directory contains a `project.xml`, `Project.xml`, `application.xml`, `haxelib.json`, `hxformat.json` or `.haxerc` file
- The current directory contains a `.haxelib` or a `haxe_libraries` directory
- The current directory contains a file with the `.hx` or `.hxml` extension

### Options

| Option              | Default                                                                                         | Description                                                               |
| ------------------- | ----------------------------------------------------------------------------------------------- | ------------------------------------------------------------------------- |
| `format`            | `"via [$symbol($version )]($style)"`                                                            | The format for the module.                                                |
| `version_format`    | `"v${raw}"`                                                                                     | The version format. Available vars are `raw`, `major`, `minor`, & `patch` |
| `detect_extensions` | `["hx", "hxml"]`                                                                                | Which extensions should trigger this module.                              |
| `detect_files`      | `["project.xml", "Project.xml", "application.xml", "haxelib.json", "hxformat.json", ".haxerc"]` | Which filenames should trigger this module.                               |
| `detect_folders`    | `[".haxelib", "haxe_libraries"]`                                                                | Which folders should trigger this modules.                                |
| `symbol`            | `"⌘ "`                                                                                          | A format string representing the symbol of Helm.                          |
| `style`             | `"bold fg:202"`                                                                                 | The style for the module.                                                 |
| `disabled`          | `false`                                                                                         | Disables the `haxe` module.                                               |

### Variables

| Variable | Example  | Description                          |
| -------- | -------- | ------------------------------------ |
| version  | `v4.2.5` | The version of `haxe`                |
| symbol   |          | Mirrors the value of option `symbol` |
| style\*  |          | Mirrors the value of option `style`  |

*: This variable can only be used as a part of a style string

### Example

```toml
# ~/.config/starship.toml

[haxe]
format = "via [⌘ $version](bold fg:202) "
```

## Helm

The `helm` module shows the currently installed version of [Helm](https://helm.sh/).
By default the module will be shown if any of the following conditions are met:

- The current directory contains a `helmfile.yaml` file
- The current directory contains a `Chart.yaml` file

### Options

| Option              | Default                              | Description                                                               |
| ------------------- | ------------------------------------ | ------------------------------------------------------------------------- |
| `format`            | `'via [$symbol($version )]($style)'` | The format for the module.                                                |
| `version_format`    | `'v${raw}'`                          | The version format. Available vars are `raw`, `major`, `minor`, & `patch` |
| `detect_extensions` | `[]`                                 | Which extensions should trigger this module.                              |
| `detect_files`      | `['helmfile.yaml', 'Chart.yaml']`    | Which filenames should trigger this module.                               |
| `detect_folders`    | `[]`                                 | Which folders should trigger this modules.                                |
| `symbol`            | `'⎈ '`                               | A format string representing the symbol of Helm.                          |
| `style`             | `'bold white'`                       | The style for the module.                                                 |
| `disabled`          | `false`                              | Disables the `helm` module.                                               |

### Variables

| Variable | Example  | Description                          |
| -------- | -------- | ------------------------------------ |
| version  | `v3.1.1` | The version of `helm`                |
| symbol   |          | Mirrors the value of option `symbol` |
| style\*  |          | Mirrors the value of option `style`  |

\*: This variable can only be used as a part of a style string

### Example

```toml
# ~/.config/starship.toml

[helm]
format = 'via [⎈ $version](bold white) '
```

## Hostname

The `hostname` module shows the system hostname.

### Options

| Option       | Default                                | Description                                                                                                                          |
| ------------ | -------------------------------------- | ------------------------------------------------------------------------------------------------------------------------------------ |
| `ssh_only`   | `true`                                 | Only show hostname when connected to an SSH session.                                                                                 |
| `ssh_symbol` | `'🌐 '`                                | A format string representing the symbol when connected to SSH session.                                                               |
| `trim_at`    | `'.'`                                  | String that the hostname is cut off at, after the first match. `'.'` will stop after the first dot. `''` will disable any truncation |
| `format`     | `'[$ssh_symbol$hostname]($style) in '` | The format for the module.                                                                                                           |
| `style`      | `'bold dimmed green'`                  | The style for the module.                                                                                                            |
| `disabled`   | `false`                                | Disables the `hostname` module.                                                                                                      |

### Variables

| Variable   | Example    | Description                                           |
| ---------- | ---------- | ----------------------------------------------------- |
| hostname   | `computer` | The hostname of the computer                          |
| style\*    |            | Mirrors the value of option `style`                   |
| ssh_symbol | `'🌏 '`    | The symbol to represent when connected to SSH session |

\*: This variable can only be used as a part of a style string

### Example

```toml
# ~/.config/starship.toml

[hostname]
ssh_only = false
format = '[$ssh_symbol](bold blue) on [$hostname](bold red) '
trim_at = '.companyname.com'
disabled = false
```

## Java

The `java` module shows the currently installed version of [Java](https://www.oracle.com/java/).
By default the module will be shown if any of the following conditions are met:

- The current directory contains a `pom.xml`, `build.gradle.kts`, `build.sbt`, `.java-version`, `deps.edn`, `project.clj`, or `build.boot` file
- The current directory contains a file with the `.java`, `.class`, `.gradle`, `.jar`, `.clj`, or `.cljc` extension

### Options

| Option              | Default                                                                                                  | Description                                                               |
| ------------------- | -------------------------------------------------------------------------------------------------------- | ------------------------------------------------------------------------- |
| `format`            | `'via [${symbol}(${version} )]($style)'`                                                                 | The format for the module.                                                |
| `version_format`    | `'v${raw}'`                                                                                              | The version format. Available vars are `raw`, `major`, `minor`, & `patch` |
| `detect_extensions` | `['java', 'class', 'gradle', 'jar', 'cljs', 'cljc']`                                                     | Which extensions should trigger this module.                              |
| `detect_files`      | `['pom.xml', 'build.gradle.kts', 'build.sbt', '.java-version', 'deps.edn', 'project.clj', 'build.boot']` | Which filenames should trigger this module.                               |
| `detect_folders`    | `[]`                                                                                                     | Which folders should trigger this modules.                                |
| `symbol`            | `'☕ '`                                                                                                  | A format string representing the symbol of Java                           |
| `style`             | `'red dimmed'`                                                                                           | The style for the module.                                                 |
| `disabled`          | `false`                                                                                                  | Disables the `java` module.                                               |

### Variables

| Variable | Example | Description                          |
| -------- | ------- | ------------------------------------ |
| version  | `v14`   | The version of `java`                |
| symbol   |         | Mirrors the value of option `symbol` |
| style\*  |         | Mirrors the value of option `style`  |

\*: This variable can only be used as a part of a style string

### Example

```toml
# ~/.config/starship.toml

[java]
symbol = '🌟 '
```

## Jobs

The `jobs` module shows the current number of jobs running.
The module will be shown only if there are background jobs running.
The module will show the number of jobs running if there are at least
2 jobs, or more than the `number_threshold` config value, if it exists.
The module will show a symbol if there is at least 1 job, or more than the
`symbol_threshold` config value, if it exists. You can set both values
to 0 in order to _always_ show the symbol and number of jobs, even if there are
0 jobs running.

The default functionality is:

- 0 jobs -> Nothing is shown.
- 1 job -> `symbol` is shown.
- 2 jobs or more -> `symbol` + `number` are shown.

::: warning

This module is not supported on tcsh and nu.

:::

::: warning

The `threshold` option is deprecated, but if you want to use it,
the module will show the number of jobs running if there is more than 1 job, or
more than the `threshold` config value, if it exists. If `threshold` is set to 0,
then the module will also show when there are 0 jobs running.

:::

### Options

| Option             | Default                       | Description                                                              |
| ------------------ | ----------------------------- | ------------------------------------------------------------------------ |
| `threshold`\*      | `1`                           | Show number of jobs if exceeded.                                         |
| `symbol_threshold` | `1`                           | Show `symbol` if the job count is at least `symbol_threshold`.           |
| `number_threshold` | `2`                           | Show the number of jobs if the job count is at least `number_threshold`. |
| `format`           | `'[$symbol$number]($style) '` | The format for the module.                                               |
| `symbol`           | `'✦'`                         | The string used to represent the `symbol` variable.                      |
| `style`            | `'bold blue'`                 | The style for the module.                                                |
| `disabled`         | `false`                       | Disables the `jobs` module.                                              |

\*: This option is deprecated, please use the `number_threshold` and `symbol_threshold` options instead.

### Variables

| Variable | Example | Description                          |
| -------- | ------- | ------------------------------------ |
| number   | `1`     | The number of jobs                   |
| symbol   |         | Mirrors the value of option `symbol` |
| style\*  |         | Mirrors the value of option `style`  |

\*: This variable can only be used as a part of a style string

### Example

```toml
# ~/.config/starship.toml

[jobs]
symbol = '+ '
number_threshold = 4
symbol_threshold = 0
```

## Julia

The `julia` module shows the currently installed version of [Julia](https://julialang.org/).
By default the module will be shown if any of the following conditions are met:

- The current directory contains a `Project.toml` file
- The current directory contains a `Manifest.toml` file
- The current directory contains a file with the `.jl` extension

### Options

| Option              | Default                              | Description                                                               |
| ------------------- | ------------------------------------ | ------------------------------------------------------------------------- |
| `format`            | `'via [$symbol($version )]($style)'` | The format for the module.                                                |
| `version_format`    | `'v${raw}'`                          | The version format. Available vars are `raw`, `major`, `minor`, & `patch` |
| `detect_extensions` | `['jl']`                             | Which extensions should trigger this module.                              |
| `detect_files`      | `['Project.toml', 'Manifest.toml']`  | Which filenames should trigger this module.                               |
| `detect_folders`    | `[]`                                 | Which folders should trigger this modules.                                |
| `symbol`            | `'ஃ '`                               | A format string representing the symbol of Julia.                         |
| `style`             | `'bold purple'`                      | The style for the module.                                                 |
| `disabled`          | `false`                              | Disables the `julia` module.                                              |

### Variables

| Variable | Example  | Description                          |
| -------- | -------- | ------------------------------------ |
| version  | `v1.4.0` | The version of `julia`               |
| symbol   |          | Mirrors the value of option `symbol` |
| style\*  |          | Mirrors the value of option `style`  |

\*: This variable can only be used as a part of a style string

### Example

```toml
# ~/.config/starship.toml

[julia]
symbol = '∴ '
```

## Kotlin

The `kotlin` module shows the currently installed version of [Kotlin](https://kotlinlang.org/).
By default the module will be shown if any of the following conditions are met:

- The current directory contains a `.kt` or a `.kts` file

### Options

| Option              | Default                              | Description                                                                   |
| ------------------- | ------------------------------------ | ----------------------------------------------------------------------------- |
| `format`            | `'via [$symbol($version )]($style)'` | The format for the module.                                                    |
| `version_format`    | `'v${raw}'`                          | The version format. Available vars are `raw`, `major`, `minor`, & `patch`     |
| `detect_extensions` | `['kt', 'kts']`                      | Which extensions should trigger this module.                                  |
| `detect_files`      | `[]`                                 | Which filenames should trigger this module.                                   |
| `detect_folders`    | `[]`                                 | Which folders should trigger this modules.                                    |
| `symbol`            | `'🅺 '`                               | A format string representing the symbol of Kotlin.                            |
| `style`             | `'bold blue'`                        | The style for the module.                                                     |
| `kotlin_binary`     | `'kotlin'`                           | Configures the kotlin binary that Starship executes when getting the version. |
| `disabled`          | `false`                              | Disables the `kotlin` module.                                                 |

### Variables

| Variable | Example   | Description                          |
| -------- | --------- | ------------------------------------ |
| version  | `v1.4.21` | The version of `kotlin`              |
| symbol   |           | Mirrors the value of option `symbol` |
| style\*  |           | Mirrors the value of option `style`  |

\*: This variable can only be used as a part of a style string

### Example

```toml
# ~/.config/starship.toml

[kotlin]
symbol = '🅺 '
```

```toml
# ~/.config/starship.toml

[kotlin]
# Uses the Kotlin Compiler binary to get the installed version
kotlin_binary = 'kotlinc'
```

## Kubernetes

Displays the current [Kubernetes context](https://kubernetes.io/docs/concepts/configuration/organize-cluster-access-kubeconfig/#context) name and, if set, the namespace, user and cluster from the kubeconfig file.
The namespace needs to be set in the kubeconfig file, this can be done via
`kubectl config set-context starship-context --namespace astronaut`.
Similarly the user and cluster can be set with `kubectl config set-context starship-context --user starship-user` and `kubectl config set-context starship-context --cluster starship-cluster`.
If the `$KUBECONFIG` env var is set the module will use that if not it will use the `~/.kube/config`.

::: tip

This module is disabled by default.
To enable it, set `disabled` to `false` in your configuration file.

When the module is enabled it will always be active, unless any of
`detect_extensions`, `detect_files` or `detect_folders` have been set in which
case the module will only be active in directories that match those conditions.

:::

### Options

| Option              | Default                                            | Description                                                           |
| ------------------- | -------------------------------------------------- | --------------------------------------------------------------------- |
| `symbol`            | `'☸ '`                                             | A format string representing the symbol displayed before the Cluster. |
| `format`            | `'[$symbol$context( \($namespace\))]($style) in '` | The format for the module.                                            |
| `style`             | `'cyan bold'`                                      | The style for the module.                                             |
| `context_aliases`   | `{}`                                               | Table of context aliases to display.                                  |
| `user_aliases`      | `{}`                                               | Table of user aliases to display.                                     |
| `detect_extensions` | `[]`                                               | Which extensions should trigger this module.                          |
| `detect_files`      | `[]`                                               | Which filenames should trigger this module.                           |
| `detect_folders`    | `[]`                                               | Which folders should trigger this modules.                            |
| `disabled`          | `true`                                             | Disables the `kubernetes` module.                                     |

### Variables

| Variable  | Example              | Description                              |
| --------- | -------------------- | ---------------------------------------- |
| context   | `starship-context`   | The current kubernetes context name      |
| namespace | `starship-namespace` | If set, the current kubernetes namespace |
| user      | `starship-user`      | If set, the current kubernetes user      |
| cluster   | `starship-cluster`   | If set, the current kubernetes cluster   |
| symbol    |                      | Mirrors the value of option `symbol`     |
| style\*   |                      | Mirrors the value of option `style`      |

\*: This variable can only be used as a part of a style string

### Example

```toml
# ~/.config/starship.toml

[kubernetes]
format = 'on [⛵ ($user on )($cluster in )$context \($namespace\)](dimmed green) '
disabled = false
[kubernetes.context_aliases]
'dev.local.cluster.k8s' = 'dev'
'.*/openshift-cluster/.*' = 'openshift'
'gke_.*_(?P<var_cluster>[\\w-]+)' = 'gke-$var_cluster'
[kubernetes.user_aliases]
'dev.local.cluster.k8s' = 'dev'
'root/.*' = 'root'
```

Only show the module in directories that contain a `k8s` file.

```toml
# ~/.config/starship.toml

[kubernetes]
disabled = false
detect_files = ['k8s']
```

#### Regex Matching

Additional to simple aliasing, `context_aliases` and `user_aliases` also supports
extended matching and renaming using regular expressions.

The regular expression must match on the entire kube context,
capture groups can be referenced using `$name` and `$N` in the replacement.
This is more explained in the [regex crate](https://docs.rs/regex/1.5.4/regex/struct.Regex.html#method.replace) documentation.

Long and automatically generated cluster names can be identified
and shortened using regular expressions:

```toml
[kubernetes.context_aliases]
# OpenShift contexts carry the namespace and user in the kube context: `namespace/name/user`:
'.*/openshift-cluster/.*' = 'openshift'
# Or better, to rename every OpenShift cluster at once:
'.*/(?P<var_cluster>[\\w-]+)/.*' = '$var_cluster'

# Contexts from GKE, AWS and other cloud providers usually carry additional information, like the region/zone.
# The following entry matches on the GKE format (`gke_projectname_zone_cluster-name`)
# and renames every matching kube context into a more readable format (`gke-cluster-name`):
'gke_.*_(?P<var_cluster>[\\w-]+)' = 'gke-$var_cluster'
```

## Line Break

The `line_break` module separates the prompt into two lines.

### Options

| Option     | Default | Description                                                        |
| ---------- | ------- | ------------------------------------------------------------------ |
| `disabled` | `false` | Disables the `line_break` module, making the prompt a single line. |

### Example

```toml
# ~/.config/starship.toml

[line_break]
disabled = true
```

## Local IP

The `localip` module shows the IPv4 address of the primary network interface.

### Options

| Option     | Default                   | Description                                            |
| ---------- | ------------------------- | ------------------------------------------------------ |
| `ssh_only` | `true`                    | Only show IP address when connected to an SSH session. |
| `format`   | `'[$localipv4]($style) '` | The format for the module.                             |
| `style`    | `'bold yellow'`           | The style for the module.                              |
| `disabled` | `true`                    | Disables the `localip` module.                         |

### Variables

| Variable  | Example      | Description                         |
| --------- | ------------ | ----------------------------------- |
| localipv4 | 192.168.1.13 | Contains the primary IPv4 address   |
| style\*   |              | Mirrors the value of option `style` |

\*: This variable can only be used as a part of a style string

### Example

```toml
# ~/.config/starship.toml

[localip]
ssh_only = false
format = '@[$localipv4](bold red) '
disabled = false
```

## Lua

The `lua` module shows the currently installed version of [Lua](http://www.lua.org/).
By default the module will be shown if any of the following conditions are met:

- The current directory contains a `.lua-version` file
- The current directory contains a `lua` directory
- The current directory contains a file with the `.lua` extension

### Options

| Option              | Default                              | Description                                                                |
| ------------------- | ------------------------------------ | -------------------------------------------------------------------------- |
| `format`            | `'via [$symbol($version )]($style)'` | The format for the module.                                                 |
| `version_format`    | `'v${raw}'`                          | The version format. Available vars are `raw`, `major`, `minor`, & `patch`  |
| `symbol`            | `'🌙 '`                              | A format string representing the symbol of Lua.                            |
| `detect_extensions` | `['lua']`                            | Which extensions should trigger this module.                               |
| `detect_files`      | `['.lua-version']`                   | Which filenames should trigger this module.                                |
| `detect_folders`    | `['lua']`                            | Which folders should trigger this module.                                  |
| `style`             | `'bold blue'`                        | The style for the module.                                                  |
| `lua_binary`        | `'lua'`                              | Configures the lua binary that Starship executes when getting the version. |
| `disabled`          | `false`                              | Disables the `lua` module.                                                 |

### Variables

| Variable | Example  | Description                          |
| -------- | -------- | ------------------------------------ |
| version  | `v5.4.0` | The version of `lua`                 |
| symbol   |          | Mirrors the value of option `symbol` |
| style\*  |          | Mirrors the value of option `style`  |

\*: This variable can only be used as a part of a style string

### Example

```toml
# ~/.config/starship.toml

[lua]
format = 'via [🌕 $version](bold blue) '
```

## Memory Usage

The `memory_usage` module shows current system memory and swap usage.

By default the swap usage is displayed if the total system swap is non-zero.

::: tip

This module is disabled by default.
To enable it, set `disabled` to `false` in your configuration file.

:::

### Options

| Option      | Default                                        | Description                                              |
| ----------- | ---------------------------------------------- | -------------------------------------------------------- |
| `threshold` | `75`                                           | Hide the memory usage unless it exceeds this percentage. |
| `format`    | `'via $symbol [${ram}( \| ${swap})]($style) '` | The format for the module.                               |
| `symbol`    | `'🐏'`                                         | The symbol used before displaying the memory usage.      |
| `style`     | `'bold dimmed white'`                          | The style for the module.                                |
| `disabled`  | `true`                                         | Disables the `memory_usage` module.                      |

### Variables

| Variable     | Example       | Description                                                        |
| ------------ | ------------- | ------------------------------------------------------------------ |
| ram          | `31GiB/65GiB` | The usage/total RAM of the current system memory.                  |
| ram_pct      | `48%`         | The percentage of the current system memory.                       |
| swap\*\*     | `1GiB/4GiB`   | The swap memory size of the current system swap memory file.       |
| swap_pct\*\* | `77%`         | The swap memory percentage of the current system swap memory file. |
| symbol       | `🐏`          | Mirrors the value of option `symbol`                               |
| style\*      |               | Mirrors the value of option `style`                                |

_: This variable can only be used as a part of a style string
_\*: The SWAP file information is only displayed if detected on the current system

### Example

```toml
# ~/.config/starship.toml

[memory_usage]
disabled = false
threshold = -1
symbol = ' '
style = 'bold dimmed green'
```

## Meson

The `meson` module shows the current Meson developer environment status.

By default the Meson project name is displayed, if `$MESON_DEVENV` is set.

### Options

| Option              | Default                            | Description                                                                               |
| ------------------- | ---------------------------------- | ----------------------------------------------------------------------------------------- |
| `truncation_length` | `2^32 - 1`                         | Truncates a project name to `N` graphemes.                                                |
| `truncation_symbol` | `'…'`                              | The symbol used to indicate a project name was truncated. You can use `''` for no symbol. |
| `format`            | `'via [$symbol$project]($style) '` | The format for the module.                                                                |
| `symbol`            | `'⬢ '`                             | The symbol used before displaying the project name.                                       |
| `style`             | `'blue bold'`                      | The style for the module.                                                                 |
| `disabled`          | `false`                            | Disables the `meson` module.                                                              |

### Variables

| Variable | Example    | Description                          |
| -------- | ---------- | ------------------------------------ |
| project  | `starship` | The current Meson project name       |
| symbol   | `🐏`       | Mirrors the value of option `symbol` |
| style\*  |            | Mirrors the value of option `style`  |

\*: This variable can only be used as a part of a style string

### Example

```toml
# ~/.config/starship.toml

[meson]
disabled = false
truncation_symbol = '--'
symbol = ' '
style = 'bold dimmed green'
```

## Mercurial Branch

The `hg_branch` module shows the active branch of the repo in your current directory.

### Options

| Option              | Default                          | Description                                                                                  |
| ------------------- | -------------------------------- | -------------------------------------------------------------------------------------------- |
| `symbol`            | `' '`                           | The symbol used before the hg bookmark or branch name of the repo in your current directory. |
| `style`             | `'bold purple'`                  | The style for the module.                                                                    |
| `format`            | `'on [$symbol$branch]($style) '` | The format for the module.                                                                   |
| `truncation_length` | `2^63 - 1`                       | Truncates the hg branch name to `N` graphemes                                                |
| `truncation_symbol` | `'…'`                            | The symbol used to indicate a branch name was truncated.                                     |
| `disabled`          | `true`                           | Disables the `hg_branch` module.                                                             |

### Variables

| Variable | Example  | Description                          |
| -------- | -------- | ------------------------------------ |
| branch   | `master` | The active mercurial branch          |
| symbol   |          | Mirrors the value of option `symbol` |
| style\*  |          | Mirrors the value of option `style`  |

\*: This variable can only be used as a part of a style string

### Example

```toml
# ~/.config/starship.toml

[hg_branch]
format = 'on [🌱 $branch](bold purple)'
truncation_length = 4
truncation_symbol = ''
```

## Nim

The `nim` module shows the currently installed version of [Nim](https://nim-lang.org/).
By default the module will be shown if any of the following conditions are met:

- The current directory contains a `nim.cfg` file
- The current directory contains a file with the `.nim` extension
- The current directory contains a file with the `.nims` extension
- The current directory contains a file with the `.nimble` extension

### Options

| Option              | Default                              | Description                                                               |
| ------------------- | ------------------------------------ | ------------------------------------------------------------------------- |
| `format`            | `'via [$symbol($version )]($style)'` | The format for the module                                                 |
| `version_format`    | `'v${raw}'`                          | The version format. Available vars are `raw`, `major`, `minor`, & `patch` |
| `symbol`            | `'👑 '`                              | The symbol used before displaying the version of Nim.                     |
| `detect_extensions` | `['nim', 'nims', 'nimble']`          | Which extensions should trigger this module.                              |
| `detect_files`      | `['nim.cfg']`                        | Which filenames should trigger this module.                               |
| `detect_folders`    | `[]`                                 | Which folders should trigger this module.                                 |
| `style`             | `'bold yellow'`                      | The style for the module.                                                 |
| `disabled`          | `false`                              | Disables the `nim` module.                                                |

### Variables

| Variable | Example  | Description                          |
| -------- | -------- | ------------------------------------ |
| version  | `v1.2.0` | The version of `nimc`                |
| symbol   |          | Mirrors the value of option `symbol` |
| style\*  |          | Mirrors the value of option `style`  |

\*: This variable can only be used as a part of a style string

### Example

```toml
# ~/.config/starship.toml

[nim]
style = 'yellow'
symbol = '🎣 '
```

## Nix-shell

The `nix_shell` module shows the [nix-shell](https://nixos.org/guides/nix-pills/developing-with-nix-shell.html) environment.
The module will be shown when inside a nix-shell environment.

### Options

| Option       | Default                                      | Description                                           |
| ------------ | -------------------------------------------- | ----------------------------------------------------- |
| `format`     | `'via [$symbol$state( \($name\))]($style) '` | The format for the module.                            |
| `symbol`     | `'❄️ '`                                       | A format string representing the symbol of nix-shell. |
| `style`      | `'bold blue'`                                | The style for the module.                             |
| `impure_msg` | `'impure'`                                   | A format string shown when the shell is impure.       |
| `pure_msg`   | `'pure'`                                     | A format string shown when the shell is pure.         |
| `disabled`   | `false`                                      | Disables the `nix_shell` module.                      |

### Variables

| Variable | Example | Description                          |
| -------- | ------- | ------------------------------------ |
| state    | `pure`  | The state of the nix-shell           |
| name     | `lorri` | The name of the nix-shell            |
| symbol   |         | Mirrors the value of option `symbol` |
| style\*  |         | Mirrors the value of option `style`  |

\*: This variable can only be used as a part of a style string

### Example

```toml
# ~/.config/starship.toml

[nix_shell]
disabled = true
impure_msg = '[impure shell](bold red)'
pure_msg = '[pure shell](bold green)'
format = 'via [☃️ $state( \($name\))](bold blue) '
```

## Node.js

The `nodejs` module shows the currently installed version of [Node.js](https://nodejs.org/).
By default the module will be shown if any of the following conditions are met:

- The current directory contains a `package.json` file
- The current directory contains a `.node-version` file
- The current directory contains a `.nvmrc` file
- The current directory contains a `node_modules` directory
- The current directory contains a file with the `.js`, `.mjs` or `.cjs` extension
- The current directory contains a file with the `.ts`, `.mts` or `.cts` extension

### Options

| Option              | Default                                    | Description                                                                                           |
| ------------------- | ------------------------------------------ | ----------------------------------------------------------------------------------------------------- |
| `format`            | `'via [$symbol($version )]($style)'`       | The format for the module.                                                                            |
| `version_format`    | `'v${raw}'`                                | The version format. Available vars are `raw`, `major`, `minor`, & `patch`                             |
| `symbol`            | `' '`                                     | A format string representing the symbol of Node.js.                                                   |
| `detect_extensions` | `['js', 'mjs', 'cjs', 'ts', 'mts', 'cts']` | Which extensions should trigger this module.                                                          |
| `detect_files`      | `['package.json', '.node-version']`        | Which filenames should trigger this module.                                                           |
| `detect_folders`    | `['node_modules']`                         | Which folders should trigger this module.                                                             |
| `style`             | `'bold green'`                             | The style for the module.                                                                             |
| `disabled`          | `false`                                    | Disables the `nodejs` module.                                                                         |
| `not_capable_style` | `bold red`                                 | The style for the module when an engines property in package.json does not match the Node.js version. |

### Variables

| Variable | Example    | Description                          |
| -------- | ---------- | ------------------------------------ |
| version  | `v13.12.0` | The version of `node`                |
| symbol   |            | Mirrors the value of option `symbol` |
| style\*  |            | Mirrors the value of option `style`  |

\*: This variable can only be used as a part of a style string

### Example

```toml
# ~/.config/starship.toml

[nodejs]
format = 'via [🤖 $version](bold green) '
```

## OCaml

The `ocaml` module shows the currently installed version of [OCaml](https://ocaml.org/).
By default the module will be shown if any of the following conditions are met:

- The current directory contains a file with `.opam` extension or `_opam` directory
- The current directory contains a `esy.lock` directory
- The current directory contains a `dune` or `dune-project` file
- The current directory contains a `jbuild` or `jbuild-ignore` file
- The current directory contains a `.merlin` file
- The current directory contains a file with `.ml`, `.mli`, `.re` or `.rei` extension

### Options

| Option                    | Default                                                                  | Description                                                               |
| ------------------------- | ------------------------------------------------------------------------ | ------------------------------------------------------------------------- |
| `format`                  | `'via [$symbol($version )(\($switch_indicator$switch_name\) )]($style)'` | The format string for the module.                                         |
| `version_format`          | `'v${raw}'`                                                              | The version format. Available vars are `raw`, `major`, `minor`, & `patch` |
| `symbol`                  | `'🐫 '`                                                                  | The symbol used before displaying the version of OCaml.                   |
| `global_switch_indicator` | `''`                                                                     | The format string used to represent global OPAM switch.                   |
| `local_switch_indicator`  | `'*'`                                                                    | The format string used to represent local OPAM switch.                    |
| `detect_extensions`       | `['opam', 'ml', 'mli', 're', 'rei']`                                     | Which extensions should trigger this module.                              |
| `detect_files`            | `['dune', 'dune-project', 'jbuild', 'jbuild-ignore', '.merlin']`         | Which filenames should trigger this module.                               |
| `detect_folders`          | `['_opam', 'esy.lock']`                                                  | Which folders should trigger this module.                                 |
| `style`                   | `'bold yellow'`                                                          | The style for the module.                                                 |
| `disabled`                | `false`                                                                  | Disables the `ocaml` module.                                              |

### Variables

| Variable         | Example      | Description                                                       |
| ---------------- | ------------ | ----------------------------------------------------------------- |
| version          | `v4.10.0`    | The version of `ocaml`                                            |
| switch_name      | `my-project` | The active OPAM switch                                            |
| switch_indicator |              | Mirrors the value of `indicator` for currently active OPAM switch |
| symbol           |              | Mirrors the value of option `symbol`                              |
| style\*          |              | Mirrors the value of option `style`                               |

\*: This variable can only be used as a part of a style string

### Example

```toml
# ~/.config/starship.toml

[ocaml]
format = 'via [🐪 $version]($style) '
```

## Open Policy Agent

The `opa` module shows the currently installed version of the OPA tool.
By default the module will be shown if the current directory contains a `.rego` file.

### Options

| Option              | Default                              | Description                                                               |
| ------------------- | ------------------------------------ | ------------------------------------------------------------------------- |
| `format`            | `'via [$symbol($version )]($style)'` | The format for the module.                                                |
| `version_format`    | `'v${raw}'`                          | The version format. Available vars are `raw`, `major`, `minor`, & `patch` |
<<<<<<< HEAD
| `symbol`            | `'🪖 '`                               | A format string representing the symbol of OPA.                           |
=======
| `symbol`            | `'🪖  '`                             | A format string representing the symbol of OPA.                           |
>>>>>>> 1f7d1e39
| `detect_extensions` | `['rego']`                           | Which extensions should trigger this module.                              |
| `detect_files`      | `[]`                                 | Which filenames should trigger this module.                               |
| `detect_folders`    | `[]`                                 | Which folders should trigger this module.                                 |
| `style`             | `'bold blue'`                        | The style for the module.                                                 |
| `disabled`          | `false`                              | Disables the `opa` module.                                                |

### Variables

| Variable | Example   | Description                          |
| -------- | --------- | ------------------------------------ |
| version  | `v0.44.0` | The version of `opa`                 |
| symbol   |           | Mirrors the value of option `symbol` |
| style\*  |           | Mirrors the value of option `style`  |

\*: This variable can only be used as a part of a style string

### Example

```toml
# ~/.config/starship.toml

[opa]
format = 'via [⛑️  $version](bold red) '
```

## OpenStack

The `openstack` module shows the current OpenStack cloud and project. The module
only active when the `OS_CLOUD` env var is set, in which case it will read
`clouds.yaml` file from any of the [default locations](https://docs.openstack.org/python-openstackclient/latest/configuration/index.html#configuration-files).
to fetch the current project in use.

### Options

| Option     | Default                                       | Description                                                    |
| ---------- | --------------------------------------------- | -------------------------------------------------------------- |
| `format`   | `'on [$symbol$cloud(\($project\))]($style) '` | The format for the module.                                     |
| `symbol`   | `'☁️ '`                                        | The symbol used before displaying the current OpenStack cloud. |
| `style`    | `'bold yellow'`                               | The style for the module.                                      |
| `disabled` | `false`                                       | Disables the `openstack` module.                               |

### Variables

| Variable | Example | Description                          |
| -------- | ------- | ------------------------------------ |
| cloud    | `corp`  | The current OpenStack cloud          |
| project  | `dev`   | The current OpenStack project        |
| symbol   |         | Mirrors the value of option `symbol` |
| style\*  |         | Mirrors the value of option `style`  |

\*: This variable can only be used as a part of a style string

### Example

```toml
# ~/.config/starship.toml

[openstack]
format = 'on [$symbol$cloud(\($project\))]($style) '
style = 'bold yellow'
symbol = '☁️ '
```

## OS

The `os` module shows the current operating system.
OS information is detected via the [os_info](https://lib.rs/crates/os_info) crate.

::: warning

The [os_info](https://lib.rs/crates/os_info) crate used by this module is known to be inaccurate on some systems.

:::

::: tip

This module is disabled by default.
To enable it, set `disabled` to `false` in your configuration file.

:::

### Options

| Option     | Default               | Description                                            |
| ---------- | --------------------- | ------------------------------------------------------ |
| `format`   | `"[$symbol]($style)"` | The format for the module.                             |
| `style`    | `"bold white"`        | The style for the module.                              |
| `disabled` | `true`                | Disables the `os` module.                              |
| `symbols`  |                       | A table that maps each operating system to its symbol. |

`symbols` allows you to define arbitrary symbols to display for each operating system type.
Operating system types not defined by your configuration use the default symbols table below.
All operating systems currently supported by the module are listed below.
If you would like an operating system to be added, feel free to open a [feature request](https://github.com/starship/starship/issues/new/choose).

```toml
# This is the default symbols table.
[os.symbols]
Alpine = "🏔️ "
Amazon = "🙂 "
Android = "🤖 "
Arch = "🎗️ "
CentOS = "💠 "
Debian = "🌀 "
DragonFly = "🐉 "
Emscripten = "🔗 "
EndeavourOS = "🚀 "
Fedora = "🎩 "
FreeBSD = "😈 "
Garuda = "🦅 "
Gentoo = "🗜️ "
HardenedBSD = "🛡️ "
Illumos = "🐦 "
Linux = "🐧 "
Macos = "🍎 "
Manjaro = "🥭 "
Mariner = "🌊 "
MidnightBSD = "🌘 "
Mint = "🌿 "
NetBSD = "🚩 "
NixOS = "❄️ "
OpenBSD = "🐡 "
openSUSE = "🦎 "
OracleLinux = "🦴 "
Pop = "🍭 "
Raspbian = "🍓 "
Redhat = "🎩 "
RedHatEnterprise = "🎩 "
Redox = "🧪 "
Solus = "⛵ "
SUSE = "🦎 "
Ubuntu = "🎯 "
Unknown = "❓ "
Windows = "🪟 "
```

### Variables

| Variable | Example      | Description                                                        |
| -------- | ------------ | ------------------------------------------------------------------ |
| symbol   | `🎗️`          | The current operating system symbol from advanced option `symbols` |
| name     | `Arch Linux` | The current operating system name                                  |
| type     | `Arch`       | The current operating system type                                  |
| codename |              | The current operating system codename, if applicable               |
| edition  |              | The current operating system edition, if applicable                |
| version  |              | The current operating system version, if applicable                |
| style\*  |              | Mirrors the value of option `style`                                |

\*: This variable can only be used as a part of a style string

### Example

```toml
# ~/.config/starship.toml

[os]
format = "on [($name )]($style)"
style = "bold blue"
disabled = false

[os.symbols]
Windows = " "
Arch = "Arch is the best! "
```

## Package Version

The `package` module is shown when the current directory is the repository for a
package, and shows its current version. The module currently supports `npm`, `nimble`, `cargo`,
`poetry`, `python`, `composer`, `gradle`, `julia`, `mix`, `helm`, `shards`, `daml` and `dart` packages.

- [**npm**](https://docs.npmjs.com/cli/commands/npm) – The `npm` package version is extracted from the `package.json` present
  in the current directory
- [**Cargo**](https://doc.rust-lang.org/cargo/) – The `cargo` package version is extracted from the `Cargo.toml` present in the current directory
- [**Nimble**](https://github.com/nim-lang/nimble) - The `nimble` package version is extracted from the `*.nimble` file present in the current directory with the `nimble dump` command
- [**Poetry**](https://python-poetry.org/) – The `poetry` package version is extracted from the `pyproject.toml` present
  in the current directory
- [**Python**](https://www.python.org) - The `python` package version is extracted from a [PEP 621](https://peps.python.org/pep-0621/) compliant `pyproject.toml` or a `setup.cfg` present in the current directory
- [**Composer**](https://getcomposer.org/) – The `composer` package version is extracted from the `composer.json` present
  in the current directory
- [**Gradle**](https://gradle.org/) – The `gradle` package version is extracted from the `build.gradle` present in the current directory
- [**Julia**](https://docs.julialang.org/en/v1/stdlib/Pkg/) - The package version is extracted from the `Project.toml` present in the current directory
- [**Mix**](https://hexdocs.pm/mix/) - The `mix` package version is extracted from the `mix.exs` present in the current directory
- [**Helm**](https://helm.sh/docs/helm/helm_package/) - The `helm` chart version is extracted from the `Chart.yaml` present in the current directory
- [**Maven**](https://maven.apache.org/) - The `maven` package version is extracted from the `pom.xml` present in the current directory
- [**Meson**](https://mesonbuild.com/) - The `meson` package version is extracted from the `meson.build` present in the current directory
- [**Shards**](https://crystal-lang.org/reference/the_shards_command/index.html) - The `shards` package version is extracted from the `shard.yml` present in the current directory
- [**V**](https://vlang.io) - The `vlang` package version is extracted from the `v.mod` present in the current directory
- [**SBT**](https://scala-sbt.org) - The `sbt` package version is extracted from the `build.sbt` present in the current directory
- [**Daml**](https://www.digitalasset.com/developers) - The `daml` package version is extracted from the `daml.yaml` present in the current directory
- [**Dart**](https://pub.dev/) - The `dart` package version is extracted from the `pubspec.yaml` present in the current directory

> ⚠️ The version being shown is that of the package whose source code is in your
> current directory, not your package manager.

### Options

| Option            | Default                           | Description                                                               |
| ----------------- | --------------------------------- | ------------------------------------------------------------------------- |
| `format`          | `'is [$symbol$version]($style) '` | The format for the module.                                                |
| `symbol`          | `'📦 '`                           | The symbol used before displaying the version the package.                |
| `version_format`  | `'v${raw}'`                       | The version format. Available vars are `raw`, `major`, `minor`, & `patch` |
| `style`           | `'bold 208'`                      | The style for the module.                                                 |
| `display_private` | `false`                           | Enable displaying version for packages marked as private.                 |
| `disabled`        | `false`                           | Disables the `package` module.                                            |

### Variables

| Variable | Example  | Description                          |
| -------- | -------- | ------------------------------------ |
| version  | `v1.0.0` | The version of your package          |
| symbol   |          | Mirrors the value of option `symbol` |
| style\*  |          | Mirrors the value of option `style`  |

\*: This variable can only be used as a part of a style string

### Example

```toml
# ~/.config/starship.toml

[package]
format = 'via [🎁 $version](208 bold) '
```

## Perl

The `perl` module shows the currently installed version of [Perl](https://www.perl.org/).
By default the module will be shown if any of the following conditions are met:

- The current directory contains a `Makefile.PL` or `Build.PL` file
- The current directory contains a `cpanfile` or `cpanfile.snapshot` file
- The current directory contains a `META.json` file or `META.yml` file
- The current directory contains a `.perl-version` file
- The current directory contains a `.pl`, `.pm` or `.pod`

### Options

| Option              | Default                                                                                                  | Description                                                               |
| ------------------- | -------------------------------------------------------------------------------------------------------- | ------------------------------------------------------------------------- |
| `format`            | `'via [$symbol($version )]($style)'`                                                                     | The format string for the module.                                         |
| `version_format`    | `'v${raw}'`                                                                                              | The version format. Available vars are `raw`, `major`, `minor`, & `patch` |
| `symbol`            | `'🐪 '`                                                                                                  | The symbol used before displaying the version of Perl                     |
| `detect_extensions` | `['pl', 'pm', 'pod']`                                                                                    | Which extensions should trigger this module.                              |
| `detect_files`      | `['Makefile.PL', 'Build.PL', 'cpanfile', 'cpanfile.snapshot', 'META.json', 'META.yml', '.perl-version']` | Which filenames should trigger this module.                               |
| `detect_folders`    | `[]`                                                                                                     | Which folders should trigger this module.                                 |
| `style`             | `'bold 149'`                                                                                             | The style for the module.                                                 |
| `disabled`          | `false`                                                                                                  | Disables the `perl` module.                                               |

### Variables

| Variable | Example   | Description                          |
| -------- | --------- | ------------------------------------ |
| version  | `v5.26.1` | The version of `perl`                |
| symbol   |           | Mirrors the value of option `symbol` |
| style\*  |           | Mirrors the value of option `style`  |

### Example

```toml
# ~/.config/starship.toml

[perl]
format = 'via [🦪 $version]($style) '
```

## PHP

The `php` module shows the currently installed version of [PHP](https://www.php.net/).
By default the module will be shown if any of the following conditions are met:

- The current directory contains a `composer.json` file
- The current directory contains a `.php-version` file
- The current directory contains a `.php` extension

### Options

| Option              | Default                              | Description                                                               |
| ------------------- | ------------------------------------ | ------------------------------------------------------------------------- |
| `format`            | `'via [$symbol($version )]($style)'` | The format for the module.                                                |
| `version_format`    | `'v${raw}'`                          | The version format. Available vars are `raw`, `major`, `minor`, & `patch` |
| `symbol`            | `'🐘 '`                              | The symbol used before displaying the version of PHP.                     |
| `detect_extensions` | `['php']`                            | Which extensions should trigger this module.                              |
| `detect_files`      | `['composer.json', '.php-version']`  | Which filenames should trigger this module.                               |
| `detect_folders`    | `[]`                                 | Which folders should trigger this module.                                 |
| `style`             | `'147 bold'`                         | The style for the module.                                                 |
| `disabled`          | `false`                              | Disables the `php` module.                                                |

### Variables

| Variable | Example  | Description                          |
| -------- | -------- | ------------------------------------ |
| version  | `v7.3.8` | The version of `php`                 |
| symbol   |          | Mirrors the value of option `symbol` |
| style\*  |          | Mirrors the value of option `style`  |

\*: This variable can only be used as a part of a style string

### Example

```toml
# ~/.config/starship.toml

[php]
format = 'via [🔹 $version](147 bold) '
```

## Pulumi

The `pulumi` module shows the current username, selected [Pulumi Stack](https://www.pulumi.com/docs/intro/concepts/stack/), and version.

::: tip

By default the Pulumi version is not shown, since it takes an order of magnitude longer to load then most plugins (~70ms).
If you still want to enable it, [follow the example shown below](#with-pulumi-version).

:::

By default the module will be shown if any of the following conditions are met:

- The current directory contains either `Pulumi.yaml` or `Pulumi.yml`
- A parent directory contains either `Pulumi.yaml` or `Pulumi.yml` unless `search_upwards` is set to `false`

### Options

| Option           | Default                                      | Description                                                               |
| ---------------- | -------------------------------------------- | ------------------------------------------------------------------------- |
| `format`         | `'via [$symbol($username@)$stack]($style) '` | The format string for the module.                                         |
| `version_format` | `'v${raw}'`                                  | The version format. Available vars are `raw`, `major`, `minor`, & `patch` |
| `symbol`         | `' '`                                       | A format string shown before the Pulumi stack.                            |
| `style`          | `'bold 5'`                                   | The style for the module.                                                 |
| `search_upwards` | `true`                                       | Enable discovery of pulumi config files in parent directories.            |
| `disabled`       | `false`                                      | Disables the `pulumi` module.                                             |

### Variables

| Variable | Example    | Description                          |
| -------- | ---------- | ------------------------------------ |
| version  | `v0.12.24` | The version of `pulumi`              |
| stack    | `dev`      | The current Pulumi stack             |
| username | `alice`    | The current Pulumi username          |
| symbol   |            | Mirrors the value of option `symbol` |
| style\*  |            | Mirrors the value of option `style`  |

\*: This variable can only be used as a part of a style string

### Example

#### With Pulumi Version

```toml
# ~/.config/starship.toml

[pulumi]
format = '[🛥 ($version )$stack]($style) '
```

#### Without Pulumi version

```toml
# ~/.config/starship.toml
[pulumi]
symbol = '🛥 '
format = '[$symbol$stack]($style) '
```

## PureScript

The `purescript` module shows the currently installed version of [PureScript](https://www.purescript.org/) version.
By default the module will be shown if any of the following conditions are met:

- The current directory contains a `spago.dhall` file
- The current directory contains a file with the `.purs` extension

### Options

| Option              | Default                              | Description                                                               |
| ------------------- | ------------------------------------ | ------------------------------------------------------------------------- |
| `format`            | `'via [$symbol($version )]($style)'` | The format for the module.                                                |
| `version_format`    | `'v${raw}'`                          | The version format. Available vars are `raw`, `major`, `minor`, & `patch` |
| `symbol`            | `'<=> '`                             | The symbol used before displaying the version of PureScript.              |
| `detect_extensions` | `['purs']`                           | Which extensions should trigger this module.                              |
| `detect_files`      | `['spago.dhall']`                    | Which filenames should trigger this module.                               |
| `detect_folders`    | `[]`                                 | Which folders should trigger this module.                                 |
| `style`             | `'bold white'`                       | The style for the module.                                                 |
| `disabled`          | `false`                              | Disables the `purescript` module.                                         |

### Variables

| Variable | Example  | Description                          |
| -------- | -------- | ------------------------------------ |
| version  | `0.13.5` | The version of `purescript`          |
| symbol   |          | Mirrors the value of option `symbol` |
| style\*  |          | Mirrors the value of option `style`  |

\*: This variable can only be used as a part of a style string

### Example

```toml
# ~/.config/starship.toml

[purescript]
format = 'via [$symbol$version](bold white)'
```

## Python

The `python` module shows the currently installed version of [Python](https://www.python.org/) and the
current [Python virtual environment](https://docs.python.org/tutorial/venv.html) if one is activated.

If `pyenv_version_name` is set to `true`, it will display the pyenv version
name. Otherwise, it will display the version number from `python --version`.

By default the module will be shown if any of the following conditions are met:

- The current directory contains a `.python-version` file
- The current directory contains a `Pipfile` file
- The current directory contains a `__init__.py` file
- The current directory contains a `pyproject.toml` file
- The current directory contains a `requirements.txt` file
- The current directory contains a `setup.py` file
- The current directory contains a `tox.ini` file
- The current directory contains a file with the `.py` extension.
- A virtual environment is currently activated

### Options

<<<<<<< HEAD
| Option                    | Default                                                                                                      | Description                                                                                                                 |
| ------------------------- | ------------------------------------------------------------------------------------------------------------ | --------------------------------------------------------------------------------------------------------------------------- |
| `format`                  | `'via [${symbol}${pyenv_prefix}(${version} )(\($virtualenv\) )]($style)'`                                    | The format for the module.                                                                                                  |
| `version_format`          | `'v${raw}'`                                                                                                  | The version format. Available vars are `raw`, `major`, `minor`, & `patch`                                                   |
| `symbol`                  | `'🐍 '`                                                                                                       | A format string representing the symbol of Python                                                                           |
| `style`                   | `'yellow bold'`                                                                                              | The style for the module.                                                                                                   |
| `pyenv_version_name`      | `false`                                                                                                      | Use pyenv to get Python version                                                                                             |
| `pyenv_prefix`            | `pyenv`                                                                                                      | Prefix before pyenv version display, only used if pyenv is used                                                             |
| `python_binary`           | `['python', 'python3', 'python2']`                                                                           | Configures the python binaries that Starship should executes when getting the version.                                      |
| `detect_extensions`       | `['py']`                                                                                                     | Which extensions should trigger this module                                                                                 |
| `detect_files`            | `['.python-version', 'Pipfile', '__init__.py', 'pyproject.toml', 'requirements.txt', 'setup.py', 'tox.ini']` | Which filenames should trigger this module                                                                                  |
| `detect_folders`          | `[]`                                                                                                         | Which folders should trigger this module                                                                                    |
| `disabled`                | `false`                                                                                                      | Disables the `python` module.                                                                                               |
| `show_detect_venv_prompt` | `false`                                                                                                      | If `true` show venv prompt value when in `detect_folders`, regardless of whether the virtual environment is enabled or not. |
=======
| Option               | Default                                                                                                      | Description                                                                            |
| -------------------- | ------------------------------------------------------------------------------------------------------------ | -------------------------------------------------------------------------------------- |
| `format`             | `'via [${symbol}${pyenv_prefix}(${version} )(\($virtualenv\) )]($style)'`                                    | The format for the module.                                                             |
| `version_format`     | `'v${raw}'`                                                                                                  | The version format. Available vars are `raw`, `major`, `minor`, & `patch`              |
| `symbol`             | `'🐍 '`                                                                                                      | A format string representing the symbol of Python                                      |
| `style`              | `'yellow bold'`                                                                                              | The style for the module.                                                              |
| `pyenv_version_name` | `false`                                                                                                      | Use pyenv to get Python version                                                        |
| `pyenv_prefix`       | `pyenv`                                                                                                      | Prefix before pyenv version display, only used if pyenv is used                        |
| `python_binary`      | `['python', 'python3', 'python2']`                                                                           | Configures the python binaries that Starship should executes when getting the version. |
| `detect_extensions`  | `['py']`                                                                                                     | Which extensions should trigger this module                                            |
| `detect_files`       | `['.python-version', 'Pipfile', '__init__.py', 'pyproject.toml', 'requirements.txt', 'setup.py', 'tox.ini']` | Which filenames should trigger this module                                             |
| `detect_folders`     | `[]`                                                                                                         | Which folders should trigger this module                                               |
| `disabled`           | `false`                                                                                                      | Disables the `python` module.                                                          |
>>>>>>> 1f7d1e39

::: tip

The `python_binary` variable accepts either a string or a list of strings.
Starship will try executing each binary until it gets a result. Note you can
only change the binary that Starship executes to get the version of Python not
the arguments that are used.

The default values and order for `python_binary` was chosen to first identify
the Python version in a virtualenv/conda environments (which currently still
add a `python`, no matter if it points to `python3` or `python2`). This has the
side effect that if you still have a system Python 2 installed, it may be
picked up before any Python 3 (at least on Linux Distros that always symlink
`/usr/bin/python` to Python 2). If you do not work with Python 2 anymore but
cannot remove the system Python 2, changing this to `'python3'` will hide any
Python version 2, see example below.

:::

### Variables

| Variable     | Example         | Description                                |
| ------------ | --------------- | ------------------------------------------ |
| version      | `'v3.8.1'`      | The version of `python`                    |
| symbol       | `'🐍 '`         | Mirrors the value of option `symbol`       |
| style        | `'yellow bold'` | Mirrors the value of option `style`        |
| pyenv_prefix | `'pyenv '`      | Mirrors the value of option `pyenv_prefix` |
| virtualenv   | `'venv'`        | The current `virtualenv` name              |

### Example

```toml
# ~/.config/starship.toml

[python]
symbol = '👾 '
pyenv_version_name = true
```

```toml
# ~/.config/starship.toml

[python]
# Only use the `python3` binary to get the version.
python_binary = 'python3'
```

```toml
# ~/.config/starship.toml

[python]
# Don't trigger for files with the py extension
detect_extensions = []
```

```toml
# ~/.config/starship.toml

[python]
# Display the version of python from inside a local venv.
#
# Note this will only work when the venv is inside the project and it will only
# work in the directory that contains the venv dir but maybe this is ok?
python_binary = ['./venv/bin/python', 'python', 'python3', 'python2']
```

## R

The `rlang` module shows the currently installed version of [R](https://www.r-project.org/). The module will be shown if
any of the following conditions are met:

- The current directory contains a file with the `.R` extension.
- The current directory contains a file with the `.Rd` extension.
- The current directory contains a file with the `.Rmd` extension.
- The current directory contains a file with the `.Rproj` extension.
- The current directory contains a file with the `.Rsx` extension.
- The current directory contains a `.Rprofile` file
- The current directory contains a `.Rproj.user` folder

### Options

| Option              | Default                              | Description                                                               |
| ------------------- | ------------------------------------ | ------------------------------------------------------------------------- |
| `format`            | `'via [$symbol($version )]($style)'` | The format for the module.                                                |
| `version_format`    | `'v${raw}'`                          | The version format. Available vars are `raw`, `major`, `minor`, & `patch` |
| `symbol`            | `'📐'`                               | A format string representing the symbol of R.                             |
| `style`             | `'blue bold'`                        | The style for the module.                                                 |
| `detect_extensions` | `['R', 'Rd', 'Rmd', 'Rproj', 'Rsx']` | Which extensions should trigger this module                               |
| `detect_files`      | `['.Rprofile']`                      | Which filenames should trigger this module                                |
| `detect_folders`    | `['.Rproj.user']`                    | Which folders should trigger this module                                  |
| `disabled`          | `false`                              | Disables the `r` module.                                                  |

### Variables

| Variable | Example       | Description                          |
| -------- | ------------- | ------------------------------------ |
| version  | `v4.0.5`      | The version of `R`                   |
| symbol   |               | Mirrors the value of option `symbol` |
| style    | `'blue bold'` | Mirrors the value of option `style`  |

### Example

```toml
# ~/.config/starship.toml

[rlang]
format = 'with [📐 $version](blue bold) '
```

## Raku

The `raku` module shows the currently installed version of [Raku](https://www.raku.org/).
By default the module will be shown if any of the following conditions are met:

- The current directory contains a `META6.json` file
- The current directory contains a `.p6`, `.pm6`, `.raku`, `.rakumod` or `.pod6`

### Options

| Option              | Default                                          | Description                                                               |
| ------------------- | ------------------------------------------------ | ------------------------------------------------------------------------- |
| `format`            | `'via [$symbol($version-$vm_version )]($style)'` | The format string for the module.                                         |
| `version_format`    | `'v${raw}'`                                      | The version format. Available vars are `raw`, `major`, `minor`, & `patch` |
| `symbol`            | `'🦋 '`                                          | The symbol used before displaying the version of Raku                     |
| `detect_extensions` | `['p6', 'pm6', 'pod6', 'raku', 'rakumod']`       | Which extensions should trigger this module.                              |
| `detect_files`      | `['META6.json']`                                 | Which filenames should trigger this module.                               |
| `detect_folders`    | `[]`                                             | Which folders should trigger this module.                                 |
| `style`             | `'bold 149'`                                     | The style for the module.                                                 |
| `disabled`          | `false`                                          | Disables the `raku` module.                                               |

### Variables

| Variable   | Example | Description                          |
| ---------- | ------- | ------------------------------------ |
| version    | `v6.d`  | The version of `raku`                |
| vm_version | `moar`  | The version of VM `raku` is built on |
| symbol     |         | Mirrors the value of option `symbol` |
| style\*    |         | Mirrors the value of option `style`  |

### Example

```toml
# ~/.config/starship.toml

[raku]
format = 'via [🦪 $version]($style) '
```

## Red

By default the `red` module shows the currently installed version of [Red](https://www.red-lang.org/).
The module will be shown if any of the following conditions are met:

- The current directory contains a file with `.red` or `.reds` extension

### Options

| Option              | Default                              | Description                                                               |
| ------------------- | ------------------------------------ | ------------------------------------------------------------------------- |
| `format`            | `'via [$symbol($version )]($style)'` | The format for the module.                                                |
| `version_format`    | `'v${raw}'`                          | The version format. Available vars are `raw`, `major`, `minor`, & `patch` |
| `symbol`            | `'🔺 '`                              | A format string representing the symbol of Red.                           |
| `detect_extensions` | `['red']`                            | Which extensions should trigger this module.                              |
| `detect_files`      | `[]`                                 | Which filenames should trigger this module.                               |
| `detect_folders`    | `[]`                                 | Which folders should trigger this module.                                 |
| `style`             | `'red bold'`                         | The style for the module.                                                 |
| `disabled`          | `false`                              | Disables the `red` module.                                                |

### Variables

| Variable | Example  | Description                          |
| -------- | -------- | ------------------------------------ |
| version  | `v2.5.1` | The version of `red`                 |
| symbol   |          | Mirrors the value of option `symbol` |
| style\*  |          | Mirrors the value of option `style`  |

\*: This variable can only be used as a part of a style string

### Example

```toml
# ~/.config/starship.toml

[red]
symbol = '🔴 '
```

## Ruby

By default the `ruby` module shows the currently installed version of [Ruby](https://www.ruby-lang.org/).
The module will be shown if any of the following conditions are met:

- The current directory contains a `Gemfile` file
- The current directory contains a `.ruby-version` file
- The current directory contains a `.rb` file
- The environment variables `RUBY_VERSION` or `RBENV_VERSION` are set

Starship gets the current Ruby version by running `ruby -v`.

### Options

| Option              | Default                              | Description                                                               |
| ------------------- | ------------------------------------ | ------------------------------------------------------------------------- |
| `format`            | `'via [$symbol($version )]($style)'` | The format for the module.                                                |
| `version_format`    | `'v${raw}'`                          | The version format. Available vars are `raw`, `major`, `minor`, & `patch` |
| `symbol`            | `'💎 '`                              | A format string representing the symbol of Ruby.                          |
| `detect_extensions` | `['rb']`                             | Which extensions should trigger this module.                              |
| `detect_files`      | `['Gemfile', '.ruby-version']`       | Which filenames should trigger this module.                               |
| `detect_folders`    | `[]`                                 | Which folders should trigger this module.                                 |
| `detect_variables`  | `['RUBY_VERSION', 'RBENV_VERSION']`  | Which environment variables should trigger this module.                   |
| `style`             | `'bold red'`                         | The style for the module.                                                 |
| `disabled`          | `false`                              | Disables the `ruby` module.                                               |

### Variables

| Variable | Example  | Description                          |
| -------- | -------- | ------------------------------------ |
| version  | `v2.5.1` | The version of `ruby`                |
| symbol   |          | Mirrors the value of option `symbol` |
| style\*  |          | Mirrors the value of option `style`  |

\*: This variable can only be used as a part of a style string

### Example

```toml
# ~/.config/starship.toml

[ruby]
symbol = '🔺 '
```

## Rust

By default the `rust` module shows the currently installed version of [Rust](https://www.rust-lang.org/).
The module will be shown if any of the following conditions are met:

- The current directory contains a `Cargo.toml` file
- The current directory contains a file with the `.rs` extension

### Options

| Option              | Default                              | Description                                                               |
| ------------------- | ------------------------------------ | ------------------------------------------------------------------------- |
| `format`            | `'via [$symbol($version )]($style)'` | The format for the module.                                                |
| `version_format`    | `'v${raw}'`                          | The version format. Available vars are `raw`, `major`, `minor`, & `patch` |
| `symbol`            | `'🦀 '`                              | A format string representing the symbol of Rust                           |
| `detect_extensions` | `['rs']`                             | Which extensions should trigger this module.                              |
| `detect_files`      | `['Cargo.toml']`                     | Which filenames should trigger this module.                               |
| `detect_folders`    | `[]`                                 | Which folders should trigger this module.                                 |
| `style`             | `'bold red'`                         | The style for the module.                                                 |
| `disabled`          | `false`                              | Disables the `rust` module.                                               |

### Variables

| Variable  | Example           | Description                                  |
| --------- | ----------------- | -------------------------------------------- |
| version   | `v1.43.0-nightly` | The version of `rustc`                       |
| numver    | `1.51.0`          | The numeric component of the `rustc` version |
| toolchain | `beta`            | The toolchain version                        |
| symbol    |                   | Mirrors the value of option `symbol`         |
| style\*   |                   | Mirrors the value of option `style`          |

\*: This variable can only be used as a part of a style string

### Example

```toml
# ~/.config/starship.toml

[rust]
format = 'via [⚙️ $version](red bold)'
```

## Scala

The `scala` module shows the currently installed version of [Scala](https://www.scala-lang.org/).
By default the module will be shown if any of the following conditions are met:

- The current directory contains a `build.sbt`, `.scalaenv` or `.sbtenv` file
- The current directory contains a file with the `.scala` or `.sbt` extension
- The current directory contains a directory named `.metals`

### Options

| Option              | Default                                  | Description                                                               |
| ------------------- | ---------------------------------------- | ------------------------------------------------------------------------- |
| `format`            | `'via [${symbol}(${version} )]($style)'` | The format for the module.                                                |
| `version_format`    | `'v${raw}'`                              | The version format. Available vars are `raw`, `major`, `minor`, & `patch` |
| `detect_extensions` | `['sbt', 'scala']`                       | Which extensions should trigger this module.                              |
| `detect_files`      | `['.scalaenv', '.sbtenv', 'build.sbt']`  | Which filenames should trigger this module.                               |
| `detect_folders`    | `['.metals']`                            | Which folders should trigger this modules.                                |
| `symbol`            | `'🆂 '`                                   | A format string representing the symbol of Scala.                         |
| `style`             | `'red dimmed'`                           | The style for the module.                                                 |
| `disabled`          | `false`                                  | Disables the `scala` module.                                              |

### Variables

| Variable | Example  | Description                          |
| -------- | -------- | ------------------------------------ |
| version  | `2.13.5` | The version of `scala`               |
| symbol   |          | Mirrors the value of option `symbol` |
| style\*  |          | Mirrors the value of option `style`  |

\*: This variable can only be used as a part of a style string

### Example

```toml
# ~/.config/starship.toml

[scala]
symbol = '🌟 '
```

## Shell

The `shell` module shows an indicator for currently used shell.

::: tip

This module is disabled by default.
To enable it, set `disabled` to `false` in your configuration file.

:::

### Options

| Option                 | Default                   | Description                                                  |
| ---------------------- | ------------------------- | ------------------------------------------------------------ |
| `bash_indicator`       | `'bsh'`                   | A format string used to represent bash.                      |
| `fish_indicator`       | `'fsh'`                   | A format string used to represent fish.                      |
| `zsh_indicator`        | `'zsh'`                   | A format string used to represent zsh.                       |
| `powershell_indicator` | `'psh'`                   | A format string used to represent powershell.                |
| `ion_indicator`        | `'ion'`                   | A format string used to represent ion.                       |
| `elvish_indicator`     | `'esh'`                   | A format string used to represent elvish.                    |
| `tcsh_indicator`       | `'tsh'`                   | A format string used to represent tcsh.                      |
| `xonsh_indicator`      | `'xsh'`                   | A format string used to represent xonsh.                     |
| `cmd_indicator`        | `'cmd'`                   | A format string used to represent cmd.                       |
| `nu_indicator`         | `'nu'`                    | A format string used to represent nu.                        |
| `unknown_indicator`    | `''`                      | The default value to be displayed when the shell is unknown. |
| `format`               | `'[$indicator]($style) '` | The format for the module.                                   |
| `style`                | `'white bold'`            | The style for the module.                                    |
| `disabled`             | `true`                    | Disables the `shell` module.                                 |

### Variables

| Variable  | Default | Description                                                |
| --------- | ------- | ---------------------------------------------------------- |
| indicator |         | Mirrors the value of `indicator` for currently used shell. |
| style\*   |         | Mirrors the value of option `style`.                       |

\*: This variable can only be used as a part of a style string

### Examples

```toml
# ~/.config/starship.toml

[shell]
fish_indicator = ''
powershell_indicator = '_'
unknown_indicator = 'mystery shell'
style = 'cyan bold'
disabled = false
```

## SHLVL

The `shlvl` module shows the current [`SHLVL`](https://tldp.org/LDP/abs/html/internalvariables.html#SHLVLREF) ('shell level') environment variable, if it is
set to a number and meets or exceeds the specified threshold.

### Options

| Option      | Default                      | Description                                                   |
| ----------- | ---------------------------- | ------------------------------------------------------------- |
| `threshold` | `2`                          | Display threshold.                                            |
| `format`    | `'[$symbol$shlvl]($style) '` | The format for the module.                                    |
<<<<<<< HEAD
| `symbol`    | `'↕️ '`                      | The symbol used to represent the `SHLVL`.                     |
=======
| `symbol`    | `'↕️  '`                      | The symbol used to represent the `SHLVL`.                     |
>>>>>>> 1f7d1e39
| `repeat`    | `false`                      | Causes `symbol` to be repeated by the current `SHLVL` amount. |
| `style`     | `'bold yellow'`              | The style for the module.                                     |
| `disabled`  | `true`                       | Disables the `shlvl` module.                                  |

### Variables

| Variable | Example | Description                          |
| -------- | ------- | ------------------------------------ |
| shlvl    | `3`     | The current value of `SHLVL`         |
| symbol   |         | Mirrors the value of option `symbol` |
| style\*  |         | Mirrors the value of option `style`  |

\*: This variable can only be used as a part of a style string

### Example

```toml
# ~/.config/starship.toml

[shlvl]
disabled = false
format = '$shlvl level(s) down'
threshold = 3
```

## Singularity

The `singularity` module shows the current [Singularity](https://sylabs.io/singularity/) image, if inside a container
and `$SINGULARITY_NAME` is set.

### Options

| Option     | Default                        | Description                                      |
| ---------- | ------------------------------ | ------------------------------------------------ |
| `format`   | `'[$symbol\[$env\]]($style) '` | The format for the module.                       |
| `symbol`   | `''`                           | A format string displayed before the image name. |
| `style`    | `'bold dimmed blue'`           | The style for the module.                        |
| `disabled` | `false`                        | Disables the `singularity` module.               |

### Variables

| Variable | Example      | Description                          |
| -------- | ------------ | ------------------------------------ |
| env      | `centos.img` | The current Singularity image        |
| symbol   |              | Mirrors the value of option `symbol` |
| style\*  |              | Mirrors the value of option `style`  |

\*: This variable can only be used as a part of a style string

### Example

```toml
# ~/.config/starship.toml

[singularity]
format = '[📦 \[$env\]]($style) '
```

## Spack

The `spack` module shows the current [Spack](https://spack.readthedocs.io/en/latest/) environment, if `$SPACK_ENV` is set.

### Options

| Option              | Default                                | Description                                                                                                                                    |
| ------------------- | -------------------------------------- | ---------------------------------------------------------------------------------------------------------------------------------------------- |
| `truncation_length` | `1`                                    | The number of directories the environment path should be truncated to. `0` means no truncation. Also see the [`directory`](#directory) module. |
| `symbol`            | `'🅢 '`                                 | The symbol used before the environment name.                                                                                                   |
| `style`             | `'bold blue'`                          | The style for the module.                                                                                                                      |
| `format`            | `'via [$symbol$environment]($style) '` | The format for the module.                                                                                                                     |
| `disabled`          | `false`                                | Disables the `spack` module.                                                                                                                   |

### Variables

| Variable    | Example      | Description                          |
| ----------- | ------------ | ------------------------------------ |
| environment | `astronauts` | The current spack environment        |
| symbol      |              | Mirrors the value of option `symbol` |
| style\*     |              | Mirrors the value of option `style`  |

\*: This variable can only be used as a part of a style string

### Example

```toml
# ~/.config/starship.toml

[spack]
format = '[$symbol$environment](dimmed blue) '
```

## Status

The `status` module displays the exit code of the previous command.
If $success_symbol is empty (default), the module will be shown only if the exit code is not `0`.
The status code will cast to a signed 32-bit integer.

::: tip

This module is disabled by default.
To enable it, set `disabled` to `false` in your configuration file.

:::

### Options

| Option                      | Default                                                                       | Description                                                           |
| --------------------------- | ----------------------------------------------------------------------------- | --------------------------------------------------------------------- |
| `format`                    | `'[$symbol$status]($style) '`                                                 | The format of the module                                              |
| `symbol`                    | `'❌'`                                                                        | The symbol displayed on program error                                 |
| `success_symbol`            | `''`                                                                          | The symbol displayed on program success                               |
| `not_executable_symbol`     | `'🚫'`                                                                        | The symbol displayed when file isn't executable                       |
| `not_found_symbol`          | `'🔍'`                                                                        | The symbol displayed when the command can't be found                  |
| `sigint_symbol`             | `'🧱'`                                                                        | The symbol displayed on SIGINT (Ctrl + c)                             |
| `signal_symbol`             | `'⚡'`                                                                        | The symbol displayed on any signal                                    |
| `style`                     | `'bold red'`                                                                  | The style for the module.                                             |
| `recognize_signal_code`     | `true`                                                                        | Enable signal mapping from exit code                                  |
| `map_symbol`                | `false`                                                                       | Enable symbols mapping from exit code                                 |
| `pipestatus`                | `false`                                                                       | Enable pipestatus reporting                                           |
| `pipestatus_separator`      | <code>&vert;</code>                                                           | The symbol used to separate pipestatus segments (supports formatting) |
| `pipestatus_format`         | `'\[$pipestatus\] => [$symbol$common_meaning$signal_name$maybe_int]($style)'` | The format of the module when the command is a pipeline               |
| `pipestatus_segment_format` |                                                                               | When specified, replaces `format` when formatting pipestatus segments |
| `disabled`                  | `true`                                                                        | Disables the `status` module.                                         |

### Variables

| Variable       | Example | Description                                                                                 |
| -------------- | ------- | ------------------------------------------------------------------------------------------- |
| status         | `127`   | The exit code of the last command                                                           |
| hex_status     | `0x7F`  | The exit code of the last command in hex                                                    |
| int            | `127`   | The exit code of the last command                                                           |
| common_meaning | `ERROR` | Meaning of the code if not a signal                                                         |
| signal_number  | `9`     | Signal number corresponding to the exit code, only if signalled                             |
| signal_name    | `KILL`  | Name of the signal corresponding to the exit code, only if signalled                        |
| maybe_int      | `7`     | Contains the exit code number when no meaning has been found                                |
| pipestatus     |         | Rendering of in pipeline programs's exit codes, this is only available in pipestatus_format |
| symbol         |         | Mirrors the value of option `symbol`                                                        |
| style\*        |         | Mirrors the value of option `style`                                                         |

\*: This variable can only be used as a part of a style string

### Example

```toml
# ~/.config/starship.toml

[status]
style = 'bg:blue'
symbol = '🔴 '
success_symbol = '🟢 SUCCESS'
format = '[\[$symbol$common_meaning$signal_name$maybe_int\]]($style) '
map_symbol = true
disabled = false
```

## Sudo

The `sudo` module displays if sudo credentials are currently cached.
The module will only be shown if credentials are cached.

::: tip

This module is disabled by default.
To enable it, set `disabled` to `false` in your configuration file.

:::

### Options

| Option          | Default                  | Description                                             |
| --------------- | ------------------------ | ------------------------------------------------------- |
| `format`        | `'[as $symbol]($style)'` | The format of the module                                |
| `symbol`        | `'🧙 '`                  | The symbol displayed when credentials are cached        |
| `style`         | `'bold blue'`            | The style for the module.                               |
| `allow_windows` | `false`                  | Since windows has no default sudo, default is disabled. |
| `disabled`      | `true`                   | Disables the `sudo` module.                             |

### Variables

| Variable | Example | Description                          |
| -------- | ------- | ------------------------------------ |
| symbol   |         | Mirrors the value of option `symbol` |
| style\*  |         | Mirrors the value of option `style`  |

\*: This variable can only be used as a part of a style string

### Example

```toml
# ~/.config/starship.toml

[sudo]
style = 'bold green'
symbol = '👩‍💻 '
disabled = false
```

```toml
# On windows
# $HOME\.starship\config.toml

[sudo]
allow_windows = true
disabled = false
```

## Swift

By default the `swift` module shows the currently installed version of [Swift](https://swift.org/).
The module will be shown if any of the following conditions are met:

- The current directory contains a `Package.swift` file
- The current directory contains a file with the `.swift` extension

### Options

| Option              | Default                              | Description                                                               |
| ------------------- | ------------------------------------ | ------------------------------------------------------------------------- |
| `format`            | `'via [$symbol($version )]($style)'` | The format for the module.                                                |
| `version_format`    | `'v${raw}'`                          | The version format. Available vars are `raw`, `major`, `minor`, & `patch` |
| `symbol`            | `'🐦 '`                              | A format string representing the symbol of Swift                          |
| `detect_extensions` | `['swift']`                          | Which extensions should trigger this module.                              |
| `detect_files`      | `['Package.swift']`                  | Which filenames should trigger this module.                               |
| `detect_folders`    | `[]`                                 | Which folders should trigger this module.                                 |
| `style`             | `'bold 202'`                         | The style for the module.                                                 |
| `disabled`          | `false`                              | Disables the `swift` module.                                              |

### Variables

| Variable | Example  | Description                          |
| -------- | -------- | ------------------------------------ |
| version  | `v5.2.4` | The version of `swift`               |
| symbol   |          | Mirrors the value of option `symbol` |
| style\*  |          | Mirrors the value of option `style`  |

\*: This variable can only be used as a part of a style string

### Example

```toml
# ~/.config/starship.toml

[swift]
format = 'via [🏎  $version](red bold)'
```

## Terraform

The `terraform` module shows the currently selected [Terraform workspace](https://www.terraform.io/docs/language/state/workspaces.html) and version.

::: tip

By default the Terraform version is not shown, since this is slow for current versions of Terraform when a lot of plugins are in use.
If you still want to enable it, [follow the example shown below](#with-terraform-version).

:::

By default the module will be shown if any of the following conditions are met:

- The current directory contains a `.terraform` folder
- Current directory contains a file with the `.tf`, `.tfplan` or `.tfstate` extensions

### Options

| Option              | Default                              | Description                                                               |
| ------------------- | ------------------------------------ | ------------------------------------------------------------------------- |
| `format`            | `'via [$symbol$workspace]($style) '` | The format string for the module.                                         |
| `version_format`    | `'v${raw}'`                          | The version format. Available vars are `raw`, `major`, `minor`, & `patch` |
| `symbol`            | `'💠'`                               | A format string shown before the terraform workspace.                     |
| `detect_extensions` | `['tf', 'tfplan', 'tfstate']`        | Which extensions should trigger this module.                              |
| `detect_files`      | `[]`                                 | Which filenames should trigger this module.                               |
| `detect_folders`    | `['.terraform']`                     | Which folders should trigger this module.                                 |
| `style`             | `'bold 105'`                         | The style for the module.                                                 |
| `disabled`          | `false`                              | Disables the `terraform` module.                                          |

### Variables

| Variable  | Example    | Description                          |
| --------- | ---------- | ------------------------------------ |
| version   | `v0.12.24` | The version of `terraform`           |
| workspace | `default`  | The current Terraform workspace      |
| symbol    |            | Mirrors the value of option `symbol` |
| style\*   |            | Mirrors the value of option `style`  |

\*: This variable can only be used as a part of a style string

### Example

#### With Terraform Version

```toml
# ~/.config/starship.toml

[terraform]
format = '[🏎💨 $version$workspace]($style) '
```

#### Without Terraform version

```toml
# ~/.config/starship.toml

[terraform]
format = '[🏎💨 $workspace]($style) '
```

## Time

The `time` module shows the current **local** time.
The `format` configuration value is used by the [`chrono`](https://crates.io/crates/chrono) crate to control how the time is displayed. Take a look [at the chrono strftime docs](https://docs.rs/chrono/0.4.7/chrono/format/strftime/index.html) to see what options are available.

::: tip

This module is disabled by default.
To enable it, set `disabled` to `false` in your configuration file.

:::

### Options

| Option            | Default                 | Description                                                                                                            |
| ----------------- | ----------------------- | ---------------------------------------------------------------------------------------------------------------------- |
| `format`          | `'at [$time]($style) '` | The format string for the module.                                                                                      |
| `use_12hr`        | `false`                 | Enables 12 hour formatting                                                                                             |
| `time_format`     | see below               | The [chrono format string](https://docs.rs/chrono/0.4.7/chrono/format/strftime/index.html) used to format the time.    |
| `style`           | `'bold yellow'`         | The style for the module time                                                                                          |
| `utc_time_offset` | `'local'`               | Sets the UTC offset to use. Range from -24 &lt; x &lt; 24. Allows floats to accommodate 30/45 minute timezone offsets. |
| `disabled`        | `true`                  | Disables the `time` module.                                                                                            |
| `time_range`      | `'-'`                   | Sets the time range during which the module will be shown. Times must be specified in 24-hours format                  |

If `use_12hr` is `true`, then `time_format` defaults to `'%r'`. Otherwise, it defaults to `'%T'`.
Manually setting `time_format` will override the `use_12hr` setting.

### Variables

| Variable | Example    | Description                         |
| -------- | ---------- | ----------------------------------- |
| time     | `13:08:10` | The current time.                   |
| style\*  |            | Mirrors the value of option `style` |

\*: This variable can only be used as a part of a style string

### Example

```toml
# ~/.config/starship.toml

[time]
disabled = false
format = '🕙[\[ $time \]]($style) '
time_format = '%T'
utc_time_offset = '-5'
time_range = '10:00:00-14:00:00'
```

## Username

The `username` module shows active user's username.
The module will be shown if any of the following conditions are met:

- The current user is root/admin
- The current user isn't the same as the one that is logged in
- The user is currently connected as an SSH session
- The variable `show_always` is set to true

::: tip

SSH connection is detected by checking environment variables
`SSH_CONNECTION`, `SSH_CLIENT`, and `SSH_TTY`. If your SSH host does not set up
these variables, one workaround is to set one of them with a dummy value.

:::

### Options

| Option        | Default                 | Description                                 |
| ------------- | ----------------------- | ------------------------------------------- |
| `style_root`  | `'bold red'`            | The style used when the user is root/admin. |
| `style_user`  | `'bold yellow'`         | The style used for non-root users.          |
| `format`      | `'[$user]($style) in '` | The format for the module.                  |
| `show_always` | `false`                 | Always shows the `username` module.         |
| `disabled`    | `false`                 | Disables the `username` module.             |

### Variables

| Variable | Example      | Description                                                                                 |
| -------- | ------------ | ------------------------------------------------------------------------------------------- |
| `style`  | `'red bold'` | Mirrors the value of option `style_root` when root is logged in and `style_user` otherwise. |
| `user`   | `'matchai'`  | The currently logged-in user ID.                                                            |

### Example

```toml
# ~/.config/starship.toml

[username]
style_user = 'white bold'
style_root = 'black bold'
format = 'user: [$user]($style) '
disabled = false
show_always = true
```

## Vagrant

The `vagrant` module shows the currently installed version of [Vagrant](https://www.vagrantup.com/).
By default the module will be shown if any of the following conditions are met:

- The current directory contains a `Vagrantfile` file

### Options

| Option              | Default                              | Description                                                               |
| ------------------- | ------------------------------------ | ------------------------------------------------------------------------- |
| `format`            | `'via [$symbol($version )]($style)'` | The format for the module.                                                |
| `version_format`    | `'v${raw}'`                          | The version format. Available vars are `raw`, `major`, `minor`, & `patch` |
| `symbol`            | `'⍱ '`                               | A format string representing the symbol of Vagrant.                       |
| `detect_extensions` | `[]`                                 | Which extensions should trigger this module.                              |
| `detect_files`      | `['Vagrantfile']`                    | Which filenames should trigger this module.                               |
| `detect_folders`    | `[]`                                 | Which folders should trigger this module.                                 |
| `style`             | `'cyan bold'`                        | The style for the module.                                                 |
| `disabled`          | `false`                              | Disables the `vagrant` module.                                            |

### Variables

| Variable | Example          | Description                          |
| -------- | ---------------- | ------------------------------------ |
| version  | `Vagrant 2.2.10` | The version of `Vagrant`             |
| symbol   |                  | Mirrors the value of option `symbol` |
| style\*  |                  | Mirrors the value of option `style`  |

\*: This variable can only be used as a part of a style string

### Example

```toml
# ~/.config/starship.toml

[vagrant]
format = 'via [⍱ $version](bold white) '
```

## V

The `vlang` module shows you your currently installed version of [V](https://vlang.io/).
By default the module will be shown if any of the following conditions are met:

- The current directory contains a file with `.v` extension
- The current directory contains a `v.mod`, `vpkg.json` or `.vpkg-lock.json` file

### Options

| Option              | Default                                      | Description                                                               |
| ------------------- | -------------------------------------------- | ------------------------------------------------------------------------- |
| `format`            | `'via [$symbol($version )]($style)'`         | The format for the module.                                                |
| `version_format`    | `'v${raw}'`                                  | The version format. Available vars are `raw`, `major`, `minor`, & `patch` |
| `symbol`            | `'V '`                                       | A format string representing the symbol of V                              |
| `detect_extensions` | `['v']`                                      | Which extensions should trigger this module.                              |
| `detect_files`      | `['v.mod', 'vpkg.json', '.vpkg-lock.json' ]` | Which filenames should trigger this module.                               |
| `detect_folders`    | `[]`                                         | Which folders should trigger this module.                                 |
| `style`             | `'blue bold'`                                | The style for the module.                                                 |
| `disabled`          | `false`                                      | Disables the `vlang` module.                                              |

### Variables

| Variable | Example | Description                          |
| -------- | ------- | ------------------------------------ |
| version  | `v0.2`  | The version of `v`                   |
| symbol   |         | Mirrors the value of option `symbol` |
| style\*  |         | Mirrors the value of option `style`  |

### Example

```toml
# ~/.config/starship.toml
[vlang]
format = 'via [V $version](blue bold) '
```

## VCSH

The `vcsh` module displays the current active [VCSH](https://github.com/RichiH/vcsh) repository.
The module will be shown only if a repository is currently in use.

### Options

| Option     | Default                          | Description                                            |
| ---------- | -------------------------------- | ------------------------------------------------------ |
| `symbol`   | `''`                             | The symbol used before displaying the repository name. |
| `style`    | `'bold yellow'`                  | The style for the module.                              |
| `format`   | `'vcsh [$symbol$repo]($style) '` | The format for the module.                             |
| `disabled` | `false`                          | Disables the `vcsh` module.                            |

### Variables

| Variable | Example                                     | Description                          |
| -------- | ------------------------------------------- | ------------------------------------ |
| repo     | `dotfiles` if in a VCSH repo named dotfiles | The active repository name           |
| symbol   |                                             | Mirrors the value of option `symbol` |
| style\*  | `black bold dimmed`                         | Mirrors the value of option `style`  |

\*: This variable can only be used as a part of a style string

### Example

```toml
# ~/.config/starship.toml

[vcsh]
format = '[🆅 $repo](bold blue) '
```

## Zig

By default the the `zig` module shows the currently installed version of [Zig](https://ziglang.org/).
The module will be shown if any of the following conditions are met:

- The current directory contains a `.zig` file

### Options

| Option              | Default                              | Description                                                               |
| ------------------- | ------------------------------------ | ------------------------------------------------------------------------- |
| `format`            | `'via [$symbol($version )]($style)'` | The format for the module.                                                |
| `version_format`    | `'v${raw}'`                          | The version format. Available vars are `raw`, `major`, `minor`, & `patch` |
| `symbol`            | `'↯ '`                               | The symbol used before displaying the version of Zig.                     |
| `style`             | `'bold yellow'`                      | The style for the module.                                                 |
| `disabled`          | `false`                              | Disables the `zig` module.                                                |
| `detect_extensions` | `['zig']`                            | Which extensions should trigger this module.                              |
| `detect_files`      | `[]`                                 | Which filenames should trigger this module.                               |
| `detect_folders`    | `[]`                                 | Which folders should trigger this module.                                 |

### Variables

| Variable | Example  | Description                          |
| -------- | -------- | ------------------------------------ |
| version  | `v0.6.0` | The version of `zig`                 |
| symbol   |          | Mirrors the value of option `symbol` |
| style\*  |          | Mirrors the value of option `style`  |

\*: This variable can only be used as a part of a style string

### Example

```toml
# ~/.config/starship.toml

[zig]
symbol = '⚡️ '
```

## Custom commands

The `custom` modules show the output of some arbitrary commands.

These modules will be shown if any of the following conditions are met:

- The current directory contains a file whose name is in `detect_files`
- The current directory contains a directory whose name is in `detect_folders`
- The current directory contains a file whose extension is in `detect_extensions`
- The `when` command returns 0
- The current Operating System (std::env::consts::OS) matches with `os` field if defined.

::: tip

Multiple custom modules can be defined by using a `.`.

:::

::: tip

The order in which custom modules are shown can be individually set by including
`${custom.foo}` in the top level `format` (as it includes a dot, you need to use `${...}`).
By default, the `custom` module will simply show all custom modules in the order they were defined.

:::

::: tip

[Issue #1252](https://github.com/starship/starship/discussions/1252) contains examples of custom modules.
If you have an interesting example not covered there, feel free to share it there!

:::

::: warning Command output is printed unescaped to the prompt

Whatever output the command generates is printed unmodified in the prompt. This means if the output
contains special sequences that are interpreted by your shell they will be expanded when displayed.
These special sequences are shell specific, e.g. you can write a command module that writes bash sequences,
e.g. `\h`, but this module will not work in a fish or zsh shell.

Format strings can also contain shell specific prompt sequences, e.g.
[Bash](https://www.gnu.org/software/bash/manual/html_node/Controlling-the-Prompt.html),
[Zsh](https://zsh.sourceforge.io/Doc/Release/Prompt-Expansion.html).

:::

### Options

| Option              | Default                         | Description                                                                                                                                                                                                                                                                                   |
| ------------------- | ------------------------------- | --------------------------------------------------------------------------------------------------------------------------------------------------------------------------------------------------------------------------------------------------------------------------------------------- |
| `command`           | `''`                            | The command whose output should be printed. The command will be passed on stdin to the shell.                                                                                                                                                                                                 |
| `when`              | `false`                         | Either a boolean value (`true` or `false`, without quotes) or a string shell command used as a condition to show the module. In case of a string, the module will be shown if the command returns a `0` status code.                                                                          |
| `shell`             |                                 | [See below](#custom-command-shell)                                                                                                                                                                                                                                                            |
| `description`       | `'<custom module>'`             | The description of the module that is shown when running `starship explain`.                                                                                                                                                                                                                  |
| `detect_files`      | `[]`                            | The files that will be searched in the working directory for a match.                                                                                                                                                                                                                         |
| `detect_folders`    | `[]`                            | The directories that will be searched in the working directory for a match.                                                                                                                                                                                                                   |
| `detect_extensions` | `[]`                            | The extensions that will be searched in the working directory for a match.                                                                                                                                                                                                                    |
| `symbol`            | `''`                            | The symbol used before displaying the command output.                                                                                                                                                                                                                                         |
| `style`             | `'bold green'`                  | The style for the module.                                                                                                                                                                                                                                                                     |
| `format`            | `'[$symbol($output )]($style)'` | The format for the module.                                                                                                                                                                                                                                                                    |
| `disabled`          | `false`                         | Disables this `custom` module.                                                                                                                                                                                                                                                                |
| `os`                |                                 | Operating System name on which the module will be shown (unix, linux, macos, windows, ... ) [See possible values](https://doc.rust-lang.org/std/env/consts/constant.OS.html).                                                                                                                 |
| `use_stdin`         |                                 | An optional boolean value that overrides whether commands should be forwarded to the shell via the standard input or as an argument. If unset standard input is used by default, unless the shell does not support it (cmd, nushell). Setting this disables shell-specific argument handling. |
| `ignore_timeout`    | `false`                         | Ignore global `command_timeout` setting and keep running external commands, no matter how long they take.                                                                                                                                                                                     |

### Variables

| Variable | Description                            |
| -------- | -------------------------------------- |
| output   | The output of shell command in `shell` |
| symbol   | Mirrors the value of option `symbol`   |
| style\*  | Mirrors the value of option `style`    |

\*: This variable can only be used as a part of a style string

#### Custom command shell

`shell` accepts a non-empty list of strings, where:

- The first string is the path to the shell to use to execute the command.
- Other following arguments are passed to the shell.

If unset, it will fallback to STARSHIP_SHELL and then to 'sh' on Linux, and 'cmd /C' on Windows.

The `command` will be passed in on stdin.

If `shell` is not given or only contains one element and Starship detects PowerShell will be used,
the following arguments will automatically be added: `-NoProfile -Command -`.
If `shell` is not given or only contains one element and Starship detects Cmd will be used,
the following argument will automatically be added: `/C` and `stdin` will be set to `false`.
If `shell` is not given or only contains one element and Starship detects Nushell will be used,
the following arguments will automatically be added: `-c` and `stdin` will be set to `false`.
This behavior can be avoided by explicitly passing arguments to the shell, e.g.

```toml
shell = ['pwsh', '-Command', '-']
```

::: warning Make sure your custom shell configuration exits gracefully

If you set a custom command, make sure that the default Shell used by starship
will properly execute the command with a graceful exit (via the `shell`
option).

For example, PowerShell requires the `-Command` parameter to execute a one
liner. Omitting this parameter might throw starship into a recursive loop
where the shell might try to load a full profile environment with starship
itself again and hence re-execute the custom command, getting into a never
ending loop.

Parameters similar to `-NoProfile` in PowerShell are recommended for other
shells as well to avoid extra loading time of a custom profile on every
starship invocation.

Automatic detection of shells and proper parameters addition are currently
implemented, but it's possible that not all shells are covered.
[Please open an issue](https://github.com/starship/starship/issues/new/choose)
with shell details and starship configuration if you hit such scenario.

:::

### Example

```toml
# ~/.config/starship.toml

[custom.foo]
command = 'echo foo' # shows output of command
detect_files = ['foo'] # can specify filters but wildcards are not supported
when = ''' test "$HOME" = "$PWD" '''
format = ' transcending [$output]($style)'

[custom.time]
command = 'time /T'
detect_extensions = ['pst'] # filters *.pst files
shell = ['pwsh.exe', '-NoProfile', '-Command', '-']

[custom.time-as-arg]
command = 'time /T'
detect_extensions = ['pst'] # filters *.pst files
shell = ['pwsh.exe', '-NoProfile', '-Command']
use_stdin = false
```<|MERGE_RESOLUTION|>--- conflicted
+++ resolved
@@ -1515,11 +1515,7 @@
 | Option            | Default                                                  | Description                                                      |
 | ----------------- | -------------------------------------------------------- | ---------------------------------------------------------------- |
 | `format`          | `'on [$symbol$account(@$domain)(\($region\))]($style) '` | The format for the module.                                       |
-<<<<<<< HEAD
-| `symbol`          | `'☁️ '`                                                  | The symbol used before displaying the current GCP profile.       |
-=======
 | `symbol`          | `'☁️  '`                                                  | The symbol used before displaying the current GCP profile.       |
->>>>>>> 1f7d1e39
 | `region_aliases`  | `{}`                                                     | Table of region aliases to display in addition to the GCP name.  |
 | `project_aliases` | `{}`                                                     | Table of project aliases to display in addition to the GCP name. |
 | `style`           | `'bold blue'`                                            | The style for the module.                                        |
@@ -2780,11 +2776,7 @@
 | ------------------- | ------------------------------------ | ------------------------------------------------------------------------- |
 | `format`            | `'via [$symbol($version )]($style)'` | The format for the module.                                                |
 | `version_format`    | `'v${raw}'`                          | The version format. Available vars are `raw`, `major`, `minor`, & `patch` |
-<<<<<<< HEAD
-| `symbol`            | `'🪖 '`                               | A format string representing the symbol of OPA.                           |
-=======
 | `symbol`            | `'🪖  '`                             | A format string representing the symbol of OPA.                           |
->>>>>>> 1f7d1e39
 | `detect_extensions` | `['rego']`                           | Which extensions should trigger this module.                              |
 | `detect_files`      | `[]`                                 | Which filenames should trigger this module.                               |
 | `detect_folders`    | `[]`                                 | Which folders should trigger this module.                                 |
@@ -3213,22 +3205,6 @@
 
 ### Options
 
-<<<<<<< HEAD
-| Option                    | Default                                                                                                      | Description                                                                                                                 |
-| ------------------------- | ------------------------------------------------------------------------------------------------------------ | --------------------------------------------------------------------------------------------------------------------------- |
-| `format`                  | `'via [${symbol}${pyenv_prefix}(${version} )(\($virtualenv\) )]($style)'`                                    | The format for the module.                                                                                                  |
-| `version_format`          | `'v${raw}'`                                                                                                  | The version format. Available vars are `raw`, `major`, `minor`, & `patch`                                                   |
-| `symbol`                  | `'🐍 '`                                                                                                       | A format string representing the symbol of Python                                                                           |
-| `style`                   | `'yellow bold'`                                                                                              | The style for the module.                                                                                                   |
-| `pyenv_version_name`      | `false`                                                                                                      | Use pyenv to get Python version                                                                                             |
-| `pyenv_prefix`            | `pyenv`                                                                                                      | Prefix before pyenv version display, only used if pyenv is used                                                             |
-| `python_binary`           | `['python', 'python3', 'python2']`                                                                           | Configures the python binaries that Starship should executes when getting the version.                                      |
-| `detect_extensions`       | `['py']`                                                                                                     | Which extensions should trigger this module                                                                                 |
-| `detect_files`            | `['.python-version', 'Pipfile', '__init__.py', 'pyproject.toml', 'requirements.txt', 'setup.py', 'tox.ini']` | Which filenames should trigger this module                                                                                  |
-| `detect_folders`          | `[]`                                                                                                         | Which folders should trigger this module                                                                                    |
-| `disabled`                | `false`                                                                                                      | Disables the `python` module.                                                                                               |
-| `show_detect_venv_prompt` | `false`                                                                                                      | If `true` show venv prompt value when in `detect_folders`, regardless of whether the virtual environment is enabled or not. |
-=======
 | Option               | Default                                                                                                      | Description                                                                            |
 | -------------------- | ------------------------------------------------------------------------------------------------------------ | -------------------------------------------------------------------------------------- |
 | `format`             | `'via [${symbol}${pyenv_prefix}(${version} )(\($virtualenv\) )]($style)'`                                    | The format for the module.                                                             |
@@ -3242,7 +3218,7 @@
 | `detect_files`       | `['.python-version', 'Pipfile', '__init__.py', 'pyproject.toml', 'requirements.txt', 'setup.py', 'tox.ini']` | Which filenames should trigger this module                                             |
 | `detect_folders`     | `[]`                                                                                                         | Which folders should trigger this module                                               |
 | `disabled`           | `false`                                                                                                      | Disables the `python` module.                                                          |
->>>>>>> 1f7d1e39
+| `show_detect_venv_prompt` | `false`                                                                                                      | If `true` show venv prompt value when in `detect_folders`, regardless of whether the virtual environment is enabled or not. |
 
 ::: tip
 
@@ -3621,11 +3597,7 @@
 | ----------- | ---------------------------- | ------------------------------------------------------------- |
 | `threshold` | `2`                          | Display threshold.                                            |
 | `format`    | `'[$symbol$shlvl]($style) '` | The format for the module.                                    |
-<<<<<<< HEAD
-| `symbol`    | `'↕️ '`                      | The symbol used to represent the `SHLVL`.                     |
-=======
 | `symbol`    | `'↕️  '`                      | The symbol used to represent the `SHLVL`.                     |
->>>>>>> 1f7d1e39
 | `repeat`    | `false`                      | Causes `symbol` to be repeated by the current `SHLVL` amount. |
 | `style`     | `'bold yellow'`              | The style for the module.                                     |
 | `disabled`  | `true`                       | Disables the `shlvl` module.                                  |
