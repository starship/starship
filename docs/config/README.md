--- conflicted
+++ resolved
@@ -120,20 +120,12 @@
 
 ### Options
 
-<<<<<<< HEAD
-| Variable          | Default         | Description                                                |
-| ----------        | --------------- | ---------------------------------------------------------- |
-| `symbol`          | `"☁️  "`         | The symbol used before displaying the current AWS profile. |
-| `style`           | `"bold yellow"` | The style for the module.                                  |
-| `disabled`        | `false`         | Disables the `AWS` module.                                 |
-| `displayed_items` | `all`           | Choose which item to display. Possible values [`all`, `profile`, `region`] |
-=======
-| Variable   | Default         | Description                                                |
-| ---------- | --------------- | ---------------------------------------------------------- |
-| `symbol`   | `"☁️ "`         | The symbol used before displaying the current AWS profile. |
-| `style`    | `"bold yellow"` | The style for the module.                                  |
-| `disabled` | `false`         | Disables the `AWS` module.                                 |
->>>>>>> 7f9726eb
+| Variable          | Default         | Description                                                                 |
+| ----------------- | --------------- | ----------------------------------------------------------------------------|
+| `symbol`          | `"☁️  "`        | The symbol used before displaying the current AWS profile.                  |
+| `style`           | `"bold yellow"` | The style for the module.                                                   |
+| `disabled`        | `false`         | Disables the `AWS` module.                                                  |
+| `displayed_items` | `all`           | Choose which item to display. Possible values: [`all`, `profile`, `region`] |
 
 ### Example
 
