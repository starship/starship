# Configuration

::: tip

🔥 Configuration is currently being worked on.
Many new configuration options will be available in coming releases.

:::

To get started configuring starship, create the following file: `~/.config/starship.toml`.

```sh
mkdir -p ~/.config && touch ~/.config/starship.toml
```

All configuration for starship is done in this [TOML](https://github.com/toml-lang/toml) file:

```toml
# Don't print a new line at the start of the prompt
add_newline = false

# Replace the "❯" symbol in the prompt with "➜"
[character]                            # The name of the module we are configuring is "character"
success_symbol = "[➜](bold green)"     # The "success_symbol" segment is being set to "➜" with the color "bold green"

# Disable the package module, hiding it from the prompt completely
[package]
disabled = true
```

You can change default `starship.toml` file location with `STARSHIP_CONFIG` environment variable:

```sh
export STARSHIP_CONFIG=~/.starship
```

Equivalently in PowerShell (Windows) would be adding this line to your `$PROFILE`:

```ps1
$ENV:STARSHIP_CONFIG = "$HOME\.starship"
```

### Terminology

**Module**: A component in the prompt giving information based on contextual information from your OS. For example, the "nodejs" module shows the version of NodeJS that is currently installed on your computer, if your current directory is a NodeJS project.

**Variable**: Smaller sub-components that contains information provided by the module. For example, the "version" variable in the "nodejs" module contains the current version of NodeJS.

By convention, most modules have a prefix of default terminal color (e.g. `via ` in "nodejs") and an empty space as a suffix.

### Format Strings

Format strings are the format that a module prints all its variables with.
Most modules have an entry called `format` that configures the display format of the module.
You can use texts, variables and text groups in a format string.

#### Variable

A variable contains a `$` symbol followed by the name of the variable.
The name of a variable only contains letters, numbers and `_`.

For example:

- `$version` is a format string with a variable named `version`.
- `$git_branch$git_commit` is a format string with two variables named `git_branch` and `git_commit`.
- `$git_branch $git_commit` has the two variables separated with a space.

#### Text Group

A text group is made up of two different parts.

The first part, which is enclosed in a `[]`, is a [format string](#format-strings).
You can add texts, variables, or even nested text groups in it.

In the second part, which is enclosed in a `()`, is a [style string](#style-strings). This can be used style the first part.

For example:

- `[on](red bold)` will print a string `on` with bold text colored red.
- `[⬢ $version](bold green)` will print a symbol `⬢ ` followed by the content of variable `version`, with bold text colored green.
- `[a [b](red) c](green)` will print `a b c` with `b` red, and `a` and `c` green.

#### Style Strings

Most modules in starship allow you to configure their display styles. This is done with an entry (usually called `style`) which is a string specifying the configuration. Here are some examples of style strings along with what they do. For details on the full syntax, consult the [advanced config guide](/advanced-config/).

- `"fg:green bg:blue"` sets green text on a blue background
- `"bg:blue fg:bright-green"` sets bright green text on a blue background
- `"bold fg:27"` sets bold text with [ANSI color](https://i.stack.imgur.com/KTSQa.png) 27
- `"underline bg:#bf5700"` sets underlined text on a burnt orange background
- `"bold italic fg:purple"` sets bold italic purple text
- `""` explicitly disables all styling

Note that what styling looks like will be controlled by your terminal emulator. For example, some terminal emulators will brighten the colors instead of bolding text, and some color themes use the same values for the normal and bright colors. Also, to get italic text, your terminal must support italics.

#### Conditional Format Strings

A conditional format string wrapped in `(` and `)` will not render if all variables inside are empty.

For example:

- `(@$region)` will show nothing if the variable `region` is `None`, otherwise `@` followed by the value of region.
- `(some text)` will always show nothing since there are no variables wrapped in the braces.
- When `$all` is a shortcut for `\[$a$b\] `, `($all)` will show nothing only if `$a` and `$b` are both `None`.
  This works the same as `(\[$a$b\] )`.

#### Escapable characters

The following symbols have special usage in a format string.
If you want to print the following symbols, you have to escape them with a backslash (`\`).

- $
- \\
- [
- ]
- (
- )

Note that `toml` has [its own escape syntax](https://github.com/toml-lang/toml#user-content-string).
It is recommended to use a literal string (`''`) in your config.
If you want to use a basic string (`""`), pay attention to escape the backslash `\`.

For example, when you want to print a `$` symbol on a new line, the following configs for `format` are equivalent:

```toml
# with basic string
format = "\n\\$"

# with multiline basic string
format = """

\\$"""

# with literal string
format = '''

\$'''
```

## Prompt

This is the list of prompt-wide configuration options.

### Options

| Option         | Default                        | Description                                           |
| -------------- | ------------------------------ | ----------------------------------------------------- |
| `format`       | [link](#default-prompt-format) | Configure the format of the prompt.                   |
| `scan_timeout` | `30`                           | Timeout for starship to scan files (in milliseconds). |

### Example

```toml
# ~/.config/starship.toml

# Disable the newline at the start of the prompt
format = "$all"

# Use custom format
format = """
[┌───────────────────>](bold green)
[│](bold green)$directory$rust$package
[└─>](bold green) """

# Wait 10 milliseconds for starship to check files under the current directory.
scan_timeout = 10
```

### Default Prompt Format

The default `format` is used to define the format of the prompt, if empty or no `format` is provided. The default is as shown:

```toml
<<<<<<< HEAD
format = "\n$all"

# Which is equivalent to
format = """

$username\
$hostname\
$kubernetes\
$directory\
$git_branch\
$git_commit\
$git_state\
$git_status\
$hg_branch\
$docker_context\
$package\
$dotnet\
$elixir\
$elm\
$erlang\
$golang\
$haskell\
$java\
$julia\
$nim\
$nodejs\
$ocaml\
$php\
$purescript\
$python\
$ruby\
$rust\
$terraform\
$zig\
$nix_shell\
$conda\
$memory_usage\
$aws\
$env_var\
$crystal\
$cmd_duration\
$custom\
$line_break\
$jobs\
$battery\
$time\
$character"""
=======
prompt_order = [
    "username",
    "hostname",
    "kubernetes",
    "directory",
    "git_branch",
    "git_commit",
    "git_state",
    "git_status",
    "hg_branch",
    "docker_context",
    "package",
    "dotnet",
    "elixir",
    "elm",
    "erlang",
    "golang",
    "java",
    "julia",
    "nim",
    "nodejs",
    "ocaml",
    "php",
    "purescript",
    "python",
    "ruby",
    "rust",
    "terraform",
    "zig",
    "nix_shell",
    "conda",
    "memory_usage",
    "aws",
    "env_var",
    "crystal",
    "cmd_duration",
    "custom",
    "line_break",
    "jobs",
    "battery",
    "time",
    "character",
]
>>>>>>> 0f52b7b1
```

## AWS

The `aws` module shows the current AWS region and profile. This is based on
`AWS_REGION`, `AWS_DEFAULT_REGION`, and `AWS_PROFILE` env var with
`~/.aws/config` file.

When using [aws-vault](https://github.com/99designs/aws-vault) the profile
is read from the `AWS_VAULT` env var.

### Options

| Option           | Default                                          | Description                                                     |
| ---------------- | ------------------------------------------------ | --------------------------------------------------------------- |
| `format`         | `"on [$symbol$profile(\\($region\\))]($style) "` | The format for the module.                                      |
| `symbol`         | `"☁️ "`                                          | The symbol used before displaying the current AWS profile.      |
| `region_aliases` |                                                  | Table of region aliases to display in addition to the AWS name. |
| `style`          | `"bold yellow"`                                  | The style for the module.                                       |
| `disabled`       | `false`                                          | Disables the `AWS` module.                                      |

### Variables

| Variable | Example          | Description                          |
| -------- | ---------------- | ------------------------------------ |
| region   | `ap-northeast-1` | The current AWS region               |
| profile  | `astronauts`     | The current AWS profile              |
| symbol   |                  | Mirrors the value of option `symbol` |
| style\*  |                  | Mirrors the value of option `style`  |

\*: This variable can only be used as a part of a style string

### Examples

#### Display everything

```toml
# ~/.config/starship.toml

[aws]
format = "on [$symbol$profile(\\($region\\))]($style) "
style = "bold blue"
symbol = "🅰 "
[aws.region_aliases]
ap-southeast-2 = "au"
us-east-1 = "va"
```

#### Display region

```toml
# ~/.config/starship.toml

[aws]
format = "on [$symbol$region]($style) "
style = "bold blue"
symbol = "🅰 "
[aws.region_aliases]
ap-southeast-2 = "au"
us-east-1 = "va"
```

#### Display profile

```toml
# ~/.config/starship.toml

[aws]
format = "on [$symbol$profile]($style) "
style = "bold blue"
symbol = "🅰 "
```

## Battery

The `battery` module shows how charged the device's battery is and its current charging status.
The module is only visible when the device's battery is below 10%.

### Options

| Option               | Default                           | Description                                       |
| -------------------- | --------------------------------- | ------------------------------------------------- |
| `full_symbol`        | `"•"`                             | The symbol shown when the battery is full.        |
| `charging_symbol`    | `"⇡"`                             | The symbol shown when the battery is charging.    |
| `discharging_symbol` | `"⇣"`                             | The symbol shown when the battery is discharging. |
| `format`             | `"[$symbol$percentage]($style) "` | The format for the module.                        |
| `display`            | [link](#battery-display)          | Display threshold and style for the module.       |
| `disabled`           | `false`                           | Disables the `battery` module.                    |

<details>
<summary>There are also options for some uncommon battery states.</summary>

| Variable         | Description                                         |
| ---------------- | --------------------------------------------------- |
| `unknown_symbol` | The symbol shown when the battery state is unknown. |
| `empty_symbol`   | The symbol shown when the battery state is empty.   |

Note: Battery indicator will be hidden if the status is `unknown` or `empty` unless you specify the option in the config.

</details>

### Example

```toml
# ~/.config/starship.toml

[battery]
full_symbol = "🔋"
charging_symbol = "⚡️"
discharging_symbol = "💀"
```

### Battery Display

The `display` configuration option is used to define when the battery indicator should be shown (threshold) and what it looks like (style).
If no `display` is provided. The default is as shown:

```toml
[[battery.display]]
threshold = 10
style = "bold red"
```

#### Options

The `display` option is an array of the following table.

| Variable    | Description                                     |
| ----------- | ----------------------------------------------- |
| `threshold` | The upper bound for the display option.         |
| `style`     | The style used if the display option is in use. |

#### Example

```toml
[[battery.display]]  # "bold red" style when capacity is between 0% and 10%
threshold = 10
style = "bold red"

[[battery.display]]  # "bold yellow" style when capacity is between 10% and 30%
threshold = 30
style = "bold yellow"

# when capacity is over 30%, the battery indicator will not be displayed

```

## Character

The `character` module shows a character (usually an arrow) beside where the text
is entered in your terminal.

The character will tell you whether the last command was successful or not. It
can do this in two ways:

- changing color (`red`/`green`)
- changing shape (`❯`/`✖`)

By default it only changes color. If you also want to change it's shape take a
look at [this example](#with-custom-error-shape).

### Options

| Option           | Default             | Description                                                                      |
| ---------------- | ------------------- | -------------------------------------------------------------------------------- |
| `format`         | `"$symbol "`        | The format string used before the text input.                                    |
| `success_symbol` | `"[❯](bold green)"` | The format string used before the text input if the previous command succeeded.  |
| `error_symbol`   | `"[❯](bold red)"`   | The format string used before the text input if the previous command failed.     |
| `vicmd_symbol`   | `"[❮](bold green)"` | The format string used before the text input if the shell is in vim normal mode. |
| `disabled`       | `false`             | Disables the `character` module.                                                 |

### Variables

| Variable | Example | Description                                                           |
| -------- | ------- | --------------------------------------------------------------------- |
| symbol   |         | A mirror of either `success_symbol`, `error_symbol` or `vicmd_symbol` |

### Examples

#### With custom error shape

```toml
# ~/.config/starship.toml

[character]
success_symbol = "[➜](bold green) "
error_symbol = "[✗](bold red) "
```

#### Without custom error shape

```toml
# ~/.config/starship.toml

[character]
success_symbol = "[➜](bold green) "
error_symbol = "[➜](bold red) "
```

#### With custom vim shape

```toml
# ~/.config/starship.toml

[character]
vicmd_symbol = "[V](bold green) "
```

## Command Duration

The `cmd_duration` module shows how long the last command took to execute.
The module will be shown only if the command took longer than two seconds, or
the `min_time` config value, if it exists.

::: warning Do not hook the DEBUG trap in Bash

If you are running Starship in `bash`, do not hook the `DEBUG` trap after running
`eval $(starship init $0)`, or this module **will** break.

:::

Bash users who need preexec-like functionality can use
[rcaloras's bash_preexec framework](https://github.com/rcaloras/bash-preexec).
Simply define the arrays `preexec_functions` and `precmd_functions` before
running `eval $(starship init $0)`, and then proceed as normal.

### Options

| Option              | Default                       | Description                                                |
| ------------------- | ----------------------------- | ---------------------------------------------------------- |
| `min_time`          | `2_000`                       | Shortest duration to show time for (in milliseconds).      |
| `show_milliseconds` | `false`                       | Show milliseconds in addition to seconds for the duration. |
| `format`            | `"took [$duration]($style) "` | The format for the module.                                 |
| `style`             | `"bold yellow"`               | The style for the module.                                  |
| `disabled`          | `false`                       | Disables the `cmd_duration` module.                        |

### Variables

| Variable | Example  | Description                             |
| -------- | -------- | --------------------------------------- |
| duration | `16m40s` | The time it took to execute the command |
| style\*  |          | Mirrors the value of option `style`     |

\*: This variable can only be used as a part of a style string

### Example

```toml
# ~/.config/starship.toml

[cmd_duration]
min_time = 500
format = "underwent [$duration](bold yellow)"
```

## Conda

The `conda` module shows the current conda environment, if `$CONDA_DEFAULT_ENV` is set.

::: tip

This does not suppress conda's own prompt modifier, you may want to run `conda config --set changeps1 False`.

:::

### Options

| Option              | Default                            | Description                                                                                                                                                                                                 |
| ------------------- | ---------------------------------- | ----------------------------------------------------------------------------------------------------------------------------------------------------------------------------------------------------------- |
| `truncation_length` | `1`                                | The number of directories the environment path should be truncated to, if the environment was created via `conda create -p [path]`. `0` means no truncation. Also see the [`directory`](#directory) module. |
| `symbol`            | `"🅒 "`                             | The symbol used before the environment name.                                                                                                                                                                |
| `style`             | `"bold green"`                     | The style for the module.                                                                                                                                                                                   |
| `format`            | `"[$symbol$environment]($style) "` | The format for the module.                                                                                                                                                                                  |
| `disabled`          | `false`                            | Disables the `conda` module.                                                                                                                                                                                |

### Variables

| Variable    | Example      | Description                          |
| ----------- | ------------ | ------------------------------------ |
| environment | `astronauts` | The current conda environment        |
| symbol      |              | Mirrors the value of option `symbol` |
| style\*     |              | Mirrors the value of option `style`  |

\*: This variable can only be used as a part of a style string

### Example

```toml
# ~/.config/starship.toml

[conda]
format = "[$symbol$environment](dimmed green) "
```

## Crystal

The `crystal` module shows the currently installed version of Crystal.
The module will be shown if any of the following conditions are met:

- The current directory contains a `shard.yml` file
- The current directory contains a `.cr` file

### Options

| Option     | Default                            | Description                                               |
| ---------- | ---------------------------------- | --------------------------------------------------------- |
| `symbol`   | `"🔮 "`                            | The symbol used before displaying the version of crystal. |
| `style`    | `"bold red"`                       | The style for the module.                                 |
| `format`   | `"via [$symbol$version]($style) "` | The format for the module.                                |
| `disabled` | `false`                            | Disables the `crystal` module.                            |

### Variables

| Variable | Example   | Description                          |
| -------- | --------- | ------------------------------------ |
| version  | `v0.32.1` | The version of `crystal`             |
| symbol   |           | Mirrors the value of option `symbol` |
| style\*  |           | Mirrors the value of option `style`  |

\*: This variable can only be used as a part of a style string

### Example

```toml
# ~/.config/starship.toml

[crystal]
format = "via [✨ $version](bold blue) "
```

## Directory

The `directory` module shows the path to your current directory, truncated to
three parent folders. Your directory will also be truncated to the root of the
git repo that you're currently in.

When using the fish style pwd option, instead of hiding the path that is
truncated, you will see a shortened name of each directory based on the number
you enable for the option.

For example, given `~/Dev/Nix/nixpkgs/pkgs` where `nixpkgs` is the repo root,
and the option set to `1`. You will now see `~/D/N/nixpkgs/pkgs`, whereas before
it would have been `nixpkgs/pkgs`.

### Options

| Option              | Default              | Description                                                                      |
| ------------------- | -------------------- | -------------------------------------------------------------------------------- |
| `truncation_length` | `3`                  | The number of parent folders that the current directory should be truncated to.  |
| `truncate_to_repo`  | `true`               | Whether or not to truncate to the root of the git repo that you're currently in. |
| `format`            | `"[$path]($style) "` | The format for the module.                                                       |
| `style`             | `"bold cyan"`        | The style for the module.                                                        |
| `disabled`          | `false`              | Disables the `directory` module.                                                 |

<details>
<summary>This module has a few advanced configuration options that control how the directory is displayed.</summary>

| Advanced Option             | Default | Description                                                                              |
| --------------------------- | ------- | ---------------------------------------------------------------------------------------- |
| `substitutions`             |         | A table of substitutions to be made to the path.                                         |
| `fish_style_pwd_dir_length` | `0`     | The number of characters to use when applying fish shell pwd path logic.                 |
| `use_logical_path`          | `true`  | Displays the logical path provided by the shell (`PWD`) instead of the path from the OS. |

`substitutions` allows you to define arbitrary replacements for literal strings that occur in the path, for example long network
prefixes or development directories (i.e. Java). Note that this will disable the fish style PWD.

```toml
[directory.substitutions]
"/Volumes/network/path" = "/net"
"src/com/long/java/path" = "mypath"
```

`fish_style_pwd_dir_length` interacts with the standard truncation options in a way that can be surprising at first: if it's non-zero,
the components of the path that would normally be truncated are instead displayed with that many characters. For example, the path
`/built/this/city/on/rock/and/roll`, which would normally be displayed as as `rock/and/roll`, would be displayed as
`/b/t/c/o/rock/and/roll` with `fish_style_pwd_dir_length = 1`--the path components that would normally be removed are displayed with
a single character. For `fish_style_pwd_dir_length = 2`, it would be `/bu/th/ci/on/rock/and/roll`.

</details>

### Variables

| Variable | Example               | Description                         |
| -------- | --------------------- | ----------------------------------- |
| path     | `"D:/Projects"`       | The current directory path          |
| style\*  | `"black bold dimmed"` | Mirrors the value of option `style` |

\*: This variable can only be used as a part of a style string

### Example

```toml
# ~/.config/starship.toml

[directory]
truncation_length = 8
```

## Docker Context

The `docker_context` module shows the currently active
[Docker context](https://docs.docker.com/engine/context/working-with-contexts/) if it's not set to
`default`.

### Options

| Option            | Default                            | Description                                                                             |
| ----------------- | ---------------------------------- | --------------------------------------------------------------------------------------- |
| `format`          | `"via [$symbol$context]($style) "` | The format for the module.                                                              |
| `symbol`          | `"🐳 "`                            | The symbol used before displaying the Docker context.                                   |
| `style`           | `"blue bold"`                      | The style for the module.                                                               |
| `only_with_files` | `false`                            | Only show when there's a `docker-compose.yml` or `Dockerfile` in the current directory. |
| `disabled`        | `true`                             | Disables the `docker_context` module.                                                   |

### Variables

| Variable | Example        | Description                          |
| -------- | -------------- | ------------------------------------ |
| context  | `test_context` | The current docker context           |
| symbol   |                | Mirrors the value of option `symbol` |
| style\*  |                | Mirrors the value of option `style`  |

\*: This variable can only be used as a part of a style string

### Example

```toml
# ~/.config/starship.toml

[docker_context]
format = "via [🐋 $context](blue bold)"
```

## Dotnet

The `dotnet` module shows the relevant version of the .NET Core SDK for the current directory. If
the SDK has been pinned in the current directory, the pinned version is shown. Otherwise the module
shows the latest installed version of the SDK.

This module will only be shown in your prompt when one or more of the following files are present in the
current directory:

- `global.json`
- `project.json`
- `Directory.Build.props`
- `Directory.Build.targets`
- `Packages.props`
- `*.sln`
- `*.csproj`
- `*.fsproj`
- `*.xproj`

You'll also need the .NET Core SDK installed in order to use it correctly.

Internally, this module uses its own mechanism for version detection. Typically it is twice as fast
as running `dotnet --version`, but it may show an incorrect version if your .NET project has an
unusual directory layout. If accuracy is more important than speed, you can disable the mechanism by
setting `heuristic = false` in the module options.

The module will also show the Target Framework Moniker
(<https://docs.microsoft.com/en-us/dotnet/standard/frameworks#supported-target-framework-versions>)
when there is a csproj file in the current directory.

### Options

| Option      | Default                                   | Description                                              |
| ----------- | ----------------------------------------- | -------------------------------------------------------- |
| `format`    | `"v[$symbol$version( 🎯 $tfm)]($style) "` | The format for the module.                               |
| `symbol`    | `"•NET "`                                 | The symbol used before displaying the version of dotnet. |
| `heuristic` | `true`                                    | Use faster version detection to keep starship snappy.    |
| `style`     | `"bold blue"`                             | The style for the module.                                |
| `disabled`  | `false`                                   | Disables the `dotnet` module.                            |

### Variables

| Variable | Example          | Description                                                        |
| -------- | ---------------- | ------------------------------------------------------------------ |
| version  | `v3.1.201`       | The version of `dotnet` sdk                                        |
| tfm      | `netstandard2.0` | The Target Framework Moniker that the current project is targeting |
| symbol   |                  | Mirrors the value of option `symbol`                               |
| style\*  |                  | Mirrors the value of option `style`                                |

\*: This variable can only be used as a part of a style string

### Example

```toml
# ~/.config/starship.toml

[dotnet]
symbol = "🥅 "
style = "green"
heuristic = false
```

## Elixir

The `elixir` module shows the currently installed version of Elixir and Erlang/OTP.
The module will be shown if any of the following conditions are met:

- The current directory contains a `mix.exs` file.

### Options

| Option     | Default                                                   | Description                                                     |
| ---------- | --------------------------------------------------------- | --------------------------------------------------------------- |
| `symbol`   | `"💧 "`                                                   | The symbol used before displaying the version of Elixir/Erlang. |
| `style`    | `"bold purple"`                                           | The style for the module.                                       |
| `format`   | `"via [$symbol$version \\(OTP $otp_version\\)]($style) "` | The format for the module elixir.                               |
| `disabled` | `false`                                                   | Disables the `elixir` module.                                   |

### Variables

| Variable    | Example | Description                          |
| ----------- | ------- | ------------------------------------ |
| version     | `v1.10` | The version of `elixir`              |
| otp_version |         | The otp version of `elixir`          |
| symbol      |         | Mirrors the value of option `symbol` |
| style\*     |         | Mirrors the value of option `style`  |

\*: This variable can only be used as a part of a style string

### Example

```toml
# ~/.config/starship.toml

[elixir]
symbol = "🔮 "
```

## Elm

The `elm` module shows the currently installed version of Elm.
The module will be shown if any of the following conditions are met:

- The current directory contains a `elm.json` file
- The current directory contains a `elm-package.json` file
- The current directory contains a `.elm-version` file
- The current directory contains a `elm-stuff` folder
- The current directory contains a `*.elm` files

### Options

| Option     | Default                            | Description                                     |
| ---------- | ---------------------------------- | ----------------------------------------------- |
| `format`   | `"via [$symbol$version]($style) "` | The format for the module.                      |
| `symbol`   | `"🌳 "`                            | A format string representing the symbol of Elm. |
| `style`    | `"cyan bold"`                      | The style for the module.                       |
| `disabled` | `false`                            | Disables the `elm` module.                      |

### Variables

| Variable | Example   | Description                          |
| -------- | --------- | ------------------------------------ |
| version  | `v0.19.1` | The version of `elm`                 |
| symbol   |           | Mirrors the value of option `symbol` |
| style\*  |           | Mirrors the value of option `style`  |

\*: This variable can only be used as a part of a style string

### Example

```toml
# ~/.config/starship.toml

[elm]
format = "via [ $version](cyan bold) "
```

## Environment Variable

The `env_var` module displays the current value of a selected environment variable.
The module will be shown only if any of the following conditions are met:

- The `variable` configuration option matches an existing environment variable
- The `variable` configuration option is not defined, but the `default` configuration option is

### Options

| Option     | Default                        | Description                                                                  |
| ---------- | ------------------------------ | ---------------------------------------------------------------------------- |
| `symbol`   |                                | The symbol used before displaying the variable value.                        |
| `variable` |                                | The environment variable to be displayed.                                    |
| `default`  |                                | The default value to be displayed when the selected variable is not defined. |
| `format`   | `"with [$env_value]($style) "` | The format for the module.                                                   |
| `disabled` | `false`                        | Disables the `env_var` module.                                               |

### Variables

| Variable  | Example                                     | Description                                |
| --------- | ------------------------------------------- | ------------------------------------------ |
| env_value | `Windows NT` (if *variable* would be `$OS`) | The environment value of option `variable` |
| symbol    |                                             | Mirrors the value of option `symbol`       |
| style\*   | `black bold dimmed`                         | Mirrors the value of option `style`        |

\*: This variable can only be used as a part of a style string

### Example

```toml
# ~/.config/starship.toml

[env_var]
variable = "SHELL"
default = "unknown shell"
```

## Erlang

The `erlang` module shows the currently installed version of Erlang/OTP.
The module will be shown if any of the following conditions are met:

- The current directory contains a `rebar.config` file.
- The current directory contains a `erlang.mk` file.

### Options

| Option     | Default                            | Description                                              |
| ---------- | ---------------------------------- | -------------------------------------------------------- |
| `symbol`   | `"🖧 "`                            | The symbol used before displaying the version of erlang. |
| `style`    | `"bold red"`                       | The style for the module.                                |
| `format`   | `"via [$symbol$version]($style) "` | The format for the module.                               |
| `disabled` | `false`                            | Disables the `erlang` module.                            |

### Variables

| Variable | Example   | Description                          |
| -------- | --------- | ------------------------------------ |
| version  | `v22.1.3` | The version of `erlang`              |
| symbol   |           | Mirrors the value of option `symbol` |
| style\*  |           | Mirrors the value of option `style`  |

\*: This variable can only be used as a part of a style string

### Example

```toml
# ~/.config/starship.toml

[erlang]
format = "via [e $version](bold red) "
```

## Git Branch

The `git_branch` module shows the active branch of the repo in your current directory.

### Options

| Option              | Default                          | Description                                                                              |
| ------------------- | -------------------------------- | ---------------------------------------------------------------------------------------- |
| `format`            | `"on [$symbol$branch]($style) "` | The format for the module.  Use `"$branch"` to refer to the current branch name.         |
| `symbol`            | `" "`                           | A format string representing the symbol of git branch.                                   |
| `style`             | `"bold purple"`                  | The style for the module.                                                                |
| `truncation_length` | `2^63 - 1`                       | Truncates a git branch to X graphemes.                                                   |
| `truncation_symbol` | `"…"`                            | The symbol used to indicate a branch name was truncated. You can use `""` for no symbol. |
| `disabled`          | `false`                          | Disables the `git_branch` module.                                                        |

### Variables

| Variable | Example  | Description                                                                                          |
| -------- | -------- | ---------------------------------------------------------------------------------------------------- |
| branch   | `master` | The current branch name, falls back to `HEAD` if there's no current branch (e.g. git detached HEAD). |
| symbol   |          | Mirrors the value of option `symbol`                                                                 |
| style\*  |          | Mirrors the value of option `style`                                                                  |

\*: This variable can only be used as a part of a style string

### Example

```toml
# ~/.config/starship.toml

[git_branch]
symbol = "🌱 "
truncation_length = 4
truncation_symbol = ""
```

## Git Commit

The `git_commit` module shows the current commit hash of the repo in your current directory.

### Options

| Option               | Default                    | Description                                           |
| -------------------- | -------------------------- | ----------------------------------------------------- |
| `commit_hash_length` | `7`                        | The length of the displayed git commit hash.          |
| `format`             | `"[\\($hash\\)]($style) "` | The format for the module.                            |
| `style`              | `"bold green"`             | The style for the module.                             |
| `only_detached`      | `true`                     | Only show git commit hash when in detached HEAD state |
| `disabled`           | `false`                    | Disables the `git_commit` module.                     |

### Variables

| Variable | Example   | Description                         |
| -------- | --------- | ----------------------------------- |
| hash     | `b703eb3` | The current git commit hash         |
| style\*  |           | Mirrors the value of option `style` |

\*: This variable can only be used as a part of a style string

### Example

```toml
# ~/.config/starship.toml

[git_commit]
commit_hash_length = 4
```

## Git State

The `git_state` module will show in directories which are part of a git
repository, and where there is an operation in progress, such as: _REBASING_,
_BISECTING_, etc. If there is progress information (e.g., REBASING 3/10),
that information will be shown too.

### Options

| Option         | Default                                                         | Description                                                                             |
| -------------- | --------------------------------------------------------------- | --------------------------------------------------------------------------------------- |
| `rebase`       | `"REBASING"`                                                    | A format string displayed when a `rebase` is in progress.                               |
| `merge`        | `"MERGING"`                                                     | A format string displayed when a `merge` is in progress.                                |
| `revert`       | `"REVERTING"`                                                   | A format string displayed when a `revert` is in progress.                               |
| `cherry_pick`  | `"CHERRY-PICKING"`                                              | A format string displayed when a `cherry-pick` is in progress.                          |
| `bisect`       | `"BISECTING"`                                                   | A format string displayed when a `bisect` is in progress.                               |
| `am`           | `"AM"`                                                          | A format string displayed when an `apply-mailbox` (`git am`) is in progress.            |
| `am_or_rebase` | `"AM/REBASE"`                                                   | A format string displayed when an ambiguous `apply-mailbox` or `rebase` is in progress. |
| `style`        | `"bold yellow"`                                                 | The style for the module.                                                               |
| `format`       | `"[\\($state( $progress_current/$progress_total)\\)]($style) "` | The format for the module.                                                              |
| `disabled`     | `false`                                                         | Disables the `git_state` module.                                                        |

### Variables

| Variable         | Example    | Description                         |
| ---------------- | ---------- | ----------------------------------- |
| state            | `REBASING` | The current state of the repo       |
| progress_current | `1`        | The current operation progress      |
| progress_total   | `2`        | The total operation progress        |
| style\*          |            | Mirrors the value of option `style` |

\*: This variable can only be used as a part of a style string

### Example

```toml
# ~/.config/starship.toml

[git_state]
format = "[\\($state( $progress_current of $progress_total)\\)]($style) "
cherry_pick = "[🍒 PICKING](bold red)"
```

## Git Status

The `git_status` module shows symbols representing the state of the repo in your
current directory.

### Options

| Option            | Default                                     | Description                                          |
| ----------------- | ------------------------------------------- | ---------------------------------------------------- |
| `format`          | "([\[$all_status$ahead_behind\]]($style) )" | The default format for `git_status`                  |
| `conflicted`      | `"="`                                       | This branch has merge conflicts.                     |
| `ahead`           | `"⇡"`                                       | The format of `ahead`                                |
| `behind`          | `"⇣"`                                       | The format of `behind`                               |
| `diverged`        | `"⇕"`                                       | The format of `diverged`                             |
| `untracked`       | `"?"`                                       | The format of `untracked`                            |
| `stashed`         | `"$"`                                       | The format of `stashed`                              |
| `modified`        | `"!"`                                       | The format of `modified`                             |
| `staged`          | `"+"`                                       | The format of `staged`                               |
| `renamed`         | `"»"`                                       | The format of `renamed`                              |
| `deleted`         | `"✘"`                                       | The format of `deleted`                              |
| `show_sync_count` | `false`                                     | Show ahead/behind count of the branch being tracked. |
| `style`           | `"bold red"`                                | The style for the module.                            |
| `disabled`        | `false`                                     | Disables the `git_status` module.                    |

### Variables

The following variables can be used in `format`:

| Variable       | Description                                                                                   |
| -------------- | --------------------------------------------------------------------------------------------- |
| `all_status`   | Shortcut for`$conflicted$stashed$deleted$renamed$modified$staged$untracked`                   |
| `ahead_behind` | Displays `diverged` `ahead` or `behind` format string based on the current status of the repo |
| `conflicted`   | Displays `conflicted` when this branch has merge conflicts.                                   |
| `untracked`    | Displays `untracked`  when there are untracked files in the working directory.                |
| `stashed`      | Displays `stashed`    when a stash exists for the local repository.                           |
| `modified`     | Displays `modified`   when there are file modifications in the working directory.             |
| `staged`       | Displays `staged`     when a new file has been added to the staging area.                     |
| `renamed`      | Displays `renamed`    when a renamed file has been added to the staging area.                 |
| `deleted`      | Displays `deleted`    when a file's deletion has been added to the staging area.              |
| style\*        | Mirrors the value of option `style`                                                           |

\*: This variable can only be used as a part of a style string

The following variables can be used in `diverged`:

| Variable       | Description                                    |
| -------------- | ---------------------------------------------- |
| `ahead_count`  | Number of commits ahead of the tracking branch |
| `behind_count` | Number of commits behind the tracking branch   |

The following variables can be used in `conflicted`, `ahead`, `behind`, `untracked`, `stashed`, `modified`, `staged`, `renamed` and `deleted`:

| Variable | Description              |
| -------- | ------------------------ |
| `count`  | Show the number of files |

### Example

```toml
# ~/.config/starship.toml

[git_status]
conflicted = "🏳"
ahead = "🏎💨"
behind = "😰"
diverged = "😵"
untracked = "🤷‍"
stashed = "📦"
modified = "📝"
staged = '[++\($count\)](green)'
renamed = "👅"
deleted = "🗑"
```

## Golang

The `golang` module shows the currently installed version of Golang.
The module will be shown if any of the following conditions are met:

- The current directory contains a `go.mod` file
- The current directory contains a `go.sum` file
- The current directory contains a `glide.yaml` file
- The current directory contains a `Gopkg.yml` file
- The current directory contains a `Gopkg.lock` file
- The current directory contains a `.go-version` file
- The current directory contains a `Godeps` directory
- The current directory contains a file with the `.go` extension

### Options

| Option     | Default                            | Description                                    |
| ---------- | ---------------------------------- | ---------------------------------------------- |
| `format`   | `"via [$symbol$version]($style) "` | The format for the module.                     |
| `symbol`   | `"🐹 "`                            | A format string representing the symbol of Go. |
| `style`    | `"bold cyan"`                      | The style for the module.                      |
| `disabled` | `false`                            | Disables the `golang` module.                  |

### Variables

| Variable | Example   | Description                          |
| -------- | --------- | ------------------------------------ |
| version  | `v1.12.1` | The version of `go`                  |
| symbol   |           | Mirrors the value of option `symbol` |
| style\*  |           | Mirrors the value of option `style`  |

\*: This variable can only be used as a part of a style string

### Example

```toml
# ~/.config/starship.toml

[golang]
format = "via [🏎💨 $version](bold cyan) "
```
<<<<<<< HEAD

## Haskell

The `haskell` module shows the currently installed version of Haskell Stack version.
The module will be shown if any of the following conditions are met:

- The current directory contains a `stack.yaml` or `stack.yml` file
- The current directory contains a `package.yaml` or `package.yml` file

### Options

| Option     | Default                            | Description                                        |
| ---------- | ---------------------------------- | -------------------------------------------------- |
| `format`   | `"via [$symbol$version]($style) "` | The format for the module.                         |
| `symbol`   | `"λ "`                             | A format string representing the symbol of Haskell |
| `style`    | `"bold red"`                       | The style for the module.                          |
| `disabled` | `false`                            | Disables the `haskell` module.                     |

### Variables

| Variable | Example  | Description                          |
| -------- | -------- | ------------------------------------ |
| version  | `v8.8.3` | The version of `ghc`                 |
| symbol   |          | Mirrors the value of option `symbol` |
| style\*  |          | Mirrors the value of option `style`  |

\*: This variable can only be used as a part of a style string

### Example

```toml
# ~/.config/starship.toml

[haskell]
symbol = " "
```
=======
>>>>>>> 0f52b7b1

## Hostname

The `hostname` module shows the system hostname.

### Options

| Option     | Default                     | Description                                                                                                                          |
| ---------- | --------------------------- | ------------------------------------------------------------------------------------------------------------------------------------ |
| `ssh_only` | `true`                      | Only show hostname when connected to an SSH session.                                                                                 |
| `trim_at`  | `"."`                       | String that the hostname is cut off at, after the first match. `"."` will stop after the first dot. `""` will disable any truncation |
| `format`   | `"on [$hostname]($style) "` | The format for the module.                                                                                                           |
| `style`    | `"bold dimmed green"`       | The style for the module.                                                                                                            |
| `disabled` | `false`                     | Disables the `hostname` module.                                                                                                      |

### Variables

| Variable | Example | Description                          |
| -------- | ------- | ------------------------------------ |
| number   | `1`     | The number of jobs                   |
| symbol   |         | Mirrors the value of option `symbol` |
| style\*  |         | Mirrors the value of option `style`  |

\*: This variable can only be used as a part of a style string

### Example

```toml
# ~/.config/starship.toml

[hostname]
ssh_only = false
format =  "on [$hostname](bold red) "
trim_at = ".companyname.com"
disabled = false
```

## Java

The `java` module shows the currently installed version of Java.
The module will be shown if any of the following conditions are met:

- The current directory contains a `pom.xml`, `build.gradle.kts`, `build.sbt` or `.java-version` file
- The current directory contains a file with the `.java`, `.class`, `.gradle` or `.jar` extension

### Options

| Option     | Default                                | Description                                     |
| ---------- | -------------------------------------- | ----------------------------------------------- |
| `format`   | `"via [${symbol}${version}]($style) "` | The format for the module.                      |
| `symbol`   | `"☕ "`                                | A format string representing the symbol of Java |
| `style`    | `"red dimmed"`                         | The style for the module.                       |
| `disabled` | `false`                                | Disables the `java` module.                     |

### Variables

| Variable | Example | Description                          |
| -------- | ------- | ------------------------------------ |
| version  | `v14`   | The version of `java`                |
| symbol   |         | Mirrors the value of option `symbol` |
| style\*  |         | Mirrors the value of option `style`  |

\*: This variable can only be used as a part of a style string

### Example

```toml
# ~/.config/starship.toml

[java]
symbol = "🌟 "
```

## Jobs

The `jobs` module shows the current number of jobs running.
The module will be shown only if there are background jobs running.
The module will show the number of jobs running if there is more than 1 job, or
more than the `threshold` config value, if it exists.

### Options

| Option      | Default                       | Description                                      |
| ----------- | ----------------------------- | ------------------------------------------------ |
| `threshold` | `1`                           | Show number of jobs if exceeded.                 |
| `format`    | `"[$symbol$number]($style) "` | The format for the module.                       |
| `symbol`    | `"✦"`                         | A format string representing the number of jobs. |
| `style`     | `"bold blue"`                 | The style for the module.                        |
| `disabled`  | `false`                       | Disables the `jobs` module.                      |

### Variables

| Variable | Example | Description                          |
| -------- | ------- | ------------------------------------ |
| number   | `1`     | The number of jobs                   |
| symbol   |         | Mirrors the value of option `symbol` |
| style\*  |         | Mirrors the value of option `style`  |

\*: This variable can only be used as a part of a style string

### Example

```toml
# ~/.config/starship.toml

[jobs]
symbol = "+ "
threshold = 4
```

## Julia

The `julia` module shows the currently installed version of Julia.
The module will be shown if any of the following conditions are met:

- The current directory contains a `Project.toml` file
- The current directory contains a `Manifest.toml` file
- The current directory contains a file with the `.jl` extension

### Options

| Option     | Default                            | Description                                       |
| ---------- | ---------------------------------- | ------------------------------------------------- |
| `format`   | `"via [$symbol$version]($style) "` | The format for the module.                        |
| `symbol`   | `"ஃ "`                             | A format string representing the symbol of Julia. |
| `style`    | `"bold purple"`                    | The style for the module.                         |
| `disabled` | `false`                            | Disables the `julia` module.                      |

### Variables

| Variable | Example  | Description                          |
| -------- | -------- | ------------------------------------ |
| version  | `v1.4.0` | The version of `julia`               |
| symbol   |          | Mirrors the value of option `symbol` |
| style\*  |          | Mirrors the value of option `style`  |

\*: This variable can only be used as a part of a style string

### Example

```toml
# ~/.config/starship.toml

[julia]
symbol = "∴ "
```

## Kubernetes

Displays the current Kubernetes context name and, if set, the namespace from the kubeconfig file.
The namespace needs to be set in the kubeconfig file, this can be done via
`kubectl config set-context starship-cluster --namespace astronaut`.
If the `$KUBECONFIG` env var is set the module will use that if not it will use the `~/.kube/config`.

::: tip

This module is disabled by default.
To enable it, set `disabled` to `false` in your configuration file.

:::

### Options

| Option                  | Default                                              | Description                                                           |
| ----------------------- | ---------------------------------------------------- | --------------------------------------------------------------------- |
| `symbol`                | `"☸ "`                                              | A format string representing the symbol displayed before the Cluster. |
| `format`                | `"on [$symbol$context( \\($namespace\\))]($style) "` | The format for the module.                                            |
| `style`                 | `"cyan bold"`                                        | The style for the module.                                             |
| `namespace_spaceholder` | `none`                                               | The value to display if no namespace was found.                       |
| `context_aliases`       |                                                      | Table of context aliases to display.                                  |
| `disabled`              | `true`                                               | Disables the `kubernetes` module.                                     |

### Variables

| Variable  | Example              | Description                              |
| --------- | -------------------- | ---------------------------------------- |
| context   | `starship-cluster`   | The current kubernetes context           |
| namespace | `starship-namespace` | If set, the current kubernetes namespace |
| symbol    |                      | Mirrors the value of option `symbol`     |
| style\*   |                      | Mirrors the value of option `style`      |

\*: This variable can only be used as a part of a style string

### Example

```toml
# ~/.config/starship.toml

[kubernetes]
format = "on [⛵ $context \\($namespace\\)](dimmed green) "
disabled = false
[kubernetes.context_aliases]
"dev.local.cluster.k8s" = "dev"
```

## Line Break

The `line_break` module separates the prompt into two lines.

### Options

| Option     | Default | Description                                                        |
| ---------- | ------- | ------------------------------------------------------------------ |
| `disabled` | `false` | Disables the `line_break` module, making the prompt a single line. |

### Example

```toml
# ~/.config/starship.toml

[line_break]
disabled = true
```

## Memory Usage

The `memory_usage` module shows current system memory and swap usage.

By default the swap usage is displayed if the total system swap is non-zero.

::: tip

This module is disabled by default.
To enable it, set `disabled` to `false` in your configuration file.

:::

### Options

| Option      | Default                                       | Description                                              |
| ----------- | --------------------------------------------- | -------------------------------------------------------- |
| `threshold` | `75`                                          | Hide the memory usage unless it exceeds this percentage. |
| `format`    | `"via $symbol [${ram}( | ${swap})]($style) "` | The format for the module.                               |
| `symbol`    | `"🐏"`                                        | The symbol used before displaying the memory usage.      |
| `style`     | `"bold dimmed white"`                         | The style for the module.                                |
| `disabled`  | `true`                                        | Disables the `memory_usage` module.                      |

### Variables

| Variable    | Example       | Description                                                        |
| ----------- | ------------- | ------------------------------------------------------------------ |
| ram         | `31GiB/65GiB` | The usage/total RAM of the current system memory.                  |
| ram_pct     | `48%`         | The percentage of the current system memory.                       |
| swap\**     | `1GiB/4GiB`   | The swap memory size of the current system swap memory file.       |
| swap_pct\** | `77%`         | The swap memory percentage of the current system swap memory file. |
| symbol      | `🐏`          | Mirrors the value of option `symbol`                               |
| style\*     |               | Mirrors the value of option `style`                                |

\*: This variable can only be used as a part of a style string
\*\*: The SWAP file information is only displayed if detected on the current system

### Example

```toml
# ~/.config/starship.toml

[memory_usage]
disabled = false
show_percentage = true
show_swap = true
threshold = -1
symbol = " "
separator = "/"
style = "bold dimmed green"
```

## Mercurial Branch

The `hg_branch` module shows the active branch of the repo in your current directory.

### Options

| Option              | Default                          | Description                                                                                  |
| ------------------- | -------------------------------- | -------------------------------------------------------------------------------------------- |
| `symbol`            | `" "`                           | The symbol used before the hg bookmark or branch name of the repo in your current directory. |
| `style`             | `"bold purple"`                  | The style for the module.                                                                    |
| `format`            | `"on [$symbol$branch]($style) "` | The format for the module.                                                                   |
| `truncation_length` | `2^63 - 1`                       | Truncates the hg branch name to X graphemes                                                  |
| `truncation_symbol` | `"…"`                            | The symbol used to indicate a branch name was truncated.                                     |
| `disabled`          | `true`                           | Disables the `hg_branch` module.                                                             |

### Variables

| Variable | Example  | Description                          |
| -------- | -------- | ------------------------------------ |
| branch   | `master` | The active mercurial branch          |
| symbol   |          | Mirrors the value of option `symbol` |
| style\*  |          | Mirrors the value of option `style`  |

\*: This variable can only be used as a part of a style string

### Example

```toml
# ~/.config/starship.toml

[hg_branch]
format = "on [🌱 $branch](bold purple)"
truncation_length = 4
truncation_symbol = ""
```

## Nim

The `nim` module shows the currently installed version of Nim.
The module will be shown if any of the following conditions are met:

- The current directory contains a `nim.cfg` file
- The current directory contains a file with the `.nim` extension
- The current directory contains a file with the `.nims` extension
- The current directory contains a file with the `.nimble` extension

### Options

| Option     | Default                            | Description                                           |
| ---------- | ---------------------------------- | ----------------------------------------------------- |
| `format`   | `"via [$symbol$version]($style) "` | The format for the module                             |
| `symbol`   | `"👑 "`                            | The symbol used before displaying the version of Nim. |
| `style`    | `"bold yellow"`                    | The style for the module.                             |
| `disabled` | `false`                            | Disables the `nim` module.                            |

### Variables

| Variable | Example  | Description                          |
| -------- | -------- | ------------------------------------ |
| version  | `v1.2.0` | The version of `nimc`                |
| symbol   |          | Mirrors the value of option `symbol` |
| style\*  |          | Mirrors the value of option `style`  |

\*: This variable can only be used as a part of a style string

### Example

```toml
# ~/.config/starship.toml

[nim]
style = "yellow"
symbol = "🎣 "
```

## Nix-shell

The `nix_shell` module shows the nix-shell environment.
The module will be shown when inside a nix-shell environment.

### Options

| Option       | Default                                        | Description                                           |
| ------------ | ---------------------------------------------- | ----------------------------------------------------- |
| `format`     | `"via [$symbol$state( \\($name\\))]($style) "` | The format for the module.                            |
| `symbol`     | `"❄️  "`                                       | A format string representing the symbol of nix-shell. |
| `style`      | `"bold blue"`                                  | The style for the module.                             |
| `impure_msg` | `"impure"`                                     | A format string shown when the shell is impure.       |
| `pure_msg`   | `"pure"`                                       | A format string shown when the shell is pure.         |
| `disabled`   | `false`                                        | Disables the `nix_shell` module.                      |

### Variables

| Variable | Example | Description                          |
| -------- | ------- | ------------------------------------ |
| state    | `pure`  | The state of the nix-shell           |
| name     | `lorri` | The name of the nix-shell            |
| symbol   |         | Mirrors the value of option `symbol` |
| style\*  |         | Mirrors the value of option `style`  |

\*: This variable can only be used as a part of a style string

### Example

```toml
# ~/.config/starship.toml

[nix_shell]
disabled = true
impure_msg = "[impure shell](bold red)"
pure_msg = "[pure shell](bold green)"
format = "via [☃️ $state( \\($name\\))](bold blue) "
```

## NodeJS

The `nodejs` module shows the currently installed version of NodeJS.
The module will be shown if any of the following conditions are met:

- The current directory contains a `package.json` file
- The current directory contains a `.node-version` file
- The current directory contains a `node_modules` directory
- The current directory contains a file with the `.js`, `.mjs` or `.cjs` extension
- The current directory contains a file with the `.ts` extension

### Options

| Option     | Default                            | Description                                        |
| ---------- | ---------------------------------- | -------------------------------------------------- |
| `format`   | `"via [$symbol$version]($style) "` | The format for the module.                         |
| `symbol`   | `"⬢ "`                             | A format string representing the symbol of NodeJS. |
| `style`    | `"bold green"`                     | The style for the module.                          |
| `disabled` | `false`                            | Disables the `nodejs` module.                      |

### Variables

| Variable | Example    | Description                          |
| -------- | ---------- | ------------------------------------ |
| version  | `v13.12.0` | The version of `node`                |
| symbol   |            | Mirrors the value of option `symbol` |
| style\*  |            | Mirrors the value of option `style`  |

\*: This variable can only be used as a part of a style string

### Example

```toml
# ~/.config/starship.toml

[nodejs]
format = "via [🤖 $version](bold green) "
```

## Package Version

The `package` module is shown when the current directory is the repository for a
package, and shows its current version. The module currently supports `npm`, `cargo`,
`poetry`, `composer`, `gradle`, `julia` and `mix` packages.

- **npm** – The `npm` package version is extracted from the `package.json` present
  in the current directory
- **cargo** – The `cargo` package version is extracted from the `Cargo.toml` present
  in the current directory
- **poetry** – The `poetry` package version is extracted from the `pyproject.toml` present
  in the current directory
- **composer** – The `composer` package version is extracted from the `composer.json` present
  in the current directory
- **gradle** – The `gradle` package version is extracted from the `build.gradle` present
- **julia** - The package version is extracted from the `Project.toml` present
- **mix** - The `mix` package version is extracted from the `mix.exs` present

> ⚠️ The version being shown is that of the package whose source code is in your
> current directory, not your package manager.

### Options

| Option            | Default                            | Description                                                |
| ----------------- | ---------------------------------- | ---------------------------------------------------------- |
| `format`          | `"via [$symbol$version]($style) "` | The format for the module.                                 |
| `symbol`          | `"📦 "`                            | The symbol used before displaying the version the package. |
| `style`           | `"bold 208"`                       | The style for the module.                                  |
| `display_private` | `false`                            | Enable displaying version for packages marked as private.  |
| `disabled`        | `false`                            | Disables the `package` module.                             |

### Variables

| Variable | Example  | Description                          |
| -------- | -------- | ------------------------------------ |
| version  | `v1.0.0` | The version of your package          |
| symbol   |          | Mirrors the value of option `symbol` |
| style\*  |          | Mirrors the value of option `style`  |

\*: This variable can only be used as a part of a style string

### Example

```toml
# ~/.config/starship.toml

[package]
format = "via [🎁 $version](208 bold) "
```

## OCaml

The `ocaml` module shows the currently installed version of OCaml.
The module will be shown if any of the following conditions are met:

- The current directory contains a file with `.opam` extension or `_opam` directory
- The current directory contains a `esy.lock` directory
- The current directory contains a `dune` or `dune-project` file
- The current directory contains a `jbuild` or `jbuild-ignore` file
- The current directory contains a `.merlin` file
- The current directory contains a file with `.ml`, `.mli`, `.re` or `.rei` extension

### Options

| Option     | Default                            | Description                                             |
| ---------- | ---------------------------------- | ------------------------------------------------------- |
| `format`   | `"via [$symbol$version]($style) "` | The format string for the module.                       |
| `symbol`   | `"🐫 "`                            | The symbol used before displaying the version of OCaml. |
| `style`    | `"bold yellow"`                    | The style for the module.                               |
| `disabled` | `false`                            | Disables the `ocaml` module.                            |

### Variables

| Variable | Example   | Description                          |
| -------- | --------- | ------------------------------------ |
| version  | `v4.10.0` | The version of `ocaml`               |
| symbol   |           | Mirrors the value of option `symbol` |
| style\*  |           | Mirrors the value of option `style`  |

\*: This variable can only be used as a part of a style string

### Example

```toml
# ~/.config/starship.toml

[ocaml]
format = "via [🐪 $version]($style) "
```

## PHP

The `php` module shows the currently installed version of PHP.
The module will be shown if any of the following conditions are met:

- The current directory contains a `composer.json` file
- The current directory contains a `.php-version` file
- The current directory contains a `.php` file

### Options

| Option     | Default                            | Description                                           |
| ---------- | ---------------------------------- | ----------------------------------------------------- |
| `format`   | `"via [$symbol$version]($style) "` | The format for the module.                            |
| `symbol`   | `"🐘 "`                            | The symbol used before displaying the version of PHP. |
| `style`    | `"147 bold"`                       | The style for the module.                             |
| `disabled` | `false`                            | Disables the `php` module.                            |

### Variables

| Variable | Example  | Description                          |
| -------- | -------- | ------------------------------------ |
| version  | `v7.3.8` | The version of `php`                 |
| symbol   |          | Mirrors the value of option `symbol` |
| style\*  |          | Mirrors the value of option `style`  |

\*: This variable can only be used as a part of a style string

### Example

```toml
# ~/.config/starship.toml

[php]
format = "via [🔹 $version](147 bold) "
```

## Python

The `python` module shows the currently installed version of Python and the
current Python virtual environment if one is activated.

If `pyenv_version_name` is set to `true`, it will display the pyenv version
name. Otherwise, it will display the version number from `python --version`.

The module will be shown if any of the following conditions are met:

- The current directory contains a `.python-version` file
- The current directory contains a `requirements.txt` file
- The current directory contains a `pyproject.toml` file
- The current directory contains a file with the `.py` extension (and `scan_for_pyfiles` is true)
- The current directory contains a `Pipfile` file
- The current directory contains a `tox.ini` file
- The current directory contains a `setup.py` file
- The current directory contains a `__init__.py` file
- A virtual environment is currently activated

### Options

| Option               | Default                                                    | Description                                                                |
| -------------------- | ---------------------------------------------------------- | -------------------------------------------------------------------------- |
| `format`             | `"via [${symbol}${version}( \\($virtualenv\\))]($style) "` | The format for the module.                                                 |
| `symbol`             | `"🐍 "`                                                    | A format string representing the symbol of Python                          |
| `style`              | `"yellow bold"`                                            | The style for the module.                                                  |
| `pyenv_version_name` | `false`                                                    | Use pyenv to get Python version                                            |
| `scan_for_pyfiles`   | `true`                                                     | If false, Python files in the current directory will not show this module. |
| `disabled`           | `false`                                                    | Disables the `python` module.                                              |

### Variables

| Variable   | Example         | Description                          |
| ---------- | --------------- | ------------------------------------ |
| version    | `"v3.8.1"`      | The version of `python`              |
| symbol     | `"🐍 "`         | Mirrors the value of option `symbol` |
| style      | `"yellow bold"` | Mirrors the value of option `style`  |
| virtualenv | `"venv"`        | The current `virtualenv` name        |

<details>
<summary>This module has some advanced configuration options.</summary>

| Variable        | Default  | Description                                                                   |
| --------------- | -------- | ----------------------------------------------------------------------------- |
| `python_binary` | `python` | Configures the python binary that Starship executes when getting the version. |

The `python_binary` variable changes the binary that Starship executes to get
the version of Python, it doesn't change the arguments that are used.

```toml
# ~/.config/starship.toml

[python]
python_binary = "python3"
```

</details>

### Example

```toml
# ~/.config/starship.toml

[python]
symbol = "👾 "
pyenv_version_name = true
pyenv_prefix = "foo "
```

## Ruby

The `ruby` module shows the currently installed version of Ruby.
The module will be shown if any of the following conditions are met:

- The current directory contains a `Gemfile` file
- The current directory contains a `.ruby-version` file
- The current directory contains a `.rb` file

### Options

| Option     | Default                            | Description                                      |
| ---------- | ---------------------------------- | ------------------------------------------------ |
| `format`   | `"via [$symbol$version]($style) "` | The format for the module.                       |
| `symbol`   | `"💎 "`                            | A format string representing the symbol of Ruby. |
| `style`    | `"bold red"`                       | The style for the module.                        |
| `disabled` | `false`                            | Disables the `ruby` module.                      |

### Variables

| Variable | Example  | Description                          |
| -------- | -------- | ------------------------------------ |
| version  | `v2.5.1` | The version of `ruby`                |
| symbol   |          | Mirrors the value of option `symbol` |
| style\*  |          | Mirrors the value of option `style`  |

\*: This variable can only be used as a part of a style string

### Example

```toml
# ~/.config/starship.toml

[ruby]
symbol = "🔺 "
```

## Rust

The `rust` module shows the currently installed version of Rust.
The module will be shown if any of the following conditions are met:

- The current directory contains a `Cargo.toml` file
- The current directory contains a file with the `.rs` extension

### Options

| Option     | Default                            | Description                                     |
| ---------- | ---------------------------------- | ----------------------------------------------- |
| `format`   | `"via [$symbol$version]($style) "` | The format for the module.                      |
| `symbol`   | `"🦀 "`                            | A format string representing the symbol of Rust |
| `style`    | `"bold red"`                       | The style for the module.                       |
| `disabled` | `false`                            | Disables the `rust` module.                     |

### Variables

| Variable | Example           | Description                          |
| -------- | ----------------- | ------------------------------------ |
| version  | `v1.43.0-nightly` | The version of `rustc`               |
| symbol   |                   | Mirrors the value of option `symbol` |
| style\*  |                   | Mirrors the value of option `style`  |

\*: This variable can only be used as a part of a style string

### Example

```toml
# ~/.config/starship.toml

[rust]
format = "via [⚙️ $version](red bold)"
```

## Singularity

The `singularity` module shows the current singularity image, if inside a container
and `$SINGULARITY_NAME` is set.

### Options

| Option     | Default                          | Description                                      |
| ---------- | -------------------------------- | ------------------------------------------------ |
| `format`   | `"[$symbol\\[$env\\]]($style) "` | The format for the module.                       |
| `symbol`   | `""`                             | A format string displayed before the image name. |
| `style`    | `"bold dimmed blue"`             | The style for the module.                        |
| `disabled` | `false`                          | Disables the `singularity` module.               |

### Variables

| Variable | Example      | Description                          |
| -------- | ------------ | ------------------------------------ |
| env      | `centos.img` | The current singularity image        |
| symbol   |              | Mirrors the value of option `symbol` |
| style\*  |              | Mirrors the value of option `style`  |

\*: This variable can only be used as a part of a style string

### Example

```toml
# ~/.config/starship.toml

[singularity]
format = "[📦 \\[$env\\]]($style) "
```

## Terraform

The `terraform` module shows the currently selected terraform workspace and version.
By default the terraform version is not shown, since this is slow on current versions of terraform when a lot of plugins are in use.
If you still want to enable it, [follow the example shown below](#with-version).
The module will be shown if any of the following conditions are met:

- The current directory contains a `.terraform` folder
- Current directory contains a file with the `.tf` extension

### Options

| Option     | Default                              | Description                                           |
| ---------- | ------------------------------------ | ----------------------------------------------------- |
| `format`   | `"via [$symbol$workspace]($style) "` | The format string for the module.                     |
| `symbol`   | `"💠 "`                              | A format string shown before the terraform workspace. |
| `style`    | `"bold 105"`                         | The style for the module.                             |
| `disabled` | `false`                              | Disables the `terraform` module.                      |

### Variables

| Variable  | Example    | Description                          |
| --------- | ---------- | ------------------------------------ |
| version   | `v0.12.24` | The version of `terraform`           |
| workspace | `default`  | The current terraform workspace      |
| symbol    |            | Mirrors the value of option `symbol` |
| style\*   |            | Mirrors the value of option `style`  |

\*: This variable can only be used as a part of a style string

### Example

#### With Version

```toml
# ~/.config/starship.toml

[terraform]
format = "[🏎💨 $version$workspace]($style) "
```

#### Without version

```toml
# ~/.config/starship.toml

[terraform]
format = "[🏎💨 $workspace]($style) "
```

## Time

The `time` module shows the current **local** time.
The `format` configuration value is used by the [`chrono`](https://crates.io/crates/chrono) crate to control how the time is displayed. Take a look [at the chrono strftime docs](https://docs.rs/chrono/0.4.7/chrono/format/strftime/index.html) to see what options are available.

::: tip

This module is disabled by default.
To enable it, set `disabled` to `false` in your configuration file.

:::

### Options

| Option            | Default                 | Description                                                                                                            |
| ----------------- | ----------------------- | ---------------------------------------------------------------------------------------------------------------------- |
| `format`          | `"at [$time]($style) "` | The format string for the module.                                                                                      |
| `use_12hr`        | `false`                 | Enables 12 hour formatting                                                                                             |
| `time_format`     | see below               | The [chrono format string](https://docs.rs/chrono/0.4.7/chrono/format/strftime/index.html) used to format the time.    |
| `style`           | `"bold yellow"`         | The style for the module time                                                                                          |
| `utc_time_offset` | `"local"`               | Sets the UTC offset to use. Range from -24 &lt; x &lt; 24. Allows floats to accommodate 30/45 minute timezone offsets. |
| `disabled`        | `true`                  | Disables the `time` module.                                                                                            |
| `time_range`      | `"-"`                   | Sets the time range during which the module will be shown. Times must be specified in 24-hours format                  |

If `use_12hr` is `true`, then `time_format` defaults to `"%r"`. Otherwise, it defaults to `"%T"`.
Manually setting `time_format` will override the `use_12hr` setting.

### Variables

| Variable | Example    | Description                         |
| -------- | ---------- | ----------------------------------- |
| time     | `13:08:10` | The current time.                   |
| style\*  |            | Mirrors the value of option `style` |

\*: This variable can only be used as a part of a style string

### Example

```toml
# ~/.config/starship.toml

[time]
disabled = false
format = "🕙[\\[ $time \\]]($style) "
time_format = "%T"
utc_time_offset = "-5"
time_range = "10:00:00-14:00:00"
```

## Username

The `username` module shows active user's username.
The module will be shown if any of the following conditions are met:

- The current user is root
- The current user isn't the same as the one that is logged in
- The user is currently connected as an SSH session
- The variable `show_always` is set to true

### Options

| Option        | Default                  | Description                           |
| ------------- | ------------------------ | ------------------------------------- |
| `style_root`  | `"bold red"`             | The style used when the user is root. |
| `style_user`  | `"bold yellow"`          | The style used for non-root users.    |
| `format`      | `"via [$user]($style) "` | The format for the module.            |
| `show_always` | `false`                  | Always shows the `username` module.   |
| `disabled`    | `false`                  | Disables the `username` module.       |

### Variables

| Variable | Example      | Description                                                                                 |
| -------- | ------------ | ------------------------------------------------------------------------------------------- |
| `style`  | `"red bold"` | Mirrors the value of option `style_root` when root is logged in and `style_user` otherwise. |
| `user`   | `"matchai"`  | The currently logged-in user ID.                                                            |

### Example

```toml
# ~/.config/starship.toml

[username]
style_user = "white bold"
style_root = "black bold"
format = "user: [$user]($style) "
disabled = false
show_always = true
```

## Zig

The `zig` module shows the currently installed version of Zig.
The module will be shown if any of the following conditions are met:

- The current directory contains a `.zig` file

### Options

| Option     | Default                            | Description                                           |
| ---------- | ---------------------------------- | ----------------------------------------------------- |
| `symbol`   | `"↯ "`                             | The symbol used before displaying the version of Zig. |
| `style`    | `"bold yellow"`                    | The style for the module.                             |
| `format`   | `"via [$symbol$version]($style) "` | The format for the module.                            |
| `disabled` | `false`                            | Disables the `zig` module.                            |

### Variables

| Variable | Example  | Description                          |
| -------- | -------- | ------------------------------------ |
| version  | `v0.6.0` | The version of `zig`                 |
| symbol   |          | Mirrors the value of option `symbol` |
| style\*  |          | Mirrors the value of option `style`  |

\*: This variable can only be used as a part of a style string

### Example

```toml
# ~/.config/starship.toml

[zig]
symbol = "⚡️ "
```

## Custom commands

The `custom` modules show the output of some arbitrary commands.

These modules will be shown if any of the following conditions are met:

- The current directory contains a file whose name is in `files`
- The current directory contains a directory whose name is in `directories`
- The current directory contains a file whose extension is in `extensions`
- The `when` command returns 0

::: tip

Multiple custom modules can be defined by using a `.`.

:::

::: tip

The order in which custom modules are shown can be individually set
by setting `custom.foo` in `prompt_order`. By default, the `custom` module
will simply show all custom modules in the order they were defined.

:::

### Options

| Option        | Default                       | Description                                                                                                                |
| ------------- | ----------------------------- | -------------------------------------------------------------------------------------------------------------------------- |
| `command`     |                               | The command whose output should be printed.                                                                                |
| `when`        |                               | A shell command used as a condition to show the module. The module will be shown if the command returns a `0` status code. |
| `shell`       |                               | [See below](#custom-command-shell)                                                                                         |
| `description` | `"<custom module>"`           | The description of the module that is shown when running `starship explain`.                                               |
| `files`       | `[]`                          | The files that will be searched in the working directory for a match.                                                      |
| `directories` | `[]`                          | The directories that will be searched in the working directory for a match.                                                |
| `extensions`  | `[]`                          | The extensions that will be searched in the working directory for a match.                                                 |
| `symbol`      | `""`                          | The symbol used before displaying the command output.                                                                      |
| `style`       | `"bold green"`                | The style for the module.                                                                                                  |
| `format`      | `"[$symbol$output]($style) "` | The format for the module.                                                                                                 |
| `disabled`    | `false`                       | Disables this `custom` module.                                                                                             |

### Variables

| Variable | Description                            |
| -------- | -------------------------------------- |
| output   | The output of shell command in `shell` |
| symbol   | Mirrors the value of option `symbol`   |
| style\*  | Mirrors the value of option `style`    |

\*: This variable can only be used as a part of a style string

#### Custom command shell

`shell` accepts a non-empty list of strings, where:

- The first string is the path to the shell to use to execute the command.
- Other following arguments are passed to the shell.

If unset, it will fallback to STARSHIP_SHELL and then to "sh" on Linux, and "cmd /C" on Windows.

If `shell` is not given or only contains one element and Starship detects PowerShell will be used,
the following arguments will automatically be added: `-NoProfile -Command -`.
This behavior can be avoided by explicitly passing arguments to the shell, e.g.

```toml
shell = ["pwsh", "-Command", "-"]
```

::: warning Make sure your custom shell configuration exits gracefully

If you set a custom command, make sure that the default Shell used by starship
will properly execute the command with a graceful exit (via the `shell`
option).

For example, PowerShell requires the `-Command` parameter to execute a one
liner. Omitting this parameter might throw starship into a recursive loop
where the shell might try to load a full profile environment with starship
itself again and hence re-execute the custom command, getting into a never
ending loop.

Parameters similar to `-NoProfile` in PowerShell are recommended for other
shells as well to avoid extra loading time of a custom profile on every
starship invocation.

Automatic detection of shells and proper parameters addition are currently
implemented, but it's possible that not all shells are covered.
[Please open an issue](https://github.com/starship/starship/issues/new/choose)
with shell details and starship configuration if you hit such scenario.

:::

### Example

```toml
# ~/.config/starship.toml

[custom.foo]
command = "echo foo"  # shows output of command
files = ["foo"]       # can specify filters
when = """ test "$HOME" == "$PWD" """
prefix = " transcending "

[custom.time]
command = "time /T"
files = ["*.pst"]
prefix = "transcending "
shell = ["pwsh.exe", "-NoProfile", "-Command", "-"]
```

## PureScript

The `purescript` module shows the currently installed version of PureScript version.
The module will be shown if any of the following conditions are met:

- The current directory contains a `spago.dhall` file
- The current directory contains a \*.purs files

### Options

| Option     | Default                            | Description                                                  |
| ---------- | ---------------------------------- | ------------------------------------------------------------ |
| `format`   | `"via [$symbol$version]($style) "` | The format for the module.                                   |
| `symbol`   | `"<=> "`                           | The symbol used before displaying the version of PureScript. |
| `style`    | `"bold white"`                     | The style for the module.                                    |
| `disabled` | `false`                            | Disables the `purescript` module.                            |

### Variables

| Variable | Example  | Description                          |
| -------- | -------- | ------------------------------------ |
| version  | `0.13.5` | The version of `purescript`          |
| symbol   |          | Mirrors the value of option `symbol` |
| style\*  |          | Mirrors the value of option `style`  |

\*: This variable can only be used as a part of a style string

### Example

```toml
# ~/.config/starship.toml

[purescript]
format = "via [$symbol$version](bold white)"
```<|MERGE_RESOLUTION|>--- conflicted
+++ resolved
@@ -171,7 +171,6 @@
 The default `format` is used to define the format of the prompt, if empty or no `format` is provided. The default is as shown:
 
 ```toml
-<<<<<<< HEAD
 format = "\n$all"
 
 # Which is equivalent to
@@ -193,7 +192,6 @@
 $elm\
 $erlang\
 $golang\
-$haskell\
 $java\
 $julia\
 $nim\
@@ -219,51 +217,6 @@
 $battery\
 $time\
 $character"""
-=======
-prompt_order = [
-    "username",
-    "hostname",
-    "kubernetes",
-    "directory",
-    "git_branch",
-    "git_commit",
-    "git_state",
-    "git_status",
-    "hg_branch",
-    "docker_context",
-    "package",
-    "dotnet",
-    "elixir",
-    "elm",
-    "erlang",
-    "golang",
-    "java",
-    "julia",
-    "nim",
-    "nodejs",
-    "ocaml",
-    "php",
-    "purescript",
-    "python",
-    "ruby",
-    "rust",
-    "terraform",
-    "zig",
-    "nix_shell",
-    "conda",
-    "memory_usage",
-    "aws",
-    "env_var",
-    "crystal",
-    "cmd_duration",
-    "custom",
-    "line_break",
-    "jobs",
-    "battery",
-    "time",
-    "character",
-]
->>>>>>> 0f52b7b1
 ```
 
 ## AWS
@@ -1134,45 +1087,6 @@
 [golang]
 format = "via [🏎💨 $version](bold cyan) "
 ```
-<<<<<<< HEAD
-
-## Haskell
-
-The `haskell` module shows the currently installed version of Haskell Stack version.
-The module will be shown if any of the following conditions are met:
-
-- The current directory contains a `stack.yaml` or `stack.yml` file
-- The current directory contains a `package.yaml` or `package.yml` file
-
-### Options
-
-| Option     | Default                            | Description                                        |
-| ---------- | ---------------------------------- | -------------------------------------------------- |
-| `format`   | `"via [$symbol$version]($style) "` | The format for the module.                         |
-| `symbol`   | `"λ "`                             | A format string representing the symbol of Haskell |
-| `style`    | `"bold red"`                       | The style for the module.                          |
-| `disabled` | `false`                            | Disables the `haskell` module.                     |
-
-### Variables
-
-| Variable | Example  | Description                          |
-| -------- | -------- | ------------------------------------ |
-| version  | `v8.8.3` | The version of `ghc`                 |
-| symbol   |          | Mirrors the value of option `symbol` |
-| style\*  |          | Mirrors the value of option `style`  |
-
-\*: This variable can only be used as a part of a style string
-
-### Example
-
-```toml
-# ~/.config/starship.toml
-
-[haskell]
-symbol = " "
-```
-=======
->>>>>>> 0f52b7b1
 
 ## Hostname
 
