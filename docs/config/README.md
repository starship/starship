--- conflicted
+++ resolved
@@ -29,12 +29,8 @@
 ```
 
 You can change default `starship.toml` file location with `STARSHIP_CONFIG` environment variable:
-<<<<<<< HEAD
 
 ```shell
-=======
-```sh
->>>>>>> 3271b586
 export STARSHIP_CONFIG=~/.starship
 ```
 
