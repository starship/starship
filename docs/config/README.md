# Configuration

To get started configuring starship, create the following file: `~/.config/starship.toml`.

```sh
mkdir -p ~/.config && starship print-config --default > ~/.config/starship.toml
```

All configuration for starship is done in this [TOML](https://github.com/toml-lang/toml) file:

```toml
# Inserts a blank line between shell prompts
add_newline = true

# Replace the "❯" symbol in the prompt with "➜"
[character]                            # The name of the module we are configuring is "character"
success_symbol = "[➜](bold green)"     # The "success_symbol" segment is being set to "➜" with the color "bold green"

# Disable the package module, hiding it from the prompt completely
[package]
disabled = true
```

You can change default configuration file location with `STARSHIP_CONFIG` environment variable:

```sh
export STARSHIP_CONFIG=~/.starship/config.toml
```

Equivalently in PowerShell (Windows) would be adding this line to your `$PROFILE`:

```powershell
$ENV:STARSHIP_CONFIG = "$HOME\.starship\config.toml"
```

### Logging

By default starship logs warnings and errors into a file named `~/.cache/starship/session_${STARSHIP_SESSION_KEY}.log`, where the session key is corresponding to a instance of your terminal.
This, however can be changed using the `STARSHIP_CACHE` environment variable:

```sh
export STARSHIP_CACHE=~/.starship/cache
```

Equivalently in PowerShell (Windows) would be adding this line to your `$PROFILE`:

```powershell
$ENV:STARSHIP_CACHE = "$HOME\AppData\Local\Temp"
```

### Terminology

**Module**: A component in the prompt giving information based on contextual information from your OS. For example, the "nodejs" module shows the version of NodeJS that is currently installed on your computer, if your current directory is a NodeJS project.

**Variable**: Smaller sub-components that contain information provided by the module. For example, the "version" variable in the "nodejs" module contains the current version of NodeJS.

By convention, most modules have a prefix of default terminal color (e.g. `via ` in "nodejs") and an empty space as a suffix.

### Format Strings

Format strings are the format that a module prints all its variables with.
Most modules have an entry called `format` that configures the display format of the module.
You can use texts, variables and text groups in a format string.

#### Variable

A variable contains a `$` symbol followed by the name of the variable.
The name of a variable only contains letters, numbers and `_`.

For example:

- `$version` is a format string with a variable named `version`.
- `$git_branch$git_commit` is a format string with two variables named `git_branch` and `git_commit`.
- `$git_branch $git_commit` has the two variables separated with a space.

#### Text Group

A text group is made up of two different parts.

The first part, which is enclosed in a `[]`, is a [format string](#format-strings).
You can add texts, variables, or even nested text groups in it.

In the second part, which is enclosed in a `()`, is a [style string](#style-strings). This can be used style the first part.

For example:

- `[on](red bold)` will print a string `on` with bold text colored red.
- `[⌘ $version](bold green)` will print a symbol `⌘ ` followed by the content of variable `version`, with bold text colored green.
- `[a [b](red) c](green)` will print `a b c` with `b` red, and `a` and `c` green.

#### Style Strings

Most modules in starship allow you to configure their display styles. This is done with an entry (usually called `style`) which is a string specifying the configuration. Here are some examples of style strings along with what they do. For details on the full syntax, consult the [advanced config guide](/advanced-config/).

- `"fg:green bg:blue"` sets green text on a blue background
- `"bg:blue fg:bright-green"` sets bright green text on a blue background
- `"bold fg:27"` sets bold text with [ANSI color](https://i.stack.imgur.com/KTSQa.png) 27
- `"underline bg:#bf5700"` sets underlined text on a burnt orange background
- `"bold italic fg:purple"` sets bold italic purple text
- `""` explicitly disables all styling

Note that what styling looks like will be controlled by your terminal emulator. For example, some terminal emulators will brighten the colors instead of bolding text, and some color themes use the same values for the normal and bright colors. Also, to get italic text, your terminal must support italics.

#### Conditional Format Strings

A conditional format string wrapped in `(` and `)` will not render if all variables inside are empty.

For example:

- `(@$region)` will show nothing if the variable `region` is `None`, otherwise `@` followed by the value of region.
- `(some text)` will always show nothing since there are no variables wrapped in the braces.
- When `$all` is a shortcut for `\[$a$b\] `, `($all)` will show nothing only if `$a` and `$b` are both `None`.
  This works the same as `(\[$a$b\] )`.

#### Escapable characters

The following symbols have special usage in a format string.
If you want to print the following symbols, you have to escape them with a backslash (`\`).

- \$
- \\
- [
- ]
- (
- )

Note that `toml` has [its own escape syntax](https://github.com/toml-lang/toml#user-content-string).
It is recommended to use a literal string (`''`) in your config.
If you want to use a basic string (`""`), pay attention to escape the backslash `\`.

For example, when you want to print a `$` symbol on a new line, the following configs for `format` are equivalent:

```toml
# with basic string
format = "\n\\$"

# with multiline basic string
format = """

\\$"""

# with literal string
format = '''

\$'''
```

## Prompt

This is the list of prompt-wide configuration options.

### Options

| Option            | Default                        | Description                                                  |
| ----------------- | ------------------------------ | ------------------------------------------------------------ |
| `format`          | [link](#default-prompt-format) | Configure the format of the prompt.                          |
| `scan_timeout`    | `30`                           | Timeout for starship to scan files (in milliseconds).        |
| `command_timeout` | `500`                          | Timeout for commands executed by starship (in milliseconds). |
| `add_newline`     | `true`                         | Inserts blank line between shell prompts.                    |

### Example

```toml
# ~/.config/starship.toml

# Use custom format
format = """
[┌───────────────────>](bold green)
[│](bold green)$directory$rust$package
[└─>](bold green) """

# Wait 10 milliseconds for starship to check files under the current directory.
scan_timeout = 10

# Disable the blank line at the start of the prompt
add_newline = false
```

### Default Prompt Format

The default `format` is used to define the format of the prompt, if empty or no `format` is provided. The default is as shown:

```toml
format = "$all"

# Which is equivalent to
format = """
$username\
$hostname\
$shlvl\
$kubernetes\
$directory\
$vcsh\
$git_branch\
$git_commit\
$git_state\
$git_status\
$hg_branch\
$docker_context\
$package\
$cmake\
$dart\
$deno\
$dotnet\
$elixir\
$elm\
$erlang\
$golang\
$helm\
$java\
$julia\
$kotlin\
$nim\
$nodejs\
$ocaml\
$perl\
$php\
$purescript\
$python\
$red\
$ruby\
$rust\
$scala\
$swift\
$terraform\
$vagrant\
$zig\
$nix_shell\
$conda\
$memory_usage\
$aws\
$gcloud\
$openstack\
$env_var\
$crystal\
$custom\
$cmd_duration\
$line_break\
$lua\
$jobs\
$battery\
$time\
$status\
$shell\
$character"""
```

## AWS

The `aws` module shows the current AWS region and profile. This is based on
`AWS_REGION`, `AWS_DEFAULT_REGION`, and `AWS_PROFILE` env var with
`~/.aws/config` file.

When using [aws-vault](https://github.com/99designs/aws-vault) the profile
is read from the `AWS_VAULT` env var.

When using [awsu](https://github.com/kreuzwerker/awsu) the profile
is read from the `AWSU_PROFILE` env var.

When using [AWSume](https://awsu.me) the profile
is read from the `AWSUME_PROFILE` env var.

### Options

| Option           | Default                                           | Description                                                     |
| ---------------- | ------------------------------------------------- | --------------------------------------------------------------- |
| `format`         | `'on [$symbol($profile )(\($region\) )]($style)'` | The format for the module.                                      |
| `symbol`         | `"☁️ "`                                            | The symbol used before displaying the current AWS profile.      |
| `region_aliases` |                                                   | Table of region aliases to display in addition to the AWS name. |
| `style`          | `"bold yellow"`                                   | The style for the module.                                       |
| `disabled`       | `false`                                           | Disables the `aws` module.                                      |

### Variables

| Variable | Example          | Description                          |
| -------- | ---------------- | ------------------------------------ |
| region   | `ap-northeast-1` | The current AWS region               |
| profile  | `astronauts`     | The current AWS profile              |
| symbol   |                  | Mirrors the value of option `symbol` |
| style\*  |                  | Mirrors the value of option `style`  |

\*: This variable can only be used as a part of a style string

### Examples

#### Display everything

```toml
# ~/.config/starship.toml

[aws]
format = 'on [$symbol($profile )(\($region\) )]($style)'
style = "bold blue"
symbol = "🅰 "
[aws.region_aliases]
ap-southeast-2 = "au"
us-east-1 = "va"
```

#### Display region

```toml
# ~/.config/starship.toml

[aws]
format = "on [$symbol$region]($style) "
style = "bold blue"
symbol = "🅰 "
[aws.region_aliases]
ap-southeast-2 = "au"
us-east-1 = "va"
```

#### Display profile

```toml
# ~/.config/starship.toml

[aws]
format = "on [$symbol$profile]($style) "
style = "bold blue"
symbol = "🅰 "
```

## Battery

The `battery` module shows how charged the device's battery is and its current charging status.
The module is only visible when the device's battery is below 10%.

### Options

| Option               | Default                           | Description                                         |
| -------------------- | --------------------------------- | --------------------------------------------------- |
| `full_symbol`        | `" "`                            | The symbol shown when the battery is full.          |
| `charging_symbol`    | `" "`                            | The symbol shown when the battery is charging.      |
| `discharging_symbol` | `" "`                            | The symbol shown when the battery is discharging.   |
| `unknown_symbol`     | `" "`                            | The symbol shown when the battery state is unknown. |
| `empty_symbol`       | `" "`                            | The symbol shown when the battery state is empty.   |
| `format`             | `"[$symbol$percentage]($style) "` | The format for the module.                          |
| `display`            | [link](#battery-display)          | Display threshold and style for the module.         |
| `disabled`           | `false`                           | Disables the `battery` module.                      |

### Example

```toml
# ~/.config/starship.toml

[battery]
full_symbol = "🔋 "
charging_symbol = "⚡️ "
discharging_symbol = "💀 "
```

### Battery Display

The `display` configuration option is used to define when the battery indicator should be shown (threshold), which symbol would be used (symbol), and what it would like (style).
If no `display` is provided. The default is as shown:

```toml
[[battery.display]]
threshold = 10
style = "bold red"
```

The default value for the `charging_symbol` and `discharging_symbol` option is respectively the value of `battery`'s `charging_symbol` and `discharging_symbol` option.

#### Options

The `display` option is an array of the following table.

| Option               | Default    | Description                                     |
| -------------------- | ---------- | ----------------------------------------------- |
| `threshold`          | `10`       | The upper bound for the display option.         |
| `style`              | `bold red` | The style used if the display option is in use. |
| `charging_symbol`    | `-`        | Optional symbol displayed if display option is in use, defaults to battery's `charging_symbol` option. |
| `discharging_symbol` | `-`        | Optional symbol displayed if display option is in use, defaults to battery's `discharging_symbol` option. |

#### Example

```toml
[[battery.display]]  # "bold red" style and discharging_symbol when capacity is between 0% and 10%
threshold = 10
style = "bold red"

[[battery.display]]  # "bold yellow" style and 💦 symbol when capacity is between 10% and 30%
threshold = 30
style = "bold yellow"
discharging_symbol = 💦

# when capacity is over 30%, the battery indicator will not be displayed

```

## Character

The `character` module shows a character (usually an arrow) beside where the text
is entered in your terminal.

The character will tell you whether the last command was successful or not. It
can do this in two ways:

- changing color (`red`/`green`)
- changing shape (`❯`/`✖`)

By default it only changes color. If you also want to change it's shape take a
look at [this example](#with-custom-error-shape).

::: warning
`error_symbol` is not supported on elvish shell.
:::

### Options

| Option           | Default             | Description                                                                      |
| ---------------- | ------------------- | -------------------------------------------------------------------------------- |
| `format`         | `"$symbol "`        | The format string used before the text input.                                    |
| `success_symbol` | `"[❯](bold green)"` | The format string used before the text input if the previous command succeeded.  |
| `error_symbol`   | `"[❯](bold red)"`   | The format string used before the text input if the previous command failed.     |
| `vicmd_symbol`   | `"[❮](bold green)"` | The format string used before the text input if the shell is in vim normal mode. |
| `disabled`       | `false`             | Disables the `character` module.                                                 |

### Variables

| Variable | Example | Description                                                           |
| -------- | ------- | --------------------------------------------------------------------- |
| symbol   |         | A mirror of either `success_symbol`, `error_symbol` or `vicmd_symbol` |

### Examples

#### With custom error shape

```toml
# ~/.config/starship.toml

[character]
success_symbol = "[➜](bold green) "
error_symbol = "[✗](bold red) "
```

#### Without custom error shape

```toml
# ~/.config/starship.toml

[character]
success_symbol = "[➜](bold green) "
error_symbol = "[➜](bold red) "
```

#### With custom vim shape

```toml
# ~/.config/starship.toml

[character]
vicmd_symbol = "[V](bold green) "
```

## CMake

The `cmake` module shows the currently installed version of CMake. By default
the module will be activated if any of the following conditions are met:

- The current directory contains a `CMakeLists.txt` file
- The current directory contains a `CMakeCache.txt` file

### Options

| Option              | Default                                | Description                                                              |
| ------------------- | -------------------------------------- | ------------------------------------------------------------------------ |
| `format`            | `"via [$symbol($version )]($style)"`   | The format for the module.                                               |
| `version_format`    | `v{raw}`                               | The version format. Available vars are `raw`, `major`, `minor`, & `patch`|
| `symbol`            | `"△ "`                                 | The symbol used before the version of cmake.                             |
| `detect_extensions` | `[]`                                   | Which extensions should trigger this module                              |
| `detect_files`      | `["CMakeLists.txt", "CMakeCache.txt"]` | Which filenames should trigger this module                               |
| `detect_folders`    | `[]`                                   | Which folders should trigger this module                                 |
| `style`             | `"bold blue"`                          | The style for the module.                                                |
| `disabled`          | `false`                                | Disables the `cmake` module.                                             |

### Variables

| Variable | Example   | Description                          |
| -------- | --------- | ------------------------------------ |
| version  | `v3.17.3` | The version of cmake                 |
| symbol   |           | Mirrors the value of option `symbol` |
| style\*  |           | Mirrors the value of option `style`  |

\*: This variable can only be used as a part of a style string

## Command Duration

The `cmd_duration` module shows how long the last command took to execute.
The module will be shown only if the command took longer than two seconds, or
the `min_time` config value, if it exists.

::: warning Do not hook the DEBUG trap in Bash

If you are running Starship in `bash`, do not hook the `DEBUG` trap after running
`eval $(starship init $0)`, or this module **will** break.

:::

Bash users who need preexec-like functionality can use
[rcaloras's bash_preexec framework](https://github.com/rcaloras/bash-preexec).
Simply define the arrays `preexec_functions` and `precmd_functions` before
running `eval $(starship init $0)`, and then proceed as normal.

### Options

| Option              | Default                       | Description                                                |
| ------------------- | ----------------------------- | ---------------------------------------------------------- |
| `min_time`          | `2_000`                       | Shortest duration to show time for (in milliseconds).      |
| `show_milliseconds` | `false`                       | Show milliseconds in addition to seconds for the duration. |
| `format`            | `"took [$duration]($style) "` | The format for the module.                                 |
| `style`             | `"bold yellow"`               | The style for the module.                                  |
| `disabled`          | `false`                       | Disables the `cmd_duration` module.                        |
| `show_notifications`| `false`                       | Show desktop notifications when command completes.         |
| `min_time_to_notify`| `45_000`                      | Shortest duration for notification (in milliseconds).      |

::: tip

Showing desktop notifications requires starship to be built with `rust-notify` support. You check if your starship
supports notifications by running `STARSHIP_LOG=debug starship module cmd_duration -d 60000` when `show_notifications` is set to `true`.

:::

### Variables

| Variable | Example  | Description                             |
| -------- | -------- | --------------------------------------- |
| duration | `16m40s` | The time it took to execute the command |
| style\*  |          | Mirrors the value of option `style`     |

\*: This variable can only be used as a part of a style string

### Example

```toml
# ~/.config/starship.toml

[cmd_duration]
min_time = 500
format = "underwent [$duration](bold yellow)"
```

## Conda

The `conda` module shows the current conda environment, if `$CONDA_DEFAULT_ENV` is set.

::: tip

This does not suppress conda's own prompt modifier, you may want to run `conda config --set changeps1 False`.

:::

### Options

| Option              | Default                                | Description                                                                                                                                                                                                 |
| ------------------- | -------------------------------------- | ----------------------------------------------------------------------------------------------------------------------------------------------------------------------------------------------------------- |
| `truncation_length` | `1`                                    | The number of directories the environment path should be truncated to, if the environment was created via `conda create -p [path]`. `0` means no truncation. Also see the [`directory`](#directory) module. |
| `symbol`            | `"🅒 "`                                 | The symbol used before the environment name.                                                                                                                                                                |
| `style`             | `"bold green"`                         | The style for the module.                                                                                                                                                                                   |
| `format`            | `"via [$symbol$environment]($style) "` | The format for the module.                                                                                                                                                                                  |
| `ignore_base`       | `true`                                 | Ignores `base` environment when activated.                                                                                                                                                                  |
| `disabled`          | `false`                                | Disables the `conda` module.                                                                                                                                                                                |

### Variables

| Variable    | Example      | Description                          |
| ----------- | ------------ | ------------------------------------ |
| environment | `astronauts` | The current conda environment        |
| symbol      |              | Mirrors the value of option `symbol` |
| style\*     |              | Mirrors the value of option `style`  |

\*: This variable can only be used as a part of a style string

### Example

```toml
# ~/.config/starship.toml

[conda]
format = "[$symbol$environment](dimmed green) "
```

## Crystal

The `crystal` module shows the currently installed version of Crystal.
By default the module will be shown if any of the following conditions are met:

- The current directory contains a `shard.yml` file
- The current directory contains a `.cr` file

### Options

| Option              | Default                              | Description                                                              |
| ------------------- | ------------------------------------ | ------------------------------------------------------------------------ |
| `symbol`            | `"🔮 "`                              | The symbol used before displaying the version of crystal.                |
| `format`            | `"via [$symbol($version )]($style)"` | The format for the module.                                               |
| `version_format`    | `v{raw}`                             | The version format. Available vars are `raw`, `major`, `minor`, & `patch`|
| `style`             | `"bold red"`                         | The style for the module.                                                |
| `detect_extensions` | `["cr"]`                             | Which extensions should trigger this module.                             |
| `detect_files`      | `["shard.yml"]`                      | Which filenames should trigger this module.                              |
| `detect_folders`    | `[]`                                 | Which folders should trigger this module.                                |
| `disabled`          | `false`                              | Disables the `crystal` module.                                           |

### Variables

| Variable | Example   | Description                          |
| -------- | --------- | ------------------------------------ |
| version  | `v0.32.1` | The version of `crystal`             |
| symbol   |           | Mirrors the value of option `symbol` |
| style\*  |           | Mirrors the value of option `style`  |

\*: This variable can only be used as a part of a style string

### Example

```toml
# ~/.config/starship.toml

[crystal]
format = "via [✨ $version](bold blue) "
```

## Dart

The `dart` module shows the currently installed version of Dart.
By default the module will be shown if any of the following conditions are met:

- The current directory contains a file with `.dart` extension
- The current directory contains a `.dart_tool` directory
- The current directory contains a `pubspec.yaml`, `pubspec.yml` or `pubspec.lock` file

### Options

<<<<<<< HEAD
| Option              | Default                                           | Description                                                              |
| ------------------- | ------------------------------------------------- | ------------------------------------------------------------------------ |
| `format`            | `"via [$symbol($version )]($style)"`              | The format for the module.                                               |
| `version_format`    | `v{raw}`                                          | The version format. Available vars are `raw`, `major`, `minor`, & `patch`|
| `symbol`            | `"🎯 "`                                           | A format string representing the symbol of Dart                          |
| `detect_extensions` | `['dart']`                                        | Which extensions should trigger this module.                             |
| `detect_files`      | `["pubspec.yaml", "pubspec.yml", "pubspec.lock"]` | Which filenames should trigger this module.                              |
| `detect_folders`    | `[".dart_tool"]`                                  | Which folders should trigger this module.                                |
| `style`             | `"bold blue"`                                     | The style for the module.                                                |
| `disabled`          | `false`                                           | Disables the `dart` module.                                              |
=======
| Option              | Default                                           | Description                                     |
| ------------------- | ------------------------------------------------- | ----------------------------------------------- |
| `format`            | `"via [$symbol($version )]($style)"`              | The format for the module.                      |
| `symbol`            | `"🎯 "`                                           | A format string representing the symbol of Dart |
| `detect_extensions` | `["dart"]`                                        | Which extensions should trigger this module.    |
| `detect_files`      | `["pubspec.yaml", "pubspec.yml", "pubspec.lock"]` | Which filenames should trigger this module.     |
| `detect_folders`    | `[".dart_tool"]`                                  | Which folders should trigger this module.       |
| `style`             | `"bold blue"`                                     | The style for the module.                       |
| `disabled`          | `false`                                           | Disables the `dart` module.                     |
>>>>>>> 603da248

### Variables

| Variable | Example  | Description                          |
| -------- | -------- | ------------------------------------ |
| version  | `v2.8.4` | The version of `dart`                |
| symbol   |          | Mirrors the value of option `symbol` |
| style\*  |          | Mirrors the value of option `style`  |

\*: This variable can only be used as a part of a style string

### Example

```toml
# ~/.config/starship.toml

[dart]
format = "via [🔰 $version](bold red) "
```

## Deno

The `deno` module shows you your currently installed version of Deno.
By default the module will be shown if any of the following conditions are met:
- The current directory contains a `mod.ts`, `mod.js`, `deps.ts` or `deps.js` file

### Options

| Option              | Default                                           | Description                                                               |
| ------------------- | ------------------------------------------------- | ------------------------------------------------------------------------- |
| `format`            | `"via [$symbol($version )]($style)"`              | The format for the module.                                                |
| `version_format`    | `v{raw}`                                          | The version format. Available vars are `raw`, `major`, `minor`, & `patch` |
| `symbol`            | `"🦕 "`                                           | A format string representing the symbol of Deno                           |
| `detect_extensions` | `[]`                                              | Which extensions should trigger this module.                              |
| `detect_files`      | `["mod.ts", "mod.js", "deps.ts", "deps.js"]`      | Which filenames should trigger this module.                               |
| `detect_folders`    | `[]`                                              | Which folders should trigger this module.                                 |
| `style`             | `"green bold"`                                    | The style for the module.                                                 |
| `disabled`          | `false`                                           | Disables the `deno` module.                                               |

### Variables

| Variable | Example  | Description                          |
| -------- | -------- | ------------------------------------ |
| version  | `v1.8.3` | The version of `deno`                |
| symbol   |          | Mirrors the value of option `symbol` |
| style\*  |          | Mirrors the value of option `style`  |

### Example

```toml
# ~/.config/starship.toml

[deno]
format = "via [🦕 $version](green bold) "
```

## Directory

The `directory` module shows the path to your current directory, truncated to
three parent folders. Your directory will also be truncated to the root of the
git repo that you're currently in.

When using the fish style pwd option, instead of hiding the path that is
truncated, you will see a shortened name of each directory based on the number
you enable for the option.

For example, given `~/Dev/Nix/nixpkgs/pkgs` where `nixpkgs` is the repo root,
and the option set to `1`. You will now see `~/D/N/nixpkgs/pkgs`, whereas before
it would have been `nixpkgs/pkgs`.

### Options

| Option              | Default                                            | Description                                                                      |
| ------------------- | -------------------------------------------------- | -------------------------------------------------------------------------------- |
| `truncation_length` | `3`                                                | The number of parent folders that the current directory should be truncated to.  |
| `truncate_to_repo`  | `true`                                             | Whether or not to truncate to the root of the git repo that you're currently in. |
| `format`            | `"[$path]($style)[$read_only]($read_only_style) "` | The format for the module.                                                       |
| `style`             | `"bold cyan"`                                      | The style for the module.                                                        |
| `disabled`          | `false`                                            | Disables the `directory` module.                                                 |
| `read_only`         | `"🔒"`                                             | The symbol indicating current directory is read only.                            |
| `read_only_style`   | `"red"`                                            | The style for the read only symbol.                                              |
| `truncation_symbol` | `""`                                               | The symbol to prefix to truncated paths. eg: "…/"                                |
| `home_symbol`       | `"~"`                                              | The symbol indicating home directory.                                            |

<details>
<summary>This module has a few advanced configuration options that control how the directory is displayed.</summary>

| Advanced Option             | Default | Description                                                                                                                                                            |
| --------------------------- | ------- | ---------------------------------------------------------------------------------------------------------------------------------------------------------------------- |
| `substitutions`             |         | A table of substitutions to be made to the path.                                                                                                                       |
| `fish_style_pwd_dir_length` | `0`     | The number of characters to use when applying fish shell pwd path logic.                                                                                               |
| `use_logical_path`          | `true`  | If `true` render the logical path sourced from the shell via `PWD` or `--logical-path`. If `false` instead render the physical filesystem path with symlinks resolved. |

`substitutions` allows you to define arbitrary replacements for literal strings that occur in the path, for example long network
prefixes or development directories (i.e. Java). Note that this will disable the fish style PWD.

```toml
[directory.substitutions]
"/Volumes/network/path" = "/net"
"src/com/long/java/path" = "mypath"
```

`fish_style_pwd_dir_length` interacts with the standard truncation options in a way that can be surprising at first: if it's non-zero,
the components of the path that would normally be truncated are instead displayed with that many characters. For example, the path
`/built/this/city/on/rock/and/roll`, which would normally be displayed as as `rock/and/roll`, would be displayed as
`/b/t/c/o/rock/and/roll` with `fish_style_pwd_dir_length = 1`--the path components that would normally be removed are displayed with
a single character. For `fish_style_pwd_dir_length = 2`, it would be `/bu/th/ci/on/rock/and/roll`.

</details>

### Variables

| Variable | Example               | Description                         |
| -------- | --------------------- | ----------------------------------- |
| path     | `"D:/Projects"`       | The current directory path          |
| style\*  | `"black bold dimmed"` | Mirrors the value of option `style` |

\*: This variable can only be used as a part of a style string

### Example

```toml
# ~/.config/starship.toml

[directory]
truncation_length = 8
truncation_symbol = "…/"
```

## Docker Context

The `docker_context` module shows the currently active
[Docker context](https://docs.docker.com/engine/context/working-with-contexts/) if it's not set to
`default`.

### Options

| Option              | Default                                                       | Description                                                                       |
| ------------------- | ------------------------------------------------------------- | --------------------------------------------------------------------------------- |
| `format`            | `"via [$symbol$context]($style) "`                            | The format for the module.                                                        |
| `symbol`            | `"🐳 "`                                                       | The symbol used before displaying the Docker context.                             |
| `only_with_files`   | `true`                                                        | Only show when there's a match                                                    |
| `detect_extensions` | `[]`                                                          | Which extensions should trigger this module (needs `only_with_files` to be true). |
| `detect_files`      | `["docker-compose.yml", "docker-compose.yaml", "Dockerfile"]` | Which filenames should trigger this module (needs `only_with_files` to be true).  |
| `detect_folders`    | `[]`                                                          | Which folders should trigger this module (needs `only_with_files` to be true).    |
| `style`             | `"blue bold"`                                                 | The style for the module.                                                         |
| `disabled`          | `false`                                                       | Disables the `docker_context` module.                                             |

### Variables

| Variable | Example        | Description                          |
| -------- | -------------- | ------------------------------------ |
| context  | `test_context` | The current docker context           |
| symbol   |                | Mirrors the value of option `symbol` |
| style\*  |                | Mirrors the value of option `style`  |

\*: This variable can only be used as a part of a style string

### Example

```toml
# ~/.config/starship.toml

[docker_context]
format = "via [🐋 $context](blue bold)"
```

## Dotnet

The `dotnet` module shows the relevant version of the .NET Core SDK for the current directory. If
the SDK has been pinned in the current directory, the pinned version is shown. Otherwise the module
shows the latest installed version of the SDK.

By default this module will only be shown in your prompt when one or more of
the following files are present in the current directory:

- `global.json`
- `project.json`
- `Directory.Build.props`
- `Directory.Build.targets`
- `Packages.props`
- `*.sln`
- `*.csproj`
- `*.fsproj`
- `*.xproj`

You'll also need the .NET Core SDK installed in order to use it correctly.

Internally, this module uses its own mechanism for version detection. Typically it is twice as fast
as running `dotnet --version`, but it may show an incorrect version if your .NET project has an
unusual directory layout. If accuracy is more important than speed, you can disable the mechanism by
setting `heuristic = false` in the module options.

The module will also show the Target Framework Moniker
(<https://docs.microsoft.com/en-us/dotnet/standard/frameworks#supported-target-framework-versions>)
when there is a csproj file in the current directory.

### Options

| Option              | Default                                                                                                 | Description                                                               |
| ------------------- | ------------------------------------------------------------------------------------------------------- | ------------------------------------------------------------------------- |
| `format`            | `"[$symbol($version )(🎯 $tfm )]($style)"`                                                              | The format for the module.                                                |
| `version_format`    | `v{raw}`                                                                                                | The version format. Available vars are `raw`, `major`, `minor`, & `patch` |
| `symbol`            | `".NET "`                                                                                               | The symbol used before displaying the version of dotnet.                  |
| `heuristic`         | `true`                                                                                                  | Use faster version detection to keep starship snappy.                     |
| `detect_extensions` | `["sln", "csproj", "fsproj", "xproj"]`                                                                  | Which extensions should trigger this module.                              |
| `detect_files`      | `["global.json", "project.json", "Directory.Build.props", "Directory.Build.targets", "Packages.props"]` | Which filenames should trigger this module.                               |
| `detect_folders`    | `[]`                                                                                                    | Which folders should trigger this modules.                                |
| `style`             | `"bold blue"`                                                                                           | The style for the module.                                                 |
| `disabled`          | `false`                                                                                                 | Disables the `dotnet` module.                                             |

### Variables

| Variable | Example          | Description                                                        |
| -------- | ---------------- | ------------------------------------------------------------------ |
| version  | `v3.1.201`       | The version of `dotnet` sdk                                        |
| tfm      | `netstandard2.0` | The Target Framework Moniker that the current project is targeting |
| symbol   |                  | Mirrors the value of option `symbol`                               |
| style\*  |                  | Mirrors the value of option `style`                                |

\*: This variable can only be used as a part of a style string

### Example

```toml
# ~/.config/starship.toml

[dotnet]
symbol = "🥅 "
style = "green"
heuristic = false
```

## Elixir

The `elixir` module shows the currently installed version of Elixir and Erlang/OTP.
By default the module will be shown if any of the following conditions are met:

- The current directory contains a `mix.exs` file.

### Options

| Option              | Default                                                   | Description                                                               |
| ------------------- | --------------------------------------------------------- | ------------------------------------------------------------------------- |
| `format`            | `'via [$symbol($version \(OTP $otp_version\) )]($style)'` | The format for the module elixir.                                         |
| `version_format`    | `v{raw}`                                                  | The version format. Available vars are `raw`, `major`, `minor`, & `patch` |
| `symbol`            | `"💧 "`                                                   | The symbol used before displaying the version of Elixir/Erlang.           |
| `detect_extensions` | `[]`                                                      | Which extensions should trigger this module.                              |
| `detect_files`      | `["mix.exs"]`                                             | Which filenames should trigger this module.                               |
| `detect_folders`    | `[]`                                                      | Which folders should trigger this modules.                                |
| `style`             | `"bold purple"`                                           | The style for the module.                                                 |
| `disabled`          | `false`                                                   | Disables the `elixir` module.                                             |

### Variables

| Variable    | Example | Description                          |
| ----------- | ------- | ------------------------------------ |
| version     | `v1.10` | The version of `elixir`              |
| otp_version |         | The otp version of `elixir`          |
| symbol      |         | Mirrors the value of option `symbol` |
| style\*     |         | Mirrors the value of option `style`  |

\*: This variable can only be used as a part of a style string

### Example

```toml
# ~/.config/starship.toml

[elixir]
symbol = "🔮 "
```

## Elm

The `elm` module shows the currently installed version of Elm.
By default the module will be shown if any of the following conditions are met:

- The current directory contains a `elm.json` file
- The current directory contains a `elm-package.json` file
- The current directory contains a `.elm-version` file
- The current directory contains a `elm-stuff` folder
- The current directory contains a `*.elm` files

### Options

| Option              | Default                                            | Description                                                               |
| ------------------- | -------------------------------------------------- | ------------------------------------------------------------------------- |
| `format`            | `"via [$symbol($version )]($style)"`               | The format for the module.                                                |
| `version_format`    | `v{raw}`                                           | The version format. Available vars are `raw`, `major`, `minor`, & `patch` |
| `symbol`            | `"🌳 "`                                             | A format string representing the symbol of Elm.                           |
| `detect_extensions` | `["elm"]`                                          | Which extensions should trigger this module.                              |
| `detect_files`      | `["elm.json", "elm-package.json", ".elm-version"]` | Which filenames should trigger this module.                               |
| `detect_folders`    | `["elm-stuff"]`                                    | Which folders should trigger this modules.                                |
| `style`             | `"cyan bold"`                                      | The style for the module.                                                 |
| `disabled`          | `false`                                            | Disables the `elm` module.                                                |

### Variables

| Variable | Example   | Description                          |
| -------- | --------- | ------------------------------------ |
| version  | `v0.19.1` | The version of `elm`                 |
| symbol   |           | Mirrors the value of option `symbol` |
| style\*  |           | Mirrors the value of option `style`  |

\*: This variable can only be used as a part of a style string

### Example

```toml
# ~/.config/starship.toml

[elm]
format = "via [ $version](cyan bold) "
```

## Environment Variable

The `env_var` module displays the current value of a selected environment variable.
The module will be shown only if any of the following conditions are met:

- The `variable` configuration option matches an existing environment variable
- The `variable` configuration option is not defined, but the `default` configuration option is

### Options

| Option     | Default                        | Description                                                                  |
| ---------- | ------------------------------ | ---------------------------------------------------------------------------- |
| `symbol`   |                                | The symbol used before displaying the variable value.                        |
| `variable` |                                | The environment variable to be displayed.                                    |
| `default`  |                                | The default value to be displayed when the selected variable is not defined. |
| `format`   | `"with [$env_value]($style) "` | The format for the module.                                                   |
| `disabled` | `false`                        | Disables the `env_var` module.                                               |

### Variables

| Variable  | Example                                     | Description                                |
| --------- | ------------------------------------------- | ------------------------------------------ |
| env_value | `Windows NT` (if _variable_ would be `$OS`) | The environment value of option `variable` |
| symbol    |                                             | Mirrors the value of option `symbol`       |
| style\*   | `black bold dimmed`                         | Mirrors the value of option `style`        |

\*: This variable can only be used as a part of a style string

### Example

```toml
# ~/.config/starship.toml

[env_var]
variable = "SHELL"
default = "unknown shell"
```

## Erlang

The `erlang` module shows the currently installed version of Erlang/OTP.
By default the module will be shown if any of the following conditions are met:

- The current directory contains a `rebar.config` file.
- The current directory contains a `erlang.mk` file.

### Options

| Option              | Default                              | Description                                                               |
| ------------------- | ------------------------------------ | ------------------------------------------------------------------------- |
| `format`            | `"via [$symbol($version )]($style)"` | The format for the module.                                                |
| `version_format`    | `v{raw}`                             | The version format. Available vars are `raw`, `major`, `minor`, & `patch` |
| `symbol`            | `" "`                               | The symbol used before displaying the version of erlang.                  |
| `style`             | `"bold red"`                         | The style for the module.                                                 |
| `detect_extensions` | `[]`                                 | Which extensions should trigger this module.                              |
| `detect_files`      | `["rebar.config", "elang.mk"]`       | Which filenames should trigger this module.                               |
| `detect_folders`    | `[]`                                 | Which folders should trigger this modules.                                |
| `disabled`          | `false`                              | Disables the `erlang` module.                                             |

### Variables

| Variable | Example   | Description                          |
| -------- | --------- | ------------------------------------ |
| version  | `v22.1.3` | The version of `erlang`              |
| symbol   |           | Mirrors the value of option `symbol` |
| style\*  |           | Mirrors the value of option `style`  |

\*: This variable can only be used as a part of a style string

### Example

```toml
# ~/.config/starship.toml

[erlang]
format = "via [e $version](bold red) "
```

## Google Cloud (`gcloud`)

The `gcloud` module shows the current configuration for [`gcloud`](https://cloud.google.com/sdk/gcloud) CLI.
This is based on the `~/.config/gcloud/active_config` file and the `~/.config/gcloud/configurations/config_{CONFIG NAME}` file and the `CLOUDSDK_CONFIG` env var.

### Options

| Option           | Default                                        | Description                                                     |
| ---------------- | ---------------------------------------------- | --------------------------------------------------------------- |
| `format`         | `'on [$symbol$account(\($region\))]($style) '` | The format for the module.                                      |
| `symbol`         | `"☁️ "`                                         | The symbol used before displaying the current GCP profile.      |
| `region_aliases` |                                                | Table of region aliases to display in addition to the GCP name. |
| `style`          | `"bold blue"`                                  | The style for the module.                                       |
| `disabled`       | `false`                                        | Disables the `gcloud` module.                                   |

### Variables

| Variable | Example           | Description                                                        |
| -------- | ----------------- | ------------------------------------------------------------------ |
| region   | `us-central1`     | The current GCP region                                             |
| account  | `foo@example.com` | The current GCP profile                                            |
| project  |                   | The current GCP project                                            |
| active   | `default`         | The active config name written in `~/.config/gcloud/active_config` |
| symbol   |                   | Mirrors the value of option `symbol`                               |
| style\*  |                   | Mirrors the value of option `style`                                |

\*: This variable can only be used as a part of a style string

### Examples

#### Display account and project

```toml
# ~/.config/starship.toml

[gcloud]
format = 'on [$symbol$account(\($project\))]($style) '
```

#### Display active config name only

```toml
# ~/.config/starship.toml

[gcloud]
format = "[$symbol$active]($style) "
style = "bold yellow"
```

#### Display account and aliased region

```toml
# ~/.config/starship.toml

[gcloud]
symbol = "️🇬️ "
[gcloud.region_aliases]
us-central1 = "uc1"
asia-northeast1 = "an1"
```

## Git Branch

The `git_branch` module shows the active branch of the repo in your current directory.

### Options

| Option               | Default                          | Description                                                                              |
| -------------------- | -------------------------------- | ---------------------------------------------------------------------------------------- |
| `always_show_remote` | `false`                          | Shows the remote tracking branch name, even if it is equal to the local branch name.     |
| `format`             | `"on [$symbol$branch]($style) "` | The format for the module. Use `"$branch"` to refer to the current branch name.          |
| `symbol`             | `" "`                           | A format string representing the symbol of git branch.                                   |
| `style`              | `"bold purple"`                  | The style for the module.                                                                |
| `truncation_length`  | `2^63 - 1`                       | Truncates a git branch to `N` graphemes.                                                 |
| `truncation_symbol`  | `"…"`                            | The symbol used to indicate a branch name was truncated. You can use `""` for no symbol. |
| `only_attached`      | `false`                          | Only show the branch name when not in a detached `HEAD` state.                           |
| `disabled`           | `false`                          | Disables the `git_branch` module.                                                        |

### Variables

| Variable         | Example  | Description                                                                                            |
| ---------------- | -------- | ------------------------------------------------------------------------------------------------------ |
| branch           | `master` | The current branch name, falls back to `HEAD` if there's no current branch (e.g. git detached `HEAD`). |
| remote_name      | `origin` | The remote name.                                                                                       |
| remote_branch    | `master` | The name of the branch tracked on `remote_name`.                                                       |
| symbol           |          | Mirrors the value of option `symbol`                                                                   |
| style\*          |          | Mirrors the value of option `style`                                                                    |

\*: This variable can only be used as a part of a style string

### Example

```toml
# ~/.config/starship.toml

[git_branch]
symbol = "🌱 "
truncation_length = 4
truncation_symbol = ""
```

## Git Commit

The `git_commit` module shows the current commit hash and also the tag (if any) of the repo in your current directory.

### Options

| Option               | Default                                        | Description                                             |
| -------------------- | ---------------------------------------------- | ------------------------------------------------------- |
| `commit_hash_length` | `7`                                            | The length of the displayed git commit hash.            |
| `format`             | `"[\\($hash\\)]($style) [\\($tag\\)]($style)"` | The format for the module.                              |
| `style`              | `"bold green"`                                 | The style for the module.                               |
| `only_detached`      | `true`                                         | Only show git commit hash when in detached `HEAD` state |
| `tag_disabled`       | `true`                                         | Disables showing tag info in `git_commit` module.       |
| `tag_symbol`         | `"🏷 "`                                        | Tag symbol prefixing the info shown                     |
| `disabled`           | `false`                                        | Disables the `git_commit` module.                       |

### Variables

| Variable | Example   | Description                         |
| -------- | --------- | ----------------------------------- |
| hash     | `b703eb3` | The current git commit hash         |
| style\*  |           | Mirrors the value of option `style` |

\*: This variable can only be used as a part of a style string

### Example

```toml
# ~/.config/starship.toml

[git_commit]
commit_hash_length = 4
tag_symbol = "🔖 "
```

## Git State

The `git_state` module will show in directories which are part of a git
repository, and where there is an operation in progress, such as: _REBASING_,
_BISECTING_, etc. If there is progress information (e.g., REBASING 3/10),
that information will be shown too.

### Options

| Option         | Default                                                       | Description                                                                             |
| -------------- | ------------------------------------------------------------- | --------------------------------------------------------------------------------------- |
| `rebase`       | `"REBASING"`                                                  | A format string displayed when a `rebase` is in progress.                               |
| `merge`        | `"MERGING"`                                                   | A format string displayed when a `merge` is in progress.                                |
| `revert`       | `"REVERTING"`                                                 | A format string displayed when a `revert` is in progress.                               |
| `cherry_pick`  | `"CHERRY-PICKING"`                                            | A format string displayed when a `cherry-pick` is in progress.                          |
| `bisect`       | `"BISECTING"`                                                 | A format string displayed when a `bisect` is in progress.                               |
| `am`           | `"AM"`                                                        | A format string displayed when an `apply-mailbox` (`git am`) is in progress.            |
| `am_or_rebase` | `"AM/REBASE"`                                                 | A format string displayed when an ambiguous `apply-mailbox` or `rebase` is in progress. |
| `style`        | `"bold yellow"`                                               | The style for the module.                                                               |
| `format`       | `'\([$state( $progress_current/$progress_total)]($style)\) '` | The format for the module.                                                              |
| `disabled`     | `false`                                                       | Disables the `git_state` module.                                                        |

### Variables

| Variable         | Example    | Description                         |
| ---------------- | ---------- | ----------------------------------- |
| state            | `REBASING` | The current state of the repo       |
| progress_current | `1`        | The current operation progress      |
| progress_total   | `2`        | The total operation progress        |
| style\*          |            | Mirrors the value of option `style` |

\*: This variable can only be used as a part of a style string

### Example

```toml
# ~/.config/starship.toml

[git_state]
format = '[\($state( $progress_current of $progress_total)\)]($style) '
cherry_pick = "[🍒 PICKING](bold red)"
```

## Git Status

The `git_status` module shows symbols representing the state of the repo in your
current directory.

### Options

| Option       | Default                                       | Description                         |
| ------------ | --------------------------------------------- | ----------------------------------- |
| `format`     | `'([\[$all_status$ahead_behind\]]($style) )'` | The default format for `git_status` |
| `conflicted` | `"="`                                         | This branch has merge conflicts.    |
| `ahead`      | `"⇡"`                                         | The format of `ahead`               |
| `behind`     | `"⇣"`                                         | The format of `behind`              |
| `diverged`   | `"⇕"`                                         | The format of `diverged`            |
| `untracked`  | `"?"`                                         | The format of `untracked`           |
| `stashed`    | `"$"`                                         | The format of `stashed`             |
| `modified`   | `"!"`                                         | The format of `modified`            |
| `staged`     | `"+"`                                         | The format of `staged`              |
| `renamed`    | `"»"`                                         | The format of `renamed`             |
| `deleted`    | `"✘"`                                         | The format of `deleted`             |
| `style`      | `"bold red"`                                  | The style for the module.           |
| `disabled`   | `false`                                       | Disables the `git_status` module.   |

### Variables

The following variables can be used in `format`:

| Variable       | Description                                                                                   |
| -------------- | --------------------------------------------------------------------------------------------- |
| `all_status`   | Shortcut for`$conflicted$stashed$deleted$renamed$modified$staged$untracked`                   |
| `ahead_behind` | Displays `diverged` `ahead` or `behind` format string based on the current status of the repo |
| `conflicted`   | Displays `conflicted` when this branch has merge conflicts.                                   |
| `untracked`    | Displays `untracked` when there are untracked files in the working directory.                 |
| `stashed`      | Displays `stashed` when a stash exists for the local repository.                              |
| `modified`     | Displays `modified` when there are file modifications in the working directory.               |
| `staged`       | Displays `staged` when a new file has been added to the staging area.                         |
| `renamed`      | Displays `renamed` when a renamed file has been added to the staging area.                    |
| `deleted`      | Displays `deleted` when a file's deletion has been added to the staging area.                 |
| style\*        | Mirrors the value of option `style`                                                           |

\*: This variable can only be used as a part of a style string

The following variables can be used in `diverged`:

| Variable       | Description                                    |
| -------------- | ---------------------------------------------- |
| `ahead_count`  | Number of commits ahead of the tracking branch |
| `behind_count` | Number of commits behind the tracking branch   |

The following variables can be used in `conflicted`, `ahead`, `behind`, `untracked`, `stashed`, `modified`, `staged`, `renamed` and `deleted`:

| Variable | Description              |
| -------- | ------------------------ |
| `count`  | Show the number of files |

### Example

```toml
# ~/.config/starship.toml

[git_status]
conflicted = "🏳"
ahead = "🏎💨"
behind = "😰"
diverged = "😵"
untracked = "🤷‍"
stashed = "📦"
modified = "📝"
staged = '[++\($count\)](green)'
renamed = "👅"
deleted = "🗑"
```

Show ahead/behind count of the branch being tracked

```toml
# ~/.config/starship.toml

[git_status]
ahead = "⇡${count}"
diverged = "⇕⇡${ahead_count}⇣${behind_count}"
behind = "⇣${count}"
```

## Golang

The `golang` module shows the currently installed version of Golang.
By default the module will be shown if any of the following conditions are met:

- The current directory contains a `go.mod` file
- The current directory contains a `go.sum` file
- The current directory contains a `glide.yaml` file
- The current directory contains a `Gopkg.yml` file
- The current directory contains a `Gopkg.lock` file
- The current directory contains a `.go-version` file
- The current directory contains a `Godeps` directory
- The current directory contains a file with the `.go` extension

### Options

| Option              | Default                                                                        | Description                                                               |
| ------------------- | ------------------------------------------------------------------------------ | ------------------------------------------------------------------------- |
| `format`            | `"via [$symbol($version )]($style)"`                                           | The format for the module.                                                |
| `version_format`    | `v{raw}`                                                                       | The version format. Available vars are `raw`, `major`, `minor`, & `patch` |
| `symbol`            | `"🐹 "`                                                                         | A format string representing the symbol of Go.                            |
| `detect_extensions` | `["go"]`                                                                       | Which extensions should trigger this module.                              |
| `detect_files`      | `["go.mod", "go.sum", "glide.yaml", "Gopkg.yml", "Gopkg.lock", ".go-version"]` | Which filenames should trigger this module.                               |
| `detect_folders`    | `["Godeps"]`                                                                   | Which folders should trigger this module.                                 |
| `style`             | `"bold cyan"`                                                                  | The style for the module.                                                 |
| `disabled`          | `false`                                                                        | Disables the `golang` module.                                             |

### Variables

| Variable | Example   | Description                          |
| -------- | --------- | ------------------------------------ |
| version  | `v1.12.1` | The version of `go`                  |
| symbol   |           | Mirrors the value of option `symbol` |
| style\*  |           | Mirrors the value of option `style`  |

\*: This variable can only be used as a part of a style string

### Example

```toml
# ~/.config/starship.toml

[golang]
format = "via [🏎💨 $version](bold cyan) "
```

## Helm

The `helm` module shows the currently installed version of Helm.
By default the module will be shown if any of the following conditions are met:

- The current directory contains a `helmfile.yaml` file
- The current directory contains a `Chart.yaml` file

### Options

| Option              | Default                              | Description                                                               |
| ------------------- | ------------------------------------ | ------------------------------------------------------------------------- |
| `format`            | `"via [$symbol($version )]($style)"` | The format for the module.                                                |
| `version_format`    | `v{raw}`                             | The version format. Available vars are `raw`, `major`, `minor`, & `patch` |
| `detect_extensions` | `[]`                                 | Which extensions should trigger this module.                              |
| `detect_files`      | `["helmfile.yaml", "Chart.yaml"]`    | Which filenames should trigger this module.                               |
| `detect_folders`    | `[]`                                 | Which folders should trigger this modules.                                |
| `symbol`            | `"⎈ "`                               | A format string representing the symbol of Helm.                          |
| `style`             | `"bold white"`                       | The style for the module.                                                 |
| `disabled`          | `false`                              | Disables the `helm` module.                                               |

### Variables

| Variable | Example  | Description                          |
| -------- | -------- | ------------------------------------ |
| version  | `v3.1.1` | The version of `helm`                |
| symbol   |          | Mirrors the value of option `symbol` |
| style\*  |          | Mirrors the value of option `style`  |

\*: This variable can only be used as a part of a style string

### Example

```toml
# ~/.config/starship.toml

[helm]
format = "via [⎈ $version](bold white) "
```

## Hostname

The `hostname` module shows the system hostname.

### Options

| Option     | Default                     | Description                                                                                                                          |
| ---------- | --------------------------- | ------------------------------------------------------------------------------------------------------------------------------------ |
| `ssh_only` | `true`                      | Only show hostname when connected to an SSH session.                                                                                 |
| `trim_at`  | `"."`                       | String that the hostname is cut off at, after the first match. `"."` will stop after the first dot. `""` will disable any truncation |
| `format`   | `"[$hostname]($style) in "` | The format for the module.                                                                                                           |
| `style`    | `"bold dimmed green"`       | The style for the module.                                                                                                            |
| `disabled` | `false`                     | Disables the `hostname` module.                                                                                                      |

### Variables

| Variable | Example | Description                          |
| -------- | ------- | ------------------------------------ |
| symbol   |         | Mirrors the value of option `symbol` |
| style\*  |         | Mirrors the value of option `style`  |

\*: This variable can only be used as a part of a style string

### Example

```toml
# ~/.config/starship.toml

[hostname]
ssh_only = false
format =  "on [$hostname](bold red) "
trim_at = ".companyname.com"
disabled = false
```

## Java

The `java` module shows the currently installed version of Java.
By default the module will be shown if any of the following conditions are met:

- The current directory contains a `pom.xml`, `build.gradle.kts`, `build.sbt`, `.java-version`, `.deps.edn`, `project.clj`, or `build.boot` file
- The current directory contains a file with the `.java`, `.class`, `.gradle`, `.jar`, `.clj`, or `.cljc` extension

### Options

| Option              | Default                                                                                                   | Description                                                               |
| ------------------- | --------------------------------------------------------------------------------------------------------- | ------------------------------------------------------------------------- |
| `format`            | `"via [${symbol}(${version} )]($style)"`                                                                  | The format for the module.                                                |
| `version_format`    | `v{raw}`                                                                                                  | The version format. Available vars are `raw`, `major`, `minor`, & `patch` |
| `detect_extensions` | `["java", "class", "gradle", "jar", "cljs", "cljc"]`                                                      | Which extensions should trigger this module.                              |
| `detect_files`      | `["pom.xml", "build.gradle.kts", "build.sbt", ".java-version", ".deps.edn", "project.clj", "build.boot"]` | Which filenames should trigger this module.                               |
| `detect_folders`    | `[]`                                                                                                      | Which folders should trigger this modules.                                |
| `symbol`            | `"☕ "`                                                                                                   | A format string representing the symbol of Java                           |
| `style`             | `"red dimmed"`                                                                                            | The style for the module.                                                 |
| `disabled`          | `false`                                                                                                   | Disables the `java` module.                                               |

### Variables

| Variable | Example | Description                          |
| -------- | ------- | ------------------------------------ |
| version  | `v14`   | The version of `java`                |
| symbol   |         | Mirrors the value of option `symbol` |
| style\*  |         | Mirrors the value of option `style`  |

\*: This variable can only be used as a part of a style string

### Example

```toml
# ~/.config/starship.toml

[java]
symbol = "🌟 "
```

## Jobs

The `jobs` module shows the current number of jobs running.
The module will be shown only if there are background jobs running.
The module will show the number of jobs running if there is more than 1 job, or
more than the `threshold` config value, if it exists. If `threshold` is set to 0,
then the module will also show when there are 0 jobs running.

::: warning

This module is not supported on tcsh.

:::

### Options

| Option      | Default                       | Description                                      |
| ----------- | ----------------------------- | ------------------------------------------------ |
| `threshold` | `1`                           | Show number of jobs if exceeded.                 |
| `format`    | `"[$symbol$number]($style) "` | The format for the module.                       |
| `symbol`    | `"✦"`                         | A format string representing the number of jobs. |
| `style`     | `"bold blue"`                 | The style for the module.                        |
| `disabled`  | `false`                       | Disables the `jobs` module.                      |

### Variables

| Variable | Example | Description                          |
| -------- | ------- | ------------------------------------ |
| number   | `1`     | The number of jobs                   |
| symbol   |         | Mirrors the value of option `symbol` |
| style\*  |         | Mirrors the value of option `style`  |

\*: This variable can only be used as a part of a style string

### Example

```toml
# ~/.config/starship.toml

[jobs]
symbol = "+ "
threshold = 4
```

## Julia

The `julia` module shows the currently installed version of Julia.
By default the module will be shown if any of the following conditions are met:

- The current directory contains a `Project.toml` file
- The current directory contains a `Manifest.toml` file
- The current directory contains a file with the `.jl` extension

### Options

| Option              | Default                              | Description                                                               |
| ------------------- | ------------------------------------ | ------------------------------------------------------------------------- |
| `format`            | `"via [$symbol($version )]($style)"` | The format for the module.                                                |
| `version_format`    | `v{raw}`                             | The version format. Available vars are `raw`, `major`, `minor`, & `patch` |
| `detect_extensions` | `["jl"]`                             | Which extensions should trigger this module.                              |
| `detect_files`      | `["Project.toml", "Manifest.toml"]`  | Which filenames should trigger this module.                               |
| `detect_folders`    | `[]`                                 | Which folders should trigger this modules.                                |
| `symbol`            | `"ஃ "`                               | A format string representing the symbol of Julia.                         |
| `style`             | `"bold purple"`                      | The style for the module.                                                 |
| `disabled`          | `false`                              | Disables the `julia` module.                                              |

### Variables

| Variable | Example  | Description                          |
| -------- | -------- | ------------------------------------ |
| version  | `v1.4.0` | The version of `julia`               |
| symbol   |          | Mirrors the value of option `symbol` |
| style\*  |          | Mirrors the value of option `style`  |

\*: This variable can only be used as a part of a style string

### Example

```toml
# ~/.config/starship.toml

[julia]
symbol = "∴ "
```

## Kotlin

The `kotlin` module shows the currently installed version of Kotlin.
By default the module will be shown if any of the following conditions are met:

- The current directory contains a `.kt` or a `.kts` file

### Options

| Option              | Default                              | Description                                                                   |
| ------------------- | ------------------------------------ | ----------------------------------------------------------------------------- |
| `format`            | `"via [$symbol($version )]($style)"` | The format for the module.                                                    |
| `version_format`    | `v{raw}`                             | The version format. Available vars are `raw`, `major`, `minor`, & `patch`     |
| `detect_extensions` | `["kt", "kts"]`                      | Which extensions should trigger this module.                                  |
| `detect_files`      | `[]`                                 | Which filenames should trigger this module.                                   |
| `detect_folders`    | `[]`                                 | Which folders should trigger this modules.                                    |
| `symbol`            | `"🅺 "`                               | A format string representing the symbol of Kotlin.                            |
| `style`             | `"bold blue"`                        | The style for the module.                                                     |
| `kotlin_binary`     | `"kotlin"`                           | Configures the kotlin binary that Starship executes when getting the version. |
| `disabled`          | `false`                              | Disables the `kotlin` module.                                                 |

### Variables

| Variable | Example   | Description                          |
| -------- | --------- | ------------------------------------ |
| version  | `v1.4.21` | The version of `kotlin`              |
| symbol   |           | Mirrors the value of option `symbol` |
| style\*  |           | Mirrors the value of option `style`  |

\*: This variable can only be used as a part of a style string

### Example

```toml
# ~/.config/starship.toml

[kotlin]
symbol = "🅺 "
```

```toml
# ~/.config/starship.toml

[kotlin]
# Uses the Kotlin Compiler binary to get the installed version
kotlin_binary = "kotlinc"
```

## Kubernetes

Displays the current Kubernetes context name and, if set, the namespace from the kubeconfig file.
The namespace needs to be set in the kubeconfig file, this can be done via
`kubectl config set-context starship-cluster --namespace astronaut`.
If the `$KUBECONFIG` env var is set the module will use that if not it will use the `~/.kube/config`.

::: tip

This module is disabled by default.
To enable it, set `disabled` to `false` in your configuration file.

:::

### Options

| Option                  | Default                                            | Description                                                           |
| ----------------------- | -------------------------------------------------- | --------------------------------------------------------------------- |
| `symbol`                | `"☸ "`                                             | A format string representing the symbol displayed before the Cluster. |
| `format`                | `'[$symbol$context( \($namespace\))]($style) in '` | The format for the module.                                            |
| `style`                 | `"cyan bold"`                                      | The style for the module.                                             |
| `context_aliases`       |                                                    | Table of context aliases to display.                                  |
| `disabled`              | `true`                                             | Disables the `kubernetes` module.                                     |

### Variables

| Variable  | Example              | Description                              |
| --------- | -------------------- | ---------------------------------------- |
| context   | `starship-cluster`   | The current kubernetes context           |
| namespace | `starship-namespace` | If set, the current kubernetes namespace |
| symbol    |                      | Mirrors the value of option `symbol`     |
| style\*   |                      | Mirrors the value of option `style`      |

\*: This variable can only be used as a part of a style string

### Example

```toml
# ~/.config/starship.toml

[kubernetes]
format = 'on [⛵ $context \($namespace\)](dimmed green) '
disabled = false
[kubernetes.context_aliases]
"dev.local.cluster.k8s" = "dev"
```

## Line Break

The `line_break` module separates the prompt into two lines.

### Options

| Option     | Default | Description                                                        |
| ---------- | ------- | ------------------------------------------------------------------ |
| `disabled` | `false` | Disables the `line_break` module, making the prompt a single line. |

### Example

```toml
# ~/.config/starship.toml

[line_break]
disabled = true
```

## Lua

The `lua` module shows the currently installed version of Lua.
By default the module will be shown if any of the following conditions are met:

- The current directory contains a `.lua-version` file
- The current directory contains a `lua` directory
- The current directory contains a file with the `.lua` extension

### Options

| Option              | Default                              | Description                                                                   |
| ------------------- | ------------------------------------ | ----------------------------------------------------------------------------- |
| `format`            | `"via [$symbol($version )]($style)"` | The format for the module.                                                    |
| `version_format`    | `v{raw}`                             | The version format. Available vars are `raw`, `major`, `minor`, & `patch`     |
| `symbol`            | `"🌙 "`                              | A format string representing the symbol of Lua.                               |
| `detect_extensions` | `["lua"]`                            | Which extensions should trigger this module.                                  |
| `detect_files`      | `[".lua-version"]`                   | Which filenames should trigger this module.                                   |
| `detect_folders`    | `["lua"]`                            | Which folders should trigger this module.                                     |
| `style`             | `"bold blue"`                        | The style for the module.                                                     |
| `lua_binary`        | `"lua"`                              | Configures the lua binary that Starship executes when getting the version.    |
| `disabled`          | `false`                              | Disables the `lua` module.                                                    |

### Variables

| Variable | Example   | Description                          |
| -------- | --------- | ------------------------------------ |
| version  | `v5.4.0`  | The version of `lua`                 |
| symbol   |           | Mirrors the value of option `symbol` |
| style\*  |           | Mirrors the value of option `style`  |

\*: This variable can only be used as a part of a style string

### Example

```toml
# ~/.config/starship.toml

[lua]
format = "via [🌕 $version](bold blue) "
```

## Memory Usage

The `memory_usage` module shows current system memory and swap usage.

By default the swap usage is displayed if the total system swap is non-zero.

::: tip

This module is disabled by default.
To enable it, set `disabled` to `false` in your configuration file.

:::

### Options

| Option      | Default                                        | Description                                              |
| ----------- | ---------------------------------------------- | -------------------------------------------------------- |
| `threshold` | `75`                                           | Hide the memory usage unless it exceeds this percentage. |
| `format`    | `"via $symbol [${ram}( \| ${swap})]($style) "` | The format for the module.                               |
| `symbol`    | `"🐏"`                                         | The symbol used before displaying the memory usage.      |
| `style`     | `"bold dimmed white"`                          | The style for the module.                                |
| `disabled`  | `true`                                         | Disables the `memory_usage` module.                      |

### Variables

| Variable     | Example       | Description                                                        |
| ------------ | ------------- | ------------------------------------------------------------------ |
| ram          | `31GiB/65GiB` | The usage/total RAM of the current system memory.                  |
| ram_pct      | `48%`         | The percentage of the current system memory.                       |
| swap\*\*     | `1GiB/4GiB`   | The swap memory size of the current system swap memory file.       |
| swap_pct\*\* | `77%`         | The swap memory percentage of the current system swap memory file. |
| symbol       | `🐏`          | Mirrors the value of option `symbol`                               |
| style\*      |               | Mirrors the value of option `style`                                |

\*: This variable can only be used as a part of a style string
\*\*: The SWAP file information is only displayed if detected on the current system

### Example

```toml
# ~/.config/starship.toml

[memory_usage]
disabled = false
threshold = -1
symbol = " "
style = "bold dimmed green"
```

## Mercurial Branch

The `hg_branch` module shows the active branch of the repo in your current directory.

### Options

| Option              | Default                          | Description                                                                                  |
| ------------------- | -------------------------------- | -------------------------------------------------------------------------------------------- |
| `symbol`            | `" "`                           | The symbol used before the hg bookmark or branch name of the repo in your current directory. |
| `style`             | `"bold purple"`                  | The style for the module.                                                                    |
| `format`            | `"on [$symbol$branch]($style) "` | The format for the module.                                                                   |
| `truncation_length` | `2^63 - 1`                       | Truncates the hg branch name to `N` graphemes                                                |
| `truncation_symbol` | `"…"`                            | The symbol used to indicate a branch name was truncated.                                     |
| `disabled`          | `true`                           | Disables the `hg_branch` module.                                                             |

### Variables

| Variable | Example  | Description                          |
| -------- | -------- | ------------------------------------ |
| branch   | `master` | The active mercurial branch          |
| symbol   |          | Mirrors the value of option `symbol` |
| style\*  |          | Mirrors the value of option `style`  |

\*: This variable can only be used as a part of a style string

### Example

```toml
# ~/.config/starship.toml

[hg_branch]
format = "on [🌱 $branch](bold purple)"
truncation_length = 4
truncation_symbol = ""
```

## Nim

The `nim` module shows the currently installed version of Nim.
By default the module will be shown if any of the following conditions are met:

- The current directory contains a `nim.cfg` file
- The current directory contains a file with the `.nim` extension
- The current directory contains a file with the `.nims` extension
- The current directory contains a file with the `.nimble` extension

### Options

| Option              | Default                              | Description                                                               |
| ------------------- | ------------------------------------ | ------------------------------------------------------------------------- |
| `format`            | `"via [$symbol($version )]($style)"` | The format for the module                                                 |
| `version_format`    | `v{raw}`                             | The version format. Available vars are `raw`, `major`, `minor`, & `patch` |
| `symbol`            | `"👑 "`                               | The symbol used before displaying the version of Nim.                     |
| `detect_extensions` | `["nim", "nims", "nimble"]`          | Which extensions should trigger this module.                              |
| `detect_files`      | `["nim.cfg"]`                        | Which filenames should trigger this module.                               |
| `detect_folders`    | `[]`                                 | Which folders should trigger this module.                                 |
| `style`             | `"bold yellow"`                      | The style for the module.                                                 |
| `disabled`          | `false`                              | Disables the `nim` module.                                                |

### Variables

| Variable | Example  | Description                          |
| -------- | -------- | ------------------------------------ |
| version  | `v1.2.0` | The version of `nimc`                |
| symbol   |          | Mirrors the value of option `symbol` |
| style\*  |          | Mirrors the value of option `style`  |

\*: This variable can only be used as a part of a style string

### Example

```toml
# ~/.config/starship.toml

[nim]
style = "yellow"
symbol = "🎣 "
```

## Nix-shell

The `nix_shell` module shows the nix-shell environment.
The module will be shown when inside a nix-shell environment.

### Options

| Option       | Default                                      | Description                                           |
| ------------ | -------------------------------------------- | ----------------------------------------------------- |
| `format`     | `'via [$symbol$state( \($name\))]($style) '` | The format for the module.                            |
| `symbol`     | `"❄️ "`                                       | A format string representing the symbol of nix-shell. |
| `style`      | `"bold blue"`                                | The style for the module.                             |
| `impure_msg` | `"impure"`                                   | A format string shown when the shell is impure.       |
| `pure_msg`   | `"pure"`                                     | A format string shown when the shell is pure.         |
| `disabled`   | `false`                                      | Disables the `nix_shell` module.                      |

### Variables

| Variable | Example | Description                          |
| -------- | ------- | ------------------------------------ |
| state    | `pure`  | The state of the nix-shell           |
| name     | `lorri` | The name of the nix-shell            |
| symbol   |         | Mirrors the value of option `symbol` |
| style\*  |         | Mirrors the value of option `style`  |

\*: This variable can only be used as a part of a style string

### Example

```toml
# ~/.config/starship.toml

[nix_shell]
disabled = true
impure_msg = "[impure shell](bold red)"
pure_msg = "[pure shell](bold green)"
format = 'via [☃️ $state( \($name\))](bold blue) '
```

## NodeJS

The `nodejs` module shows the currently installed version of NodeJS.
By default the module will be shown if any of the following conditions are met:

- The current directory contains a `package.json` file
- The current directory contains a `.node-version` file
- The current directory contains a `.nvmrc` file
- The current directory contains a `node_modules` directory
- The current directory contains a file with the `.js`, `.mjs` or `.cjs` extension
- The current directory contains a file with the `.ts` extension

### Options

| Option              | Default                              | Description                                                                                          |
| ------------------- | ------------------------------------ | ---------------------------------------------------------------------------------------------------- |
| `format`            | `"via [$symbol($version )]($style)"` | The format for the module.                                                                           |
| `version_format`    | `v{raw}`                             | The version format. Available vars are `raw`, `major`, `minor`, & `patch`                            |
| `symbol`            | `" "`                               | A format string representing the symbol of NodeJS.                                                   |
| `detect_extensions` | `["js", "mjs", "cjs", "ts"]`         | Which extensions should trigger this module.                                                         |
| `detect_files`      | `["package.json", ".node-version"]`  | Which filenames should trigger this module.                                                          |
| `detect_folders`    | `["node_modules"]`                   | Which folders should trigger this module.                                                            |
| `style`             | `"bold green"`                       | The style for the module.                                                                            |
| `disabled`          | `false`                              | Disables the `nodejs` module.                                                                        |
| `not_capable_style` | `bold red`                           | The style for the module when an engines property in package.json does not match the NodeJS version. |

### Variables

| Variable | Example    | Description                          |
| -------- | ---------- | ------------------------------------ |
| version  | `v13.12.0` | The version of `node`                |
| symbol   |            | Mirrors the value of option `symbol` |
| style\*  |            | Mirrors the value of option `style`  |

\*: This variable can only be used as a part of a style string

### Example

```toml
# ~/.config/starship.toml

[nodejs]
format = "via [🤖 $version](bold green) "
```

## OCaml

The `ocaml` module shows the currently installed version of OCaml.
By default the module will be shown if any of the following conditions are met:

- The current directory contains a file with `.opam` extension or `_opam` directory
- The current directory contains a `esy.lock` directory
- The current directory contains a `dune` or `dune-project` file
- The current directory contains a `jbuild` or `jbuild-ignore` file
- The current directory contains a `.merlin` file
- The current directory contains a file with `.ml`, `.mli`, `.re` or `.rei` extension

### Options

| Option                    | Default                                                                  | Description                                                               |
| ------------------------- | ------------------------------------------------------------------------ | ------------------------------------------------------------------------- |
| `format`                  | `"via [$symbol($version )(\($switch_indicator$switch_name\) )]($style)"` | The format string for the module.                                         |
| `version_format`          | `v{raw}`                                                                 | The version format. Available vars are `raw`, `major`, `minor`, & `patch` |
| `symbol`                  | `"🐫 "`                                                                   | The symbol used before displaying the version of OCaml.                   |
| `global_switch_indicator` | `""`                                                                     | The format string used to represent global OPAM switch.                   |
| `local_switch_indicator`  | `"*"`                                                                    | The format string used to represent local OPAM switch.                    |
| `detect_extensions`       | `["opam", "ml", "mli", "re", "rei"]`                                     | Which extensions should trigger this module.                              |
| `detect_files`            | `["dune", "dune-project", "jbuild", "jbuild-ignore", ".merlin"]`         | Which filenames should trigger this module.                               |
| `detect_folders`          | `["_opam", "esy.lock"]`                                                  | Which folders should trigger this module.                                 |
| `style`                   | `"bold yellow"`                                                          | The style for the module.                                                 |
| `disabled`                | `false`                                                                  | Disables the `ocaml` module.                                              |

### Variables

| Variable         | Example      | Description                                                       |
| ---------------- | ------------ | ----------------------------------------------------------------- |
| version          | `v4.10.0`    | The version of `ocaml`                                            |
| switch_name      | `my-project` | The active OPAM switch                                            |
| switch_indicator |              | Mirrors the value of `indicator` for currently active OPAM switch |
| symbol           |              | Mirrors the value of option `symbol`                              |
| style\*          |              | Mirrors the value of option `style`                               |

\*: This variable can only be used as a part of a style string

### Example

```toml
# ~/.config/starship.toml

[ocaml]
format = "via [🐪 $version]($style) "
```

## OpenStack

The `openstack` module shows the current OpenStack cloud and project. The module
only active when the `OS_CLOUD` env var is set, in which case it will read
`clouds.yaml` file from any of the [default locations](https://docs.openstack.org/python-openstackclient/latest/configuration/index.html#configuration-files).
to fetch the current project in use.

### Options

| Option           | Default                                          | Description                                                     |
| ---------------- | ------------------------------------------------ | --------------------------------------------------------------- |
| `format`         | `"on [$symbol$cloud(\\($project\\))]($style) "`  | The format for the module.                                      |
| `symbol`         | `"☁️ "`                                           | The symbol used before displaying the current OpenStack cloud.  |
| `style`          | `"bold yellow"`                                  | The style for the module.                                       |
| `disabled`       | `false`                                          | Disables the `openstack` module.                                |

### Variables

| Variable | Example    | Description                          |
| -------- | ---------- | ------------------------------------ |
| cloud    | `corp`     | The current OpenStack cloud          |
| project  | `dev`      | The current OpenStack project        |
| symbol   |            | Mirrors the value of option `symbol` |
| style\*  |            | Mirrors the value of option `style`  |

\*: This variable can only be used as a part of a style string

### Example

```toml
# ~/.config/starship.toml

[openstack]
format = "on [$symbol$cloud(\\($project\\))]($style) "
style = "bold yellow"
symbol = "☁️ "
```

## Package Version

The `package` module is shown when the current directory is the repository for a
package, and shows its current version. The module currently supports `npm`, `cargo`,
`poetry`, `composer`, `gradle`, `julia`, `mix` and `helm` packages.

- **npm** – The `npm` package version is extracted from the `package.json` present
  in the current directory
- **cargo** – The `cargo` package version is extracted from the `Cargo.toml` present
  in the current directory
- **poetry** – The `poetry` package version is extracted from the `pyproject.toml` present
  in the current directory
- **composer** – The `composer` package version is extracted from the `composer.json` present
  in the current directory
- **gradle** – The `gradle` package version is extracted from the `build.gradle` present
- **julia** - The package version is extracted from the `Project.toml` present
- **mix** - The `mix` package version is extracted from the `mix.exs` present
- **helm** - The `helm` chart version is extracted from the `Chart.yaml` present
- **maven** - The `maven` package version is extracted from the `pom.xml` present
- **meson** - The `meson` package version is extracted from the `meson.build` present

> ⚠️ The version being shown is that of the package whose source code is in your
> current directory, not your package manager.

### Options

| Option            | Default                            | Description                                                |
| ----------------- | ---------------------------------- | ---------------------------------------------------------- |
| `format`          | `"is [$symbol$version]($style) "`  | The format for the module.                                 |
| `symbol`          | `"📦 "`                            | The symbol used before displaying the version the package. |
| `style`           | `"bold 208"`                       | The style for the module.                                  |
| `display_private` | `false`                            | Enable displaying version for packages marked as private.  |
| `disabled`        | `false`                            | Disables the `package` module.                             |

### Variables

| Variable | Example  | Description                          |
| -------- | -------- | ------------------------------------ |
| version  | `v1.0.0` | The version of your package          |
| symbol   |          | Mirrors the value of option `symbol` |
| style\*  |          | Mirrors the value of option `style`  |

\*: This variable can only be used as a part of a style string

### Example

```toml
# ~/.config/starship.toml

[package]
format = "via [🎁 $version](208 bold) "
```

## Perl

The `perl` module shows the currently installed version of Perl.
By default the module will be shown if any of the following conditions are met:

- The current directory contains a `Makefile.PL` or `Build.PL` file
- The current directory contains a `cpanfile` or `cpanfile.snapshot` file
- The current directory contains a `META.json` file or `META.yml` file
- The current directory contains a `.perl-version` file
- The current directory contains a `.pl`, `.pm` or `.pod`

### Options

| Option              | Default                                                                                                  | Description                                                               |****
| ------------------- | -------------------------------------------------------------------------------------------------------- | ------------------------------------------------------------------------- |
| `format`            | `"via [$symbol($version )]($style)"`                                                                     | The format string for the module.                                         |
| `version_format`    | `v{raw}`                                                                                                 | The version format. Available vars are `raw`, `major`, `minor`, & `patch` |
| `symbol`            | `"🐪 "`                                                                                                   | The symbol used before displaying the version of Perl                     |
| `detect_extensions` | `["pl", "pm", "pod"]`                                                                                    | Which extensions should trigger this module.                              |
| `detect_files`      | `["Makefile.PL", "Build.PL", "cpanfile", "cpanfile.snapshot", "META.json", "META.yml", ".perl-version"]` | Which filenames should trigger this module.                               |
| `detect_folders`    | `[]`                                                                                                     | Which folders should trigger this module.                                 |
| `style`             | `"bold 149"`                                                                                             | The style for the module.                                                 |
| `disabled`          | `false`                                                                                                  | Disables the `perl` module.                                               |

### Variables

| Variable | Example   | Description                          |
| -------- | --------- | ------------------------------------ |
| version  | `v5.26.1` | The version of `perl`                |
| symbol   |           | Mirrors the value of option `symbol` |
| style\*  |           | Mirrors the value of option `style`  |

### Example

```toml
# ~/.config/starship.toml

[perl]
format = "via [🦪 $version]($style) "
```

## PHP

The `php` module shows the currently installed version of PHP.
By default the module will be shown if any of the following conditions are met:

- The current directory contains a `composer.json` file
- The current directory contains a `.php-version` file
- The current directory contains a `.php` extension

### Options

| Option              | Default                              | Description                                                               |
| ------------------- | ------------------------------------ | ------------------------------------------------------------------------- |
| `format`            | `"via [$symbol($version )]($style)"` | The format for the module.                                                |
| `version_format`    | `v{raw}`                             | The version format. Available vars are `raw`, `major`, `minor`, & `patch` |
| `symbol`            | `"🐘 "`                               | The symbol used before displaying the version of PHP.                     |
| `detect_extensions` | `["php"]`                            | Which extensions should trigger this module.                              |
| `detect_files`      | `["composer.json", ".php-version"]`  | Which filenames should trigger this module.                               |
| `detect_folders`    | `[]`                                 | Which folders should trigger this module.                                 |
| `style`             | `"147 bold"`                         | The style for the module.                                                 |
| `disabled`          | `false`                              | Disables the `php` module.                                                |

### Variables

| Variable | Example  | Description                          |
| -------- | -------- | ------------------------------------ |
| version  | `v7.3.8` | The version of `php`                 |
| symbol   |          | Mirrors the value of option `symbol` |
| style\*  |          | Mirrors the value of option `style`  |

\*: This variable can only be used as a part of a style string

### Example

```toml
# ~/.config/starship.toml

[php]
format = "via [🔹 $version](147 bold) "
```

## PureScript

The `purescript` module shows the currently installed version of PureScript version.
By default the module will be shown if any of the following conditions are met:

- The current directory contains a `spago.dhall` file
- The current directory contains a file with the `.purs` extension

### Options

| Option              | Default                              | Description                                                               |
| ------------------- | ------------------------------------ | ------------------------------------------------------------------------- |
| `format`            | `"via [$symbol($version )]($style)"` | The format for the module.                                                |
| `version_format`    | `v{raw}`                             | The version format. Available vars are `raw`, `major`, `minor`, & `patch` |
| `symbol`            | `"<=> "`                             | The symbol used before displaying the version of PureScript.              |
| `detect_extensions` | `["purs"]`                           | Which extensions should trigger this module.                              |
| `detect_files`      | `["spago.dhall"]`                    | Which filenames should trigger this module.                               |
| `detect_folders`    | `[]`                                 | Which folders should trigger this module.                                 |
| `style`             | `"bold white"`                       | The style for the module.                                                 |
| `disabled`          | `false`                              | Disables the `purescript` module.                                         |

### Variables

| Variable | Example  | Description                          |
| -------- | -------- | ------------------------------------ |
| version  | `0.13.5` | The version of `purescript`          |
| symbol   |          | Mirrors the value of option `symbol` |
| style\*  |          | Mirrors the value of option `style`  |

\*: This variable can only be used as a part of a style string

### Example

```toml
# ~/.config/starship.toml

[purescript]
format = "via [$symbol$version](bold white)"
```

## Python

The `python` module shows the currently installed version of Python and the
current Python virtual environment if one is activated.

If `pyenv_version_name` is set to `true`, it will display the pyenv version
name. Otherwise, it will display the version number from `python --version`.

By default the module will be shown if any of the following conditions are met:

- The current directory contains a `.python-version` file
- The current directory contains a `Pipfile` file
- The current directory contains a `__init__.py` file
- The current directory contains a `pyproject.toml` file
- The current directory contains a `requirements.txt` file
- The current directory contains a `setup.py` file
- The current directory contains a `tox.ini` file
- The current directory contains a file with the `.py` extension.
- A virtual environment is currently activated

### Options

| Option               | Default                                                                                                      | Description                                                                            |
| -------------------- | ------------------------------------------------------------------------------------------------------------ | -------------------------------------------------------------------------------------- |
| `format`             | `'via [${symbol}${pyenv_prefix}(${version} )(\($virtualenv\) )]($style)'`                                    | The format for the module.                                                             |
| `version_format`     | `v{raw}`                                                                                                     | The version format. Available vars are `raw`, `major`, `minor`, & `patch`              |
| `symbol`             | `"🐍 "`                                                                                                      | A format string representing the symbol of Python                                      |
| `style`              | `"yellow bold"`                                                                                              | The style for the module.                                                              |
| `pyenv_version_name` | `false`                                                                                                      | Use pyenv to get Python version                                                        |
| `pyenv_prefix`       | `pyenv `                                                                                                     | Prefix before pyenv version display, only used if pyenv is used                        |
| `python_binary`      | `["python", "python3, "python2"]`                                                                            | Configures the python binaries that Starship should executes when getting the version. |
| `detect_extensions`  | `["py"]`                                                                                                     | Which extensions should trigger this module                                            |
| `detect_files`       | `[".python-version", "Pipfile", "__init__.py", "pyproject.toml", "requirements.txt", "setup.py", "tox.ini"]` | Which filenames should trigger this module                                             |
| `detect_folders`     | `[]`                                                                                                         | Which folders should trigger this module                                               |
| `disabled`           | `false`                                                                                                      | Disables the `python` module.                                                          |

::: tip

The `python_binary` variable accepts either a string or a list of strings.
Starship will try executing each binary until it gets a result. Note you can
only change the binary that Starship executes to get the version of Python not
the arguments that are used.

The default values and order for `python_binary` was chosen to first identify
the Python version in a virtualenv/conda environments (which currently still
add a `python`, no matter if it points to `python3` or `python2`). This has the
side effect that if you still have a system Python 2 installed, it may be
picked up before any Python 3 (at least on Linux Distros that always symlink
`/usr/bin/python` to Python 2). If you do not work with Python 2 anymore but
cannot remove the system Python 2, changing this to `"python3"` will hide any
Python version 2, see example below.

:::

### Variables

| Variable     | Example         | Description                                |
| ------------ | --------------- | ------------------------------------------ |
| version      | `"v3.8.1"`      | The version of `python`                    |
| symbol       | `"🐍 "`         | Mirrors the value of option `symbol`       |
| style        | `"yellow bold"` | Mirrors the value of option `style`        |
| pyenv_prefix | `"pyenv "`      | Mirrors the value of option `pyenv_prefix` |
| virtualenv   | `"venv"`        | The current `virtualenv` name              |

### Example

```toml
# ~/.config/starship.toml

[python]
symbol = "👾 "
pyenv_version_name = true
```

```toml
# ~/.config/starship.toml

[python]
# Only use the `python3` binary to get the version.
python_binary = "python3"
```

```toml
# ~/.config/starship.toml

[python]
# Don't trigger for files with the py extension
detect_extensions = []
```

## Red

By default the `red` module shows the currently installed version of Red.
The module will be shown if any of the following conditions are met:

- The current directory contains a file with `.red` or `.reds` extension

### Options

| Option              | Default                              | Description                                                               |
| ------------------- | ------------------------------------ | ------------------------------------------------------------------------- |
| `format`            | `"via [$symbol($version )]($style)"` | The format for the module.                                                |
| `version_format`    | `v{raw}`                             | The version format. Available vars are `raw`, `major`, `minor`, & `patch` |
| `symbol`            | `"🔺 "`                              | A format string representing the symbol of Red.                          |
| `detect_extensions` | `["red"]`                             | Which extensions should trigger this module.                              |
| `detect_files`      | `[]`       | Which filenames should trigger this module.                               |
| `detect_folders`    | `[]`                                 | Which folders should trigger this module.                                 |
| `style`             | `"red bold"`                         | The style for the module.                                                 |
| `disabled`          | `false`                              | Disables the `red` module.                                               |

### Variables

| Variable | Example  | Description                          |
| -------- | -------- | ------------------------------------ |
| version  | `v2.5.1` | The version of `red`                |
| symbol   |          | Mirrors the value of option `symbol` |
| style\*  |          | Mirrors the value of option `style`  |

\*: This variable can only be used as a part of a style string

### Example

```toml
# ~/.config/starship.toml

[red]
symbol = "🔴 "
```

## Ruby

By default the `ruby` module shows the currently installed version of Ruby.
The module will be shown if any of the following conditions are met:

- The current directory contains a `Gemfile` file
- The current directory contains a `.ruby-version` file
- The current directory contains a `.rb` file

### Options

| Option              | Default                              | Description                                                               |
| ------------------- | ------------------------------------ | ------------------------------------------------------------------------- |
| `format`            | `"via [$symbol($version )]($style)"` | The format for the module.                                                |
| `version_format`    | `v{raw}`                             | The version format. Available vars are `raw`, `major`, `minor`, & `patch` |
| `symbol`            | `"💎 "`                              | A format string representing the symbol of Ruby.                          |
| `detect_extensions` | `["rb"]`                             | Which extensions should trigger this module.                              |
| `detect_files`      | `["Gemfile", ".ruby-version"]`       | Which filenames should trigger this module.                               |
| `detect_folders`    | `[]`                                 | Which folders should trigger this module.                                 |
| `style`             | `"bold red"`                         | The style for the module.                                                 |
| `disabled`          | `false`                              | Disables the `ruby` module.                                               |

### Variables

| Variable | Example  | Description                          |
| -------- | -------- | ------------------------------------ |
| version  | `v2.5.1` | The version of `ruby`                |
| symbol   |          | Mirrors the value of option `symbol` |
| style\*  |          | Mirrors the value of option `style`  |

\*: This variable can only be used as a part of a style string

### Example

```toml
# ~/.config/starship.toml

[ruby]
symbol = "🔺 "
```

## Rust

By default the `rust` module shows the currently installed version of Rust.
The module will be shown if any of the following conditions are met:

- The current directory contains a `Cargo.toml` file
- The current directory contains a file with the `.rs` extension

### Options

| Option              | Default                              | Description                                                               |
| ------------------- | ------------------------------------ | ------------------------------------------------------------------------- |
| `format`            | `"via [$symbol($version )]($style)"` | The format for the module.                                                |
| `version_format`    | `v{raw}`                             | The version format. Available vars are `raw`, `major`, `minor`, & `patch` |
| `symbol`            | `"🦀 "`                              | A format string representing the symbol of Rust                           |
| `detect_extensions` | `["rs"]`                             | Which extensions should trigger this module.                              |
| `detect_files`      | `["Cargo.toml"]`                     | Which filenames should trigger this module.                               |
| `detect_folders`    | `[]`                                 | Which folders should trigger this module.                                 |
| `style`             | `"bold red"`                         | The style for the module.                                                 |
| `disabled`          | `false`                              | Disables the `rust` module.                                               |

### Variables

| Variable | Example           | Description                          |
| -------- | ----------------- | ------------------------------------ |
| version  | `v1.43.0-nightly` | The version of `rustc`               |
| symbol   |                   | Mirrors the value of option `symbol` |
| style\*  |                   | Mirrors the value of option `style`  |

\*: This variable can only be used as a part of a style string

### Example

```toml
# ~/.config/starship.toml

[rust]
format = "via [⚙️ $version](red bold)"
```

## Scala

The `scala` module shows the currently installed version of Scala.
By default the module will be shown if any of the following conditions are met:

- The current directory contains a `build.sbt`, `.scalaenv` or `.sbtenv` file
- The current directory contains a file with the `.scala` or `.sbt` extension
- The current directory contains a directory named `.metals`

### Options

| Option              | Default                                  | Description                                                               |
| ------------------- | ---------------------------------------- | ------------------------------------------------------------------------- |
| `format`            | `"via [${symbol}(${version} )]($style)"` | The format for the module.                                                |
| `version_format`    | `v{raw}`                                 | The version format. Available vars are `raw`, `major`, `minor`, & `patch` |
| `detect_extensions` | `["sbt", "scala"]`                       | Which extensions should trigger this module.                              |
| `detect_files`      | `[".scalaenv", ".sbtenv", "build.sbt"]`  | Which filenames should trigger this module.                               |
| `detect_folders`    | `[".metals"]`                            | Which folders should trigger this modules.                                |
| `symbol`            | `"🆂 "`                                   | A format string representing the symbol of Scala.                         |
| `style`             | `"red dimmed"`                           | The style for the module.                                                 |
| `disabled`          | `false`                                  | Disables the `scala` module.                                              |

### Variables

| Variable | Example    | Description                          |
| -------- | -----------| ------------------------------------ |
| version  | `2.13.5`   | The version of `scala`               |
| symbol   |            | Mirrors the value of option `symbol` |
| style\*  |            | Mirrors the value of option `style`  |

\*: This variable can only be used as a part of a style string

### Example

```toml
# ~/.config/starship.toml

[scala]
symbol = "🌟 "
```

## Shell

The `shell` module shows an indicator for currently used shell.

::: tip

This module is disabled by default.
To enable it, set `disabled` to `false` in your configuration file.

:::

### Options

| Option                 | Default       | Description                                   |
| ---------------------- | ------------- | --------------------------------------------- |
| `bash_indicator`       | `bsh`         | A format string used to represent bash.       |
| `fish_indicator`       | `fsh`         | A format string used to represent fish.       |
| `zsh_indicator`        | `zsh`         | A format string used to represent zsh.        |
| `powershell_indicator` | `psh`         | A format string used to represent powershell. |
| `ion_indicator`        | `ion`         | A format string used to represent ion.        |
| `elvish_indicator`     | `esh`         | A format string used to represent elvish.     |
| `tcsh_indicator`       | `tsh`         | A format string used to represent tcsh.       |
| `format`               | `$indicator ` | The format for the module.                    |
| `disabled`             | `true`        | Disables the `shell` module.                  |

### Variables

| Variable    | Default | Description                                                |
| ----------- | ------- | ---------------------------------------------------------- |
| indicator   |         | Mirrors the value of `indicator` for currently used shell. |

### Examples

```toml
# ~/.config/starship.toml

[shell]
fish_indicator = ""
powershell_indicator = "_"
disabled = false
```

## SHLVL

The `shlvl` module shows the current `SHLVL` ("shell level") environment variable, if it is
set to a number and meets or exceeds the specified threshold.

### Options

| Option      | Default                      | Description                                                   |
| ----------- | ---------------------------- | ------------------------------------------------------------- |
| `threshold` | `2`                          | Display threshold.                                            |
| `format`    | `"[$symbol$shlvl]($style) "` | The format for the module.                                    |
| `symbol`    | `"↕️ "`                       | The symbol used to represent the `SHLVL`.                     |
| `repeat`    | `false`                      | Causes `symbol` to be repeated by the current `SHLVL` amount. |
| `style`     | `"bold yellow"`              | The style for the module.                                     |
| `disabled`  | `true`                       | Disables the `shlvl` module.                                  |

### Variables

| Variable | Example | Description                          |
| -------- | ------- | ------------------------------------ |
| shlvl    | `3`     | The current value of `SHLVL`         |
| symbol   |         | Mirrors the value of option `symbol` |
| style\*  |         | Mirrors the value of option `style`  |

\*: This variable can only be used as a part of a style string

### Example

```toml
# ~/.config/starship.toml

[shlvl]
disabled = false
format = "$shlvl level(s) down"
threshold = 3
```

## Singularity

The `singularity` module shows the current singularity image, if inside a container
and `$SINGULARITY_NAME` is set.

### Options

| Option     | Default                        | Description                                      |
| ---------- | ------------------------------ | ------------------------------------------------ |
| `format`   | `'[$symbol\[$env\]]($style) '` | The format for the module.                       |
| `symbol`   | `""`                           | A format string displayed before the image name. |
| `style`    | `"bold dimmed blue"`           | The style for the module.                        |
| `disabled` | `false`                        | Disables the `singularity` module.               |

### Variables

| Variable | Example      | Description                          |
| -------- | ------------ | ------------------------------------ |
| env      | `centos.img` | The current singularity image        |
| symbol   |              | Mirrors the value of option `symbol` |
| style\*  |              | Mirrors the value of option `style`  |

\*: This variable can only be used as a part of a style string

### Example

```toml
# ~/.config/starship.toml

[singularity]
format = '[📦 \[$env\]]($style) '
```

## Status

The `status` module displays the exit code of the previous command.
The module will be shown only if the exit code is not `0`.

::: tip

This module is disabled by default.
To enable it, set `disabled` to `false` in your configuration file.

:::

::: warning
This module is not supported on elvish shell.
:::

### Options

| Option                    | Default                       | Description                                            |
| ------------------------- | ----------------------------- | ------------------------------------------------------ |
| `format`                  | `"[$symbol$status]($style) "` | The format of the module                               |
| `symbol`                  | `"✖"`                         | The symbol displayed on program error                  |
| `not_executable_symbol`   | `"🚫"`                        | The symbol displayed when file isn't executable        |
| `not_found_symbol`        | `"🔍"`                        | The symbol displayed when the command can't be found   |
| `sigint_symbol`           | `"🧱"`                        | The symbol displayed on SIGINT (Ctrl + c)              |
| `signal_symbol`           | `"⚡"`                        | The symbol displayed on any signal                     |
| `style`                   | `"bold red"`                  | The style for the module.                              |
| `recognize_signal_code`   | `true`                        | Enable signal mapping from exit code                   |
| `map_symbol`              | `false`                       | Enable symbols mapping from exit code                  |
| `disabled`                | `true`                        | Disables the `status` module.                          |

### Variables

| Variable                | Example | Description                                                             |
| ----------------------- | ------- | ----------------------------------------------------------------------- |
| status                  | `127`   | The exit code of the last command                                       |
| int                     | `127`   | The exit code of the last command                                       |
| common_meaning          | `ERROR` | Meaning of the code if not a signal                                     |
| signal_number           | `9`     | Signal number corresponding to the exit code, only if signalled         |
| signal_name             | `KILL`  | Name of the signal corresponding to the exit code, only if signalled    |
| maybe_int               | `7`     | Contains the exit code number when no meaning has been found            |
| symbol                  |         | Mirrors the value of option `symbol`                                    |
| style\*                 |         | Mirrors the value of option `style`                                     |

\*: This variable can only be used as a part of a style string

### Example

```toml

# ~/.config/starship.toml

[status]
style = "bg:blue"
symbol = "🔴"
format = '[\[$symbol $common_meaning$signal_name$maybe_int\]]($style) '
map_symbol = true
disabled = false

```

## Swift

By default the `swift` module shows the currently installed version of Swift.
The module will be shown if any of the following conditions are met:

- The current directory contains a `Package.swift` file
- The current directory contains a file with the `.swift` extension

### Options

| Option              | Default                              | Description                                                               |
| ------------------- | ------------------------------------ | ------------------------------------------------------------------------- |
| `format`            | `"via [$symbol($version )]($style)"` | The format for the module.                                                |
| `version_format`    | `v{raw}`                             | The version format. Available vars are `raw`, `major`, `minor`, & `patch` |
| `symbol`            | `"🐦 "`                               | A format string representing the symbol of Swift                          |
| `detect_extensions` | `["swift"]`                          | Which extensions should trigger this module.                              |
| `detect_files`      | `["Package.swift"]`                  | Which filenames should trigger this module.                               |
| `detect_folders`    | `[]`                                 | Which folders should trigger this module.                                 |
| `style`             | `"bold 202"`                         | The style for the module.                                                 |
| `disabled`          | `false`                              | Disables the `swift` module.                                              |

### Variables

| Variable | Example  | Description                          |
| -------- | -------- | ------------------------------------ |
| version  | `v5.2.4` | The version of `swift`               |
| symbol   |          | Mirrors the value of option `symbol` |
| style\*  |          | Mirrors the value of option `style`  |

\*: This variable can only be used as a part of a style string

### Example

```toml
# ~/.config/starship.toml

[swift]
format = "via [🏎  $version](red bold)"
```

## Terraform

The `terraform` module shows the currently selected terraform workspace and version.

::: tip

By default the terraform version is not shown, since this is slow for current versions of terraform when a lot of plugins are in use.
If you still want to enable it, [follow the example shown below](#with-version).

:::

By default the module will be shown if any of the following conditions are met:

- The current directory contains a `.terraform` folder
- Current directory contains a file with the `.tf` or `.hcl` extensions

### Options

| Option              | Default                              | Description                                                               |
| ------------------- | ------------------------------------ | ------------------------------------------------------------------------- |
| `format`            | `"via [$symbol$workspace]($style) "` | The format string for the module.                                         |
| `version_format`    | `v{raw}`                             | The version format. Available vars are `raw`, `major`, `minor`, & `patch` |
| `symbol`            | `"💠"`                                | A format string shown before the terraform workspace.                     |
| `detect_extensions` | `["tf", "hcl"]`                      | Which extensions should trigger this module.                              |
| `detect_files`      | `[]`                                 | Which filenames should trigger this module.                               |
| `detect_folders`    | `[".terraform"]`                     | Which folders should trigger this module.                                 |
| `style`             | `"bold 105"`                         | The style for the module.                                                 |
| `disabled`          | `false`                              | Disables the `terraform` module.                                          |

### Variables

| Variable  | Example    | Description                          |
| --------- | ---------- | ------------------------------------ |
| version   | `v0.12.24` | The version of `terraform`           |
| workspace | `default`  | The current terraform workspace      |
| symbol    |            | Mirrors the value of option `symbol` |
| style\*   |            | Mirrors the value of option `style`  |

\*: This variable can only be used as a part of a style string

### Example

#### With Version

```toml
# ~/.config/starship.toml

[terraform]
format = "[🏎💨 $version$workspace]($style) "
```

#### Without version

```toml
# ~/.config/starship.toml

[terraform]
format = "[🏎💨 $workspace]($style) "
```

## Time

The `time` module shows the current **local** time.
The `format` configuration value is used by the [`chrono`](https://crates.io/crates/chrono) crate to control how the time is displayed. Take a look [at the chrono strftime docs](https://docs.rs/chrono/0.4.7/chrono/format/strftime/index.html) to see what options are available.

::: tip

This module is disabled by default.
To enable it, set `disabled` to `false` in your configuration file.

:::

### Options

| Option            | Default                 | Description                                                                                                            |
| ----------------- | ----------------------- | ---------------------------------------------------------------------------------------------------------------------- |
| `format`          | `"at [$time]($style) "` | The format string for the module.                                                                                      |
| `use_12hr`        | `false`                 | Enables 12 hour formatting                                                                                             |
| `time_format`     | see below               | The [chrono format string](https://docs.rs/chrono/0.4.7/chrono/format/strftime/index.html) used to format the time.    |
| `style`           | `"bold yellow"`         | The style for the module time                                                                                          |
| `utc_time_offset` | `"local"`               | Sets the UTC offset to use. Range from -24 &lt; x &lt; 24. Allows floats to accommodate 30/45 minute timezone offsets. |
| `disabled`        | `true`                  | Disables the `time` module.                                                                                            |
| `time_range`      | `"-"`                   | Sets the time range during which the module will be shown. Times must be specified in 24-hours format                  |

If `use_12hr` is `true`, then `time_format` defaults to `"%r"`. Otherwise, it defaults to `"%T"`.
Manually setting `time_format` will override the `use_12hr` setting.

### Variables

| Variable | Example    | Description                         |
| -------- | ---------- | ----------------------------------- |
| time     | `13:08:10` | The current time.                   |
| style\*  |            | Mirrors the value of option `style` |

\*: This variable can only be used as a part of a style string

### Example

```toml
# ~/.config/starship.toml

[time]
disabled = false
format = '🕙[\[ $time \]]($style) '
time_format = "%T"
utc_time_offset = "-5"
time_range = "10:00:00-14:00:00"
```

## Username

The `username` module shows active user's username.
The module will be shown if any of the following conditions are met:

- The current user is root
- The current user isn't the same as the one that is logged in
- The user is currently connected as an SSH session
- The variable `show_always` is set to true

::: tip

SSH connection is detected by checking environment variables
`SSH_CONNECTION`, `SSH_CLIENT`, and `SSH_TTY`. If your SSH host does not set up
these variables, one workaround is to set one of them with a dummy value.

:::

### Options

| Option        | Default                 | Description                           |
| ------------- | ----------------------- | ------------------------------------- |
| `style_root`  | `"bold red"`            | The style used when the user is root. |
| `style_user`  | `"bold yellow"`         | The style used for non-root users.    |
| `format`      | `"[$user]($style) in "` | The format for the module.            |
| `show_always` | `false`                 | Always shows the `username` module.   |
| `disabled`    | `false`                 | Disables the `username` module.       |

### Variables

| Variable | Example      | Description                                                                                 |
| -------- | ------------ | ------------------------------------------------------------------------------------------- |
| `style`  | `"red bold"` | Mirrors the value of option `style_root` when root is logged in and `style_user` otherwise. |
| `user`   | `"matchai"`  | The currently logged-in user ID.                                                            |

### Example

```toml
# ~/.config/starship.toml

[username]
style_user = "white bold"
style_root = "black bold"
format = "user: [$user]($style) "
disabled = false
show_always = true
```

## Vagrant

The `vagrant` module shows the currently installed version of Vagrant.
By default the module will be shown if any of the following conditions are met:

- The current directory contains a `Vagrantfile` file

### Options

| Option              | Default                              | Description                                                               |
| ------------------- | ------------------------------------ | ------------------------------------------------------------------------- |
| `format`            | `"via [$symbol($version )]($style)"` | The format for the module.                                                |
| `version_format`    | `v{raw}`                             | The version format. Available vars are `raw`, `major`, `minor`, & `patch` |
| `symbol`            | `"⍱ "`                               | A format string representing the symbol of Vagrant.                       |
| `detect_extensions` | `[]`                                 | Which extensions should trigger this module.                              |
| `detect_files`      | `["Vagrantfile"]`                    | Which filenames should trigger this module.                               |
| `detect_folders`    | `[]`                                 | Which folders should trigger this module.                                 |
| `style`             | `"cyan bold"`                        | The style for the module.                                                 |
| `disabled`          | `false`                              | Disables the `vagrant` module.                                            |

### Variables

| Variable | Example          | Description                          |
| -------- | ---------------- | ------------------------------------ |
| version  | `Vagrant 2.2.10` | The version of `Vagrant`             |
| symbol   |                  | Mirrors the value of option `symbol` |
| style\*  |                  | Mirrors the value of option `style`  |

\*: This variable can only be used as a part of a style string

### Example

```toml
# ~/.config/starship.toml

[vagrant]
format = "via [⍱ $version](bold white) "
```

## VCSH

The `vcsh` module displays the current active VCSH repository.
The module will be shown only if a repository is currently in use.

### Options

| Option     | Default                          | Description                                             |
| ---------- | -------------------------------- | ------------------------------------------------------- |
| `symbol`   |                                  | The symbol used before displaying the repository name.  |
| `style`    | `"bold yellow"`                  | The style for the module.                               |
| `format`   | `"vcsh [$symbol$repo]($style) "` | The format for the module.                              |
| `disabled` | `false`                          | Disables the `vcsh` module.                             |

### Variables

| Variable | Example                                     | Description                           |
| -------- | ------------------------------------------- | ------------------------------------- |
| repo     | `dotfiles` if in a VCSH repo named dotfiles | The active repository name            |
| symbol   |                                             | Mirrors the value of option `symbol`  |
| style\*  | `black bold dimmed`                         | Mirrors the value of option `style`   |

\*: This variable can only be used as a part of a style string

### Example

```toml
# ~/.config/starship.toml

[vcsh]
format = "[🆅 $repo](bold blue) "
```

## Zig

By default the the `zig` module shows the currently installed version of Zig.
The module will be shown if any of the following conditions are met:

- The current directory contains a `.zig` file

### Options

| Option              | Default                              | Description                                                               |
| ------------------- | ------------------------------------ | ------------------------------------------------------------------------- |
| `format`            | `"via [$symbol($version )]($style)"` | The format for the module.                                                |
| `version_format`    | `v{raw}`                             | The version format. Available vars are `raw`, `major`, `minor`, & `patch` |
| `symbol`            | `"↯ "`                               | The symbol used before displaying the version of Zig.                     |
| `style`             | `"bold yellow"`                      | The style for the module.                                                 |
| `disabled`          | `false`                              | Disables the `zig` module.                                                |
| `detect_extensions` | `["zig"]`                            | Which extensions should trigger this module.                              |
| `detect_files`      | `[]`                                 | Which filenames should trigger this module.                               |
| `detect_folders`    | `[]`                                 | Which folders should trigger this module.                                 |

### Variables

| Variable | Example  | Description                          |
| -------- | -------- | ------------------------------------ |
| version  | `v0.6.0` | The version of `zig`                 |
| symbol   |          | Mirrors the value of option `symbol` |
| style\*  |          | Mirrors the value of option `style`  |

\*: This variable can only be used as a part of a style string

### Example

```toml
# ~/.config/starship.toml

[zig]
symbol = "⚡️ "
```

## Custom commands

The `custom` modules show the output of some arbitrary commands.

These modules will be shown if any of the following conditions are met:

- The current directory contains a file whose name is in `files`
- The current directory contains a directory whose name is in `directories`
- The current directory contains a file whose extension is in `extensions`
- The `when` command returns 0

::: tip

Multiple custom modules can be defined by using a `.`.

:::

::: tip

The order in which custom modules are shown can be individually set by including
`${custom.foo}` in the top level `format` (as it includes a dot, you need to use `${...}`).
By default, the `custom` module will simply show all custom modules in the order they were defined.

:::

::: tip

[Issue #1252](https://github.com/starship/starship/discussions/1252) contains examples of custom modules.
If you have an interesting example not covered there, feel free to share it there!

:::

### Options

| Option        | Default                         | Description                                                                                                                |
| ------------- | ------------------------------- | -------------------------------------------------------------------------------------------------------------------------- |
| `command`     |                                 | The command whose output should be printed. The command will be passed on stdin to the shell.                              |
| `when`        |                                 | A shell command used as a condition to show the module. The module will be shown if the command returns a `0` status code. |
| `shell`       |                                 | [See below](#custom-command-shell)                                                                                         |
| `description` | `"<custom module>"`             | The description of the module that is shown when running `starship explain`.                                               |
| `files`       | `[]`                            | The files that will be searched in the working directory for a match.                                                      |
| `directories` | `[]`                            | The directories that will be searched in the working directory for a match.                                                |
| `extensions`  | `[]`                            | The extensions that will be searched in the working directory for a match.                                                 |
| `symbol`      | `""`                            | The symbol used before displaying the command output.                                                                      |
| `style`       | `"bold green"`                  | The style for the module.                                                                                                  |
| `format`      | `"[$symbol($output )]($style)"` | The format for the module.                                                                                                 |
| `disabled`    | `false`                         | Disables this `custom` module.                                                                                             |

### Variables

| Variable | Description                            |
| -------- | -------------------------------------- |
| output   | The output of shell command in `shell` |
| symbol   | Mirrors the value of option `symbol`   |
| style\*  | Mirrors the value of option `style`    |

\*: This variable can only be used as a part of a style string

#### Custom command shell

`shell` accepts a non-empty list of strings, where:

- The first string is the path to the shell to use to execute the command.
- Other following arguments are passed to the shell.

If unset, it will fallback to STARSHIP_SHELL and then to "sh" on Linux, and "cmd /C" on Windows.

The `command` will be passed in on stdin.

If `shell` is not given or only contains one element and Starship detects PowerShell will be used,
the following arguments will automatically be added: `-NoProfile -Command -`.
This behavior can be avoided by explicitly passing arguments to the shell, e.g.

```toml
shell = ["pwsh", "-Command", "-"]
```

::: warning Make sure your custom shell configuration exits gracefully

If you set a custom command, make sure that the default Shell used by starship
will properly execute the command with a graceful exit (via the `shell`
option).

For example, PowerShell requires the `-Command` parameter to execute a one
liner. Omitting this parameter might throw starship into a recursive loop
where the shell might try to load a full profile environment with starship
itself again and hence re-execute the custom command, getting into a never
ending loop.

Parameters similar to `-NoProfile` in PowerShell are recommended for other
shells as well to avoid extra loading time of a custom profile on every
starship invocation.

Automatic detection of shells and proper parameters addition are currently
implemented, but it's possible that not all shells are covered.
[Please open an issue](https://github.com/starship/starship/issues/new/choose)
with shell details and starship configuration if you hit such scenario.

:::

### Example

```toml
# ~/.config/starship.toml

[custom.foo]
command = "echo foo"  # shows output of command
files = ["foo"]       # can specify filters
when = """ test "$HOME" == "$PWD" """
format = " transcending [$output]($style)"

[custom.time]
command = "time /T"
files = ["*.pst"]
shell = ["pwsh.exe", "-NoProfile", "-Command", "-"]
```<|MERGE_RESOLUTION|>--- conflicted
+++ resolved
@@ -634,28 +634,16 @@
 
 ### Options
 
-<<<<<<< HEAD
 | Option              | Default                                           | Description                                                              |
 | ------------------- | ------------------------------------------------- | ------------------------------------------------------------------------ |
 | `format`            | `"via [$symbol($version )]($style)"`              | The format for the module.                                               |
 | `version_format`    | `v{raw}`                                          | The version format. Available vars are `raw`, `major`, `minor`, & `patch`|
 | `symbol`            | `"🎯 "`                                           | A format string representing the symbol of Dart                          |
-| `detect_extensions` | `['dart']`                                        | Which extensions should trigger this module.                             |
+| `detect_extensions` | `["dart"]`                                        | Which extensions should trigger this module.                             |
 | `detect_files`      | `["pubspec.yaml", "pubspec.yml", "pubspec.lock"]` | Which filenames should trigger this module.                              |
 | `detect_folders`    | `[".dart_tool"]`                                  | Which folders should trigger this module.                                |
 | `style`             | `"bold blue"`                                     | The style for the module.                                                |
 | `disabled`          | `false`                                           | Disables the `dart` module.                                              |
-=======
-| Option              | Default                                           | Description                                     |
-| ------------------- | ------------------------------------------------- | ----------------------------------------------- |
-| `format`            | `"via [$symbol($version )]($style)"`              | The format for the module.                      |
-| `symbol`            | `"🎯 "`                                           | A format string representing the symbol of Dart |
-| `detect_extensions` | `["dart"]`                                        | Which extensions should trigger this module.    |
-| `detect_files`      | `["pubspec.yaml", "pubspec.yml", "pubspec.lock"]` | Which filenames should trigger this module.     |
-| `detect_folders`    | `[".dart_tool"]`                                  | Which folders should trigger this module.       |
-| `style`             | `"bold blue"`                                     | The style for the module.                       |
-| `disabled`          | `false`                                           | Disables the `dart` module.                     |
->>>>>>> 603da248
 
 ### Variables
 
