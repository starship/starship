# Configuration

::: tip

🔥 Configuration is currently being worked on.
Many new configuration options will be available in coming releases.

:::

To get started configuring starship, create the following file: `~/.config/starship.toml`.

```sh
mkdir -p ~/.config && touch ~/.config/starship.toml
```

All configuration for starship is done in this [TOML](https://github.com/toml-lang/toml) file:

```toml
# Don't print a new line at the start of the prompt
add_newline = false

# Replace the "❯" symbol in the prompt with "➜"
[character]                            # The name of the module we are configuring is "character"
success_symbol = "[➜](bold green)"     # The "success_symbol" segment is being set to "➜" with the color "bold green"

# Disable the package module, hiding it from the prompt completely
[package]
disabled = true
```

You can change default `starship.toml` file location with `STARSHIP_CONFIG` environment variable:

```sh
export STARSHIP_CONFIG=~/.starship
```

Equivalently in PowerShell (Windows) would be adding this line to your `$PROFILE`:

```ps1
$ENV:STARSHIP_CONFIG = "$HOME\.starship"
```

### Terminology

**Module**: A component in the prompt giving information based on contextual information from your OS. For example, the "nodejs" module shows the version of NodeJS that is currently installed on your computer, if your current directory is a NodeJS project.

**Variable**: Smaller sub-components that contains information provided by the module. For example, the "version" variable in the "nodejs" module contains the current version of NodeJS.

By convention, most modules have a prefix of default terminal color (e.g. `via ` in "nodejs") and an empty space as a suffix.

### Format Strings

Format strings are the format that a module prints all its variables with.
Most modules have an entry called `format` that configures the display format of the module.
You can use texts, variables and text groups in a format string.

#### Variable

A variable contains a `$` symbol followed by the name of the variable.
The name of a variable only contains letters, numbers and `_`.

For example:

- `$version` is a format string with a variable named `version`.
- `$git_branch$git_commit` is a format string with two variables named `git_branch` and `git_commit`.
- `$git_branch $git_commit` has the two variables separated with a space.

#### Text Group

A text group is made up of two different parts.

The first part, which is enclosed in a `[]`, is a [format string](#format-strings).
You can add texts, variables, or even nested text groups in it.

In the second part, which is enclosed in a `()`, is a [style string](#style-strings). This can be used style the first part.

For example:

- `[on](red bold)` will print a string `on` with bold text colored red.
- `[⬢ $version](bold green)` will print a symbol `⬢ ` followed by the content of variable `version`, with bold text colored green.
- `[a [b](red) c](green)` will print `a b c` with `b` red, and `a` and `c` green.

#### Style Strings

Most modules in starship allow you to configure their display styles. This is done with an entry (usually called `style`) which is a string specifying the configuration. Here are some examples of style strings along with what they do. For details on the full syntax, consult the [advanced config guide](/advanced-config/).

- `"fg:green bg:blue"` sets green text on a blue background
- `"bg:blue fg:bright-green"` sets bright green text on a blue background
- `"bold fg:27"` sets bold text with [ANSI color](https://i.stack.imgur.com/KTSQa.png) 27
- `"underline bg:#bf5700"` sets underlined text on a burnt orange background
- `"bold italic fg:purple"` sets bold italic purple text
- `""` explicitly disables all styling

Note that what styling looks like will be controlled by your terminal emulator. For example, some terminal emulators will brighten the colors instead of bolding text, and some color themes use the same values for the normal and bright colors. Also, to get italic text, your terminal must support italics.

#### Conditional Format Strings

A conditional format string wrapped in `(` and `)` will not render if all variables inside are empty.

For example:

- `(@$region)` will show nothing if the variable `region` is `None`, otherwise `@` followed by the value of region.
- `(some text)` will always show nothing since there are no variables wrapped in the braces.
- When `$all` is a shortcut for `\[$a$b\] `, `($all)` will show nothing only if `$a` and `$b` are both `None`.
  This works the same as `(\[$a$b\] )`.

#### Escapable characters

The following symbols have special usage in a format string.
If you want to print the following symbols, you have to escape them with a backslash (`\`).

- $
- \\
- [
- ]
- (
- )

Note that `toml` has [its own escape syntax](https://github.com/toml-lang/toml#user-content-string).
It is recommended to use a literal string (`''`) in your config.
If you want to use a basic string (`""`), pay attention to escape the backslash `\`.

For example, when you want to print a `$` symbol on a new line, the following configs for `format` are equivalent:

```toml
# with basic string
format = "\n\\$"

# with multiline basic string
format = """

\\$"""

# with literal string
format = '''

\$'''
```

## Prompt

This is the list of prompt-wide configuration options.

### Options

| Option         | Default                        | Description                                           |
| -------------- | ------------------------------ | ----------------------------------------------------- |
| `format`       | [link](#default-prompt-format) | Configure the format of the prompt.                   |
| `scan_timeout` | `30`                           | Timeout for starship to scan files (in milliseconds). |

### Example

```toml
# ~/.config/starship.toml

# Disable the newline at the start of the prompt
format = "$all"

# Use custom format
format = """
[┌───────────────────>](bold green)
[│](bold green)$directory$rust$package
[└─>](bold green) """

# Wait 10 milliseconds for starship to check files under the current directory.
scan_timeout = 10
```

### Default Prompt Format

The default `format` is used to define the format of the prompt, if empty or no `format` is provided. The default is as shown:

```toml
<<<<<<< HEAD
prompt_order = [
    "username",
    "hostname",
    "kubernetes",
    "directory",
    "git_branch",
    "git_commit",
    "git_state",
    "git_status",
    "hg_branch",
    "docker_context",
    "package",
    "dotnet",
    "elixir",
    "elm",
    "erlang",
    "golang",
    "haskell",
    "java",
    "julia",
    "nim",
    "nodejs",
    "ocaml",
    "perl",
    "php",
    "purescript",
    "python",
    "ruby",
    "rust",
    "terraform",
    "zig",
    "nix_shell",
    "conda",
    "memory_usage",
    "aws",
    "env_var",
    "crystal",
    "cmd_duration",
    "custom",
    "line_break",
    "jobs",
    "battery",
    "time",
    "character",
]
=======
format = "\n$all"

# Which is equivalent to
format = """

$username\
$hostname\
$kubernetes\
$directory\
$git_branch\
$git_commit\
$git_state\
$git_status\
$hg_branch\
$docker_context\
$package\
$cmake\
$dotnet\
$elixir\
$elm\
$erlang\
$golang\
$helm\
$java\
$julia\
$nim\
$nodejs\
$ocaml\
$php\
$purescript\
$python\
$ruby\
$rust\
$terraform\
$zig\
$nix_shell\
$conda\
$memory_usage\
$aws\
$env_var\
$crystal\
$cmd_duration\
$custom\
$line_break\
$jobs\
$battery\
$time\
$character"""
>>>>>>> b84ec9e4
```

## AWS

The `aws` module shows the current AWS region and profile. This is based on
`AWS_REGION`, `AWS_DEFAULT_REGION`, and `AWS_PROFILE` env var with
`~/.aws/config` file.

When using [aws-vault](https://github.com/99designs/aws-vault) the profile
is read from the `AWS_VAULT` env var.

### Options

| Option           | Default                                          | Description                                                     |
| ---------------- | ------------------------------------------------ | --------------------------------------------------------------- |
| `format`         | `"on [$symbol$profile(\\($region\\))]($style) "` | The format for the module.                                      |
| `symbol`         | `"☁️ "`                                          | The symbol used before displaying the current AWS profile.      |
| `region_aliases` |                                                  | Table of region aliases to display in addition to the AWS name. |
| `style`          | `"bold yellow"`                                  | The style for the module.                                       |
| `disabled`       | `false`                                          | Disables the `AWS` module.                                      |

### Variables

| Variable | Example          | Description                          |
| -------- | ---------------- | ------------------------------------ |
| region   | `ap-northeast-1` | The current AWS region               |
| profile  | `astronauts`     | The current AWS profile              |
| symbol   |                  | Mirrors the value of option `symbol` |
| style\*  |                  | Mirrors the value of option `style`  |

\*: This variable can only be used as a part of a style string

### Examples

#### Display everything

```toml
# ~/.config/starship.toml

[aws]
format = "on [$symbol$profile(\\($region\\))]($style) "
style = "bold blue"
symbol = "🅰 "
[aws.region_aliases]
ap-southeast-2 = "au"
us-east-1 = "va"
```

#### Display region

```toml
# ~/.config/starship.toml

[aws]
format = "on [$symbol$region]($style) "
style = "bold blue"
symbol = "🅰 "
[aws.region_aliases]
ap-southeast-2 = "au"
us-east-1 = "va"
```

#### Display profile

```toml
# ~/.config/starship.toml

[aws]
format = "on [$symbol$profile]($style) "
style = "bold blue"
symbol = "🅰 "
```

## Battery

The `battery` module shows how charged the device's battery is and its current charging status.
The module is only visible when the device's battery is below 10%.

### Options

| Option               | Default                           | Description                                       |
| -------------------- | --------------------------------- | ------------------------------------------------- |
| `full_symbol`        | `"•"`                             | The symbol shown when the battery is full.        |
| `charging_symbol`    | `"⇡"`                             | The symbol shown when the battery is charging.    |
| `discharging_symbol` | `"⇣"`                             | The symbol shown when the battery is discharging. |
| `format`             | `"[$symbol$percentage]($style) "` | The format for the module.                        |
| `display`            | [link](#battery-display)          | Display threshold and style for the module.       |
| `disabled`           | `false`                           | Disables the `battery` module.                    |

<details>
<summary>There are also options for some uncommon battery states.</summary>

| Variable         | Description                                         |
| ---------------- | --------------------------------------------------- |
| `unknown_symbol` | The symbol shown when the battery state is unknown. |
| `empty_symbol`   | The symbol shown when the battery state is empty.   |

Note: Battery indicator will be hidden if the status is `unknown` or `empty` unless you specify the option in the config.

</details>

### Example

```toml
# ~/.config/starship.toml

[battery]
full_symbol = "🔋"
charging_symbol = "⚡️"
discharging_symbol = "💀"
```

### Battery Display

The `display` configuration option is used to define when the battery indicator should be shown (threshold) and what it looks like (style).
If no `display` is provided. The default is as shown:

```toml
[[battery.display]]
threshold = 10
style = "bold red"
```

#### Options

The `display` option is an array of the following table.

| Variable    | Description                                     |
| ----------- | ----------------------------------------------- |
| `threshold` | The upper bound for the display option.         |
| `style`     | The style used if the display option is in use. |

#### Example

```toml
[[battery.display]]  # "bold red" style when capacity is between 0% and 10%
threshold = 10
style = "bold red"

[[battery.display]]  # "bold yellow" style when capacity is between 10% and 30%
threshold = 30
style = "bold yellow"

# when capacity is over 30%, the battery indicator will not be displayed

```

## Character

The `character` module shows a character (usually an arrow) beside where the text
is entered in your terminal.

The character will tell you whether the last command was successful or not. It
can do this in two ways:

- changing color (`red`/`green`)
- changing shape (`❯`/`✖`)

By default it only changes color. If you also want to change it's shape take a
look at [this example](#with-custom-error-shape).

### Options

| Option           | Default             | Description                                                                      |
| ---------------- | ------------------- | -------------------------------------------------------------------------------- |
| `format`         | `"$symbol "`        | The format string used before the text input.                                    |
| `success_symbol` | `"[❯](bold green)"` | The format string used before the text input if the previous command succeeded.  |
| `error_symbol`   | `"[❯](bold red)"`   | The format string used before the text input if the previous command failed.     |
| `vicmd_symbol`   | `"[❮](bold green)"` | The format string used before the text input if the shell is in vim normal mode. |
| `disabled`       | `false`             | Disables the `character` module.                                                 |

### Variables

| Variable | Example | Description                                                           |
| -------- | ------- | --------------------------------------------------------------------- |
| symbol   |         | A mirror of either `success_symbol`, `error_symbol` or `vicmd_symbol` |

### Examples

#### With custom error shape

```toml
# ~/.config/starship.toml

[character]
success_symbol = "[➜](bold green) "
error_symbol = "[✗](bold red) "
```

#### Without custom error shape

```toml
# ~/.config/starship.toml

[character]
success_symbol = "[➜](bold green) "
error_symbol = "[➜](bold red) "
```

#### With custom vim shape

```toml
# ~/.config/starship.toml

[character]
vicmd_symbol = "[V](bold green) "
```

## CMake

The `cmake` module shows the currently installed version of CMake if:

- The current directory contains a `CMakeLists.txt` file

### Options

| Option     | Default                            | Description                                  |
| ---------- | ---------------------------------- | -------------------------------------------- |
| `format`   | `"via [$symbol$version]($style) "` | The format for the module.                   |
| `symbol`   | `"🛆 "`                             | The symbol used before the version of cmake. |
| `style`    | `"bold blue"`                      | The style for the module.                    |
| `disabled` | `false`                            | Disables the `cmake` module.                 |

### Variables

| Variable | Example   | Description                          |
| -------- | --------- | ------------------------------------ |
| version  | `v3.17.3` | The version of cmake                 |
| symbol   |           | Mirrors the value of option `symbol` |
| style\*  |           | Mirrors the value of option `style`  |

\*: This variable can only be used as a part of a style string

## Command Duration

The `cmd_duration` module shows how long the last command took to execute.
The module will be shown only if the command took longer than two seconds, or
the `min_time` config value, if it exists.

::: warning Do not hook the DEBUG trap in Bash

If you are running Starship in `bash`, do not hook the `DEBUG` trap after running
`eval $(starship init $0)`, or this module **will** break.

:::

Bash users who need preexec-like functionality can use
[rcaloras's bash_preexec framework](https://github.com/rcaloras/bash-preexec).
Simply define the arrays `preexec_functions` and `precmd_functions` before
running `eval $(starship init $0)`, and then proceed as normal.

### Options

| Option              | Default                       | Description                                                |
| ------------------- | ----------------------------- | ---------------------------------------------------------- |
| `min_time`          | `2_000`                       | Shortest duration to show time for (in milliseconds).      |
| `show_milliseconds` | `false`                       | Show milliseconds in addition to seconds for the duration. |
| `format`            | `"took [$duration]($style) "` | The format for the module.                                 |
| `style`             | `"bold yellow"`               | The style for the module.                                  |
| `disabled`          | `false`                       | Disables the `cmd_duration` module.                        |

### Variables

| Variable | Example  | Description                             |
| -------- | -------- | --------------------------------------- |
| duration | `16m40s` | The time it took to execute the command |
| style\*  |          | Mirrors the value of option `style`     |

\*: This variable can only be used as a part of a style string

### Example

```toml
# ~/.config/starship.toml

[cmd_duration]
min_time = 500
format = "underwent [$duration](bold yellow)"
```

## Conda

The `conda` module shows the current conda environment, if `$CONDA_DEFAULT_ENV` is set.

::: tip

This does not suppress conda's own prompt modifier, you may want to run `conda config --set changeps1 False`.

:::

### Options

| Option              | Default                            | Description                                                                                                                                                                                                 |
| ------------------- | ---------------------------------- | ----------------------------------------------------------------------------------------------------------------------------------------------------------------------------------------------------------- |
| `truncation_length` | `1`                                | The number of directories the environment path should be truncated to, if the environment was created via `conda create -p [path]`. `0` means no truncation. Also see the [`directory`](#directory) module. |
| `symbol`            | `"🅒 "`                             | The symbol used before the environment name.                                                                                                                                                                |
| `style`             | `"bold green"`                     | The style for the module.                                                                                                                                                                                   |
| `format`            | `"[$symbol$environment]($style) "` | The format for the module.                                                                                                                                                                                  |
| `disabled`          | `false`                            | Disables the `conda` module.                                                                                                                                                                                |

### Variables

| Variable    | Example      | Description                          |
| ----------- | ------------ | ------------------------------------ |
| environment | `astronauts` | The current conda environment        |
| symbol      |              | Mirrors the value of option `symbol` |
| style\*     |              | Mirrors the value of option `style`  |

\*: This variable can only be used as a part of a style string

### Example

```toml
# ~/.config/starship.toml

[conda]
format = "[$symbol$environment](dimmed green) "
```

## Crystal

The `crystal` module shows the currently installed version of Crystal.
The module will be shown if any of the following conditions are met:

- The current directory contains a `shard.yml` file
- The current directory contains a `.cr` file

### Options

| Option     | Default                            | Description                                               |
| ---------- | ---------------------------------- | --------------------------------------------------------- |
| `symbol`   | `"🔮 "`                            | The symbol used before displaying the version of crystal. |
| `style`    | `"bold red"`                       | The style for the module.                                 |
| `format`   | `"via [$symbol$version]($style) "` | The format for the module.                                |
| `disabled` | `false`                            | Disables the `crystal` module.                            |

### Variables

| Variable | Example   | Description                          |
| -------- | --------- | ------------------------------------ |
| version  | `v0.32.1` | The version of `crystal`             |
| symbol   |           | Mirrors the value of option `symbol` |
| style\*  |           | Mirrors the value of option `style`  |

\*: This variable can only be used as a part of a style string

### Example

```toml
# ~/.config/starship.toml

[crystal]
format = "via [✨ $version](bold blue) "
```

## Directory

The `directory` module shows the path to your current directory, truncated to
three parent folders. Your directory will also be truncated to the root of the
git repo that you're currently in.

When using the fish style pwd option, instead of hiding the path that is
truncated, you will see a shortened name of each directory based on the number
you enable for the option.

For example, given `~/Dev/Nix/nixpkgs/pkgs` where `nixpkgs` is the repo root,
and the option set to `1`. You will now see `~/D/N/nixpkgs/pkgs`, whereas before
it would have been `nixpkgs/pkgs`.

### Options

| Variable                 | Default                                         | Description                                                                      |
| ------------------------ | ----------------------------------------------- | -------------------------------------------------------------------------------- |
| `truncation_length`      | `3`                                             | The number of parent folders that the current directory should be truncated to.  |
| `truncate_to_repo`       | `true`                                          | Whether or not to truncate to the root of the git repo that you're currently in. |
| `format`                 | `"[$path]($style)[$lock_symbol]($lock_style) "` | The format for the module.                                                       |
| `style`                  | `"bold cyan"`                                   | The style for the module.                                                        |
| `disabled`               | `false`                                         | Disables the `directory` module.                                                 |
| `read_only_symbol`       | `"🔒"`                                          | The symbol indicating current directory is read only.                            |
| `read_only_symbol_style` | `"red"`                                         | The style for the read only symbol.                                              |

<details>
<summary>This module has a few advanced configuration options that control how the directory is displayed.</summary>

| Advanced Option             | Default | Description                                                                              |
| --------------------------- | ------- | ---------------------------------------------------------------------------------------- |
| `substitutions`             |         | A table of substitutions to be made to the path.                                         |
| `fish_style_pwd_dir_length` | `0`     | The number of characters to use when applying fish shell pwd path logic.                 |
| `use_logical_path`          | `true`  | Displays the logical path provided by the shell (`PWD`) instead of the path from the OS. |

`substitutions` allows you to define arbitrary replacements for literal strings that occur in the path, for example long network
prefixes or development directories (i.e. Java). Note that this will disable the fish style PWD.

```toml
[directory.substitutions]
"/Volumes/network/path" = "/net"
"src/com/long/java/path" = "mypath"
```

`fish_style_pwd_dir_length` interacts with the standard truncation options in a way that can be surprising at first: if it's non-zero,
the components of the path that would normally be truncated are instead displayed with that many characters. For example, the path
`/built/this/city/on/rock/and/roll`, which would normally be displayed as as `rock/and/roll`, would be displayed as
`/b/t/c/o/rock/and/roll` with `fish_style_pwd_dir_length = 1`--the path components that would normally be removed are displayed with
a single character. For `fish_style_pwd_dir_length = 2`, it would be `/bu/th/ci/on/rock/and/roll`.

</details>

### Variables

| Variable | Example               | Description                         |
| -------- | --------------------- | ----------------------------------- |
| path     | `"D:/Projects"`       | The current directory path          |
| style\*  | `"black bold dimmed"` | Mirrors the value of option `style` |

\*: This variable can only be used as a part of a style string

### Example

```toml
# ~/.config/starship.toml

[directory]
truncation_length = 8
```

## Docker Context

The `docker_context` module shows the currently active
[Docker context](https://docs.docker.com/engine/context/working-with-contexts/) if it's not set to
`default`.

### Options

| Option            | Default                            | Description                                                                             |
| ----------------- | ---------------------------------- | --------------------------------------------------------------------------------------- |
| `format`          | `"via [$symbol$context]($style) "` | The format for the module.                                                              |
| `symbol`          | `"🐳 "`                            | The symbol used before displaying the Docker context.                                   |
| `style`           | `"blue bold"`                      | The style for the module.                                                               |
| `only_with_files` | `false`                            | Only show when there's a `docker-compose.yml` or `Dockerfile` in the current directory. |
| `disabled`        | `true`                             | Disables the `docker_context` module.                                                   |

### Variables

| Variable | Example        | Description                          |
| -------- | -------------- | ------------------------------------ |
| context  | `test_context` | The current docker context           |
| symbol   |                | Mirrors the value of option `symbol` |
| style\*  |                | Mirrors the value of option `style`  |

\*: This variable can only be used as a part of a style string

### Example

```toml
# ~/.config/starship.toml

[docker_context]
format = "via [🐋 $context](blue bold)"
```

## Dotnet

The `dotnet` module shows the relevant version of the .NET Core SDK for the current directory. If
the SDK has been pinned in the current directory, the pinned version is shown. Otherwise the module
shows the latest installed version of the SDK.

This module will only be shown in your prompt when one or more of the following files are present in the
current directory:

- `global.json`
- `project.json`
- `Directory.Build.props`
- `Directory.Build.targets`
- `Packages.props`
- `*.sln`
- `*.csproj`
- `*.fsproj`
- `*.xproj`

You'll also need the .NET Core SDK installed in order to use it correctly.

Internally, this module uses its own mechanism for version detection. Typically it is twice as fast
as running `dotnet --version`, but it may show an incorrect version if your .NET project has an
unusual directory layout. If accuracy is more important than speed, you can disable the mechanism by
setting `heuristic = false` in the module options.

The module will also show the Target Framework Moniker
(<https://docs.microsoft.com/en-us/dotnet/standard/frameworks#supported-target-framework-versions>)
when there is a csproj file in the current directory.

### Options

| Option      | Default                                   | Description                                              |
| ----------- | ----------------------------------------- | -------------------------------------------------------- |
| `format`    | `"v[$symbol$version( 🎯 $tfm)]($style) "` | The format for the module.                               |
| `symbol`    | `"•NET "`                                 | The symbol used before displaying the version of dotnet. |
| `heuristic` | `true`                                    | Use faster version detection to keep starship snappy.    |
| `style`     | `"bold blue"`                             | The style for the module.                                |
| `disabled`  | `false`                                   | Disables the `dotnet` module.                            |

### Variables

| Variable | Example          | Description                                                        |
| -------- | ---------------- | ------------------------------------------------------------------ |
| version  | `v3.1.201`       | The version of `dotnet` sdk                                        |
| tfm      | `netstandard2.0` | The Target Framework Moniker that the current project is targeting |
| symbol   |                  | Mirrors the value of option `symbol`                               |
| style\*  |                  | Mirrors the value of option `style`                                |

\*: This variable can only be used as a part of a style string

### Example

```toml
# ~/.config/starship.toml

[dotnet]
symbol = "🥅 "
style = "green"
heuristic = false
```

## Elixir

The `elixir` module shows the currently installed version of Elixir and Erlang/OTP.
The module will be shown if any of the following conditions are met:

- The current directory contains a `mix.exs` file.

### Options

| Option     | Default                                                   | Description                                                     |
| ---------- | --------------------------------------------------------- | --------------------------------------------------------------- |
| `symbol`   | `"💧 "`                                                   | The symbol used before displaying the version of Elixir/Erlang. |
| `style`    | `"bold purple"`                                           | The style for the module.                                       |
| `format`   | `"via [$symbol$version \\(OTP $otp_version\\)]($style) "` | The format for the module elixir.                               |
| `disabled` | `false`                                                   | Disables the `elixir` module.                                   |

### Variables

| Variable    | Example | Description                          |
| ----------- | ------- | ------------------------------------ |
| version     | `v1.10` | The version of `elixir`              |
| otp_version |         | The otp version of `elixir`          |
| symbol      |         | Mirrors the value of option `symbol` |
| style\*     |         | Mirrors the value of option `style`  |

\*: This variable can only be used as a part of a style string

### Example

```toml
# ~/.config/starship.toml

[elixir]
symbol = "🔮 "
```

## Elm

The `elm` module shows the currently installed version of Elm.
The module will be shown if any of the following conditions are met:

- The current directory contains a `elm.json` file
- The current directory contains a `elm-package.json` file
- The current directory contains a `.elm-version` file
- The current directory contains a `elm-stuff` folder
- The current directory contains a `*.elm` files

### Options

| Option     | Default                            | Description                                     |
| ---------- | ---------------------------------- | ----------------------------------------------- |
| `format`   | `"via [$symbol$version]($style) "` | The format for the module.                      |
| `symbol`   | `"🌳 "`                            | A format string representing the symbol of Elm. |
| `style`    | `"cyan bold"`                      | The style for the module.                       |
| `disabled` | `false`                            | Disables the `elm` module.                      |

### Variables

| Variable | Example   | Description                          |
| -------- | --------- | ------------------------------------ |
| version  | `v0.19.1` | The version of `elm`                 |
| symbol   |           | Mirrors the value of option `symbol` |
| style\*  |           | Mirrors the value of option `style`  |

\*: This variable can only be used as a part of a style string

### Example

```toml
# ~/.config/starship.toml

[elm]
format = "via [ $version](cyan bold) "
```

## Environment Variable

The `env_var` module displays the current value of a selected environment variable.
The module will be shown only if any of the following conditions are met:

- The `variable` configuration option matches an existing environment variable
- The `variable` configuration option is not defined, but the `default` configuration option is

### Options

| Option     | Default                        | Description                                                                  |
| ---------- | ------------------------------ | ---------------------------------------------------------------------------- |
| `symbol`   |                                | The symbol used before displaying the variable value.                        |
| `variable` |                                | The environment variable to be displayed.                                    |
| `default`  |                                | The default value to be displayed when the selected variable is not defined. |
| `format`   | `"with [$env_value]($style) "` | The format for the module.                                                   |
| `disabled` | `false`                        | Disables the `env_var` module.                                               |

### Variables

| Variable  | Example                                     | Description                                |
| --------- | ------------------------------------------- | ------------------------------------------ |
| env_value | `Windows NT` (if *variable* would be `$OS`) | The environment value of option `variable` |
| symbol    |                                             | Mirrors the value of option `symbol`       |
| style\*   | `black bold dimmed`                         | Mirrors the value of option `style`        |

\*: This variable can only be used as a part of a style string

### Example

```toml
# ~/.config/starship.toml

[env_var]
variable = "SHELL"
default = "unknown shell"
```

## Erlang

The `erlang` module shows the currently installed version of Erlang/OTP.
The module will be shown if any of the following conditions are met:

- The current directory contains a `rebar.config` file.
- The current directory contains a `erlang.mk` file.

### Options

| Option     | Default                            | Description                                              |
| ---------- | ---------------------------------- | -------------------------------------------------------- |
| `symbol`   | `"🖧 "`                            | The symbol used before displaying the version of erlang. |
| `style`    | `"bold red"`                       | The style for the module.                                |
| `format`   | `"via [$symbol$version]($style) "` | The format for the module.                               |
| `disabled` | `false`                            | Disables the `erlang` module.                            |

### Variables

| Variable | Example   | Description                          |
| -------- | --------- | ------------------------------------ |
| version  | `v22.1.3` | The version of `erlang`              |
| symbol   |           | Mirrors the value of option `symbol` |
| style\*  |           | Mirrors the value of option `style`  |

\*: This variable can only be used as a part of a style string

### Example

```toml
# ~/.config/starship.toml

[erlang]
format = "via [e $version](bold red) "
```

## Git Branch

The `git_branch` module shows the active branch of the repo in your current directory.

### Options

| Option              | Default                          | Description                                                                              |
| ------------------- | -------------------------------- | ---------------------------------------------------------------------------------------- |
| `format`            | `"on [$symbol$branch]($style) "` | The format for the module.  Use `"$branch"` to refer to the current branch name.         |
| `symbol`            | `" "`                           | A format string representing the symbol of git branch.                                   |
| `style`             | `"bold purple"`                  | The style for the module.                                                                |
| `truncation_length` | `2^63 - 1`                       | Truncates a git branch to X graphemes.                                                   |
| `truncation_symbol` | `"…"`                            | The symbol used to indicate a branch name was truncated. You can use `""` for no symbol. |
| `disabled`          | `false`                          | Disables the `git_branch` module.                                                        |

### Variables

| Variable | Example  | Description                                                                                          |
| -------- | -------- | ---------------------------------------------------------------------------------------------------- |
| branch   | `master` | The current branch name, falls back to `HEAD` if there's no current branch (e.g. git detached HEAD). |
| symbol   |          | Mirrors the value of option `symbol`                                                                 |
| style\*  |          | Mirrors the value of option `style`                                                                  |

\*: This variable can only be used as a part of a style string

### Example

```toml
# ~/.config/starship.toml

[git_branch]
symbol = "🌱 "
truncation_length = 4
truncation_symbol = ""
```

## Git Commit

The `git_commit` module shows the current commit hash of the repo in your current directory.

### Options

| Option               | Default                    | Description                                           |
| -------------------- | -------------------------- | ----------------------------------------------------- |
| `commit_hash_length` | `7`                        | The length of the displayed git commit hash.          |
| `format`             | `"[\\($hash\\)]($style) "` | The format for the module.                            |
| `style`              | `"bold green"`             | The style for the module.                             |
| `only_detached`      | `true`                     | Only show git commit hash when in detached HEAD state |
| `disabled`           | `false`                    | Disables the `git_commit` module.                     |

### Variables

| Variable | Example   | Description                         |
| -------- | --------- | ----------------------------------- |
| hash     | `b703eb3` | The current git commit hash         |
| style\*  |           | Mirrors the value of option `style` |

\*: This variable can only be used as a part of a style string

### Example

```toml
# ~/.config/starship.toml

[git_commit]
commit_hash_length = 4
```

## Git State

The `git_state` module will show in directories which are part of a git
repository, and where there is an operation in progress, such as: _REBASING_,
_BISECTING_, etc. If there is progress information (e.g., REBASING 3/10),
that information will be shown too.

### Options

| Option         | Default                                                         | Description                                                                             |
| -------------- | --------------------------------------------------------------- | --------------------------------------------------------------------------------------- |
| `rebase`       | `"REBASING"`                                                    | A format string displayed when a `rebase` is in progress.                               |
| `merge`        | `"MERGING"`                                                     | A format string displayed when a `merge` is in progress.                                |
| `revert`       | `"REVERTING"`                                                   | A format string displayed when a `revert` is in progress.                               |
| `cherry_pick`  | `"CHERRY-PICKING"`                                              | A format string displayed when a `cherry-pick` is in progress.                          |
| `bisect`       | `"BISECTING"`                                                   | A format string displayed when a `bisect` is in progress.                               |
| `am`           | `"AM"`                                                          | A format string displayed when an `apply-mailbox` (`git am`) is in progress.            |
| `am_or_rebase` | `"AM/REBASE"`                                                   | A format string displayed when an ambiguous `apply-mailbox` or `rebase` is in progress. |
| `style`        | `"bold yellow"`                                                 | The style for the module.                                                               |
| `format`       | `"[\\($state( $progress_current/$progress_total)\\)]($style) "` | The format for the module.                                                              |
| `disabled`     | `false`                                                         | Disables the `git_state` module.                                                        |

### Variables

| Variable         | Example    | Description                         |
| ---------------- | ---------- | ----------------------------------- |
| state            | `REBASING` | The current state of the repo       |
| progress_current | `1`        | The current operation progress      |
| progress_total   | `2`        | The total operation progress        |
| style\*          |            | Mirrors the value of option `style` |

\*: This variable can only be used as a part of a style string

### Example

```toml
# ~/.config/starship.toml

[git_state]
format = "[\\($state( $progress_current of $progress_total)\\)]($style) "
cherry_pick = "[🍒 PICKING](bold red)"
```

## Git Status

The `git_status` module shows symbols representing the state of the repo in your
current directory.

### Options

| Option            | Default                                     | Description                                          |
| ----------------- | ------------------------------------------- | ---------------------------------------------------- |
| `format`          | "([\[$all_status$ahead_behind\]]($style) )" | The default format for `git_status`                  |
| `conflicted`      | `"="`                                       | This branch has merge conflicts.                     |
| `ahead`           | `"⇡"`                                       | The format of `ahead`                                |
| `behind`          | `"⇣"`                                       | The format of `behind`                               |
| `diverged`        | `"⇕"`                                       | The format of `diverged`                             |
| `untracked`       | `"?"`                                       | The format of `untracked`                            |
| `stashed`         | `"$"`                                       | The format of `stashed`                              |
| `modified`        | `"!"`                                       | The format of `modified`                             |
| `staged`          | `"+"`                                       | The format of `staged`                               |
| `renamed`         | `"»"`                                       | The format of `renamed`                              |
| `deleted`         | `"✘"`                                       | The format of `deleted`                              |
| `show_sync_count` | `false`                                     | Show ahead/behind count of the branch being tracked. |
| `style`           | `"bold red"`                                | The style for the module.                            |
| `disabled`        | `false`                                     | Disables the `git_status` module.                    |

### Variables

The following variables can be used in `format`:

| Variable       | Description                                                                                   |
| -------------- | --------------------------------------------------------------------------------------------- |
| `all_status`   | Shortcut for`$conflicted$stashed$deleted$renamed$modified$staged$untracked`                   |
| `ahead_behind` | Displays `diverged` `ahead` or `behind` format string based on the current status of the repo |
| `conflicted`   | Displays `conflicted` when this branch has merge conflicts.                                   |
| `untracked`    | Displays `untracked`  when there are untracked files in the working directory.                |
| `stashed`      | Displays `stashed`    when a stash exists for the local repository.                           |
| `modified`     | Displays `modified`   when there are file modifications in the working directory.             |
| `staged`       | Displays `staged`     when a new file has been added to the staging area.                     |
| `renamed`      | Displays `renamed`    when a renamed file has been added to the staging area.                 |
| `deleted`      | Displays `deleted`    when a file's deletion has been added to the staging area.              |
| style\*        | Mirrors the value of option `style`                                                           |

\*: This variable can only be used as a part of a style string

The following variables can be used in `diverged`:

| Variable       | Description                                    |
| -------------- | ---------------------------------------------- |
| `ahead_count`  | Number of commits ahead of the tracking branch |
| `behind_count` | Number of commits behind the tracking branch   |

The following variables can be used in `conflicted`, `ahead`, `behind`, `untracked`, `stashed`, `modified`, `staged`, `renamed` and `deleted`:

| Variable | Description              |
| -------- | ------------------------ |
| `count`  | Show the number of files |

### Example

```toml
# ~/.config/starship.toml

[git_status]
conflicted = "🏳"
ahead = "🏎💨"
behind = "😰"
diverged = "😵"
untracked = "🤷‍"
stashed = "📦"
modified = "📝"
staged = '[++\($count\)](green)'
renamed = "👅"
deleted = "🗑"
```

## Golang

The `golang` module shows the currently installed version of Golang.
The module will be shown if any of the following conditions are met:

- The current directory contains a `go.mod` file
- The current directory contains a `go.sum` file
- The current directory contains a `glide.yaml` file
- The current directory contains a `Gopkg.yml` file
- The current directory contains a `Gopkg.lock` file
- The current directory contains a `.go-version` file
- The current directory contains a `Godeps` directory
- The current directory contains a file with the `.go` extension

### Options

| Option     | Default                            | Description                                    |
| ---------- | ---------------------------------- | ---------------------------------------------- |
| `format`   | `"via [$symbol$version]($style) "` | The format for the module.                     |
| `symbol`   | `"🐹 "`                            | A format string representing the symbol of Go. |
| `style`    | `"bold cyan"`                      | The style for the module.                      |
| `disabled` | `false`                            | Disables the `golang` module.                  |

### Variables

| Variable | Example   | Description                          |
| -------- | --------- | ------------------------------------ |
| version  | `v1.12.1` | The version of `go`                  |
| symbol   |           | Mirrors the value of option `symbol` |
| style\*  |           | Mirrors the value of option `style`  |

\*: This variable can only be used as a part of a style string

### Example

```toml
# ~/.config/starship.toml

[golang]
format = "via [🏎💨 $version](bold cyan) "
```

## Helm

The `helm` module shows the currently installed version of Helm.
The module will be shown if any of the following conditions are met:

- The current directory contains a `helmfile.yaml` file
- The current directory contains a `Chart.yaml` file

### Options

| Option     | Default                            | Description                                    |
| ---------- | ---------------------------------- | ---------------------------------------------- |
| `format`   | `"via [$symbol$version]($style) "` | The format for the module.                     |
| `symbol`   | `"⎈ "`                            | A format string representing the symbol of Helm. |
| `style`    | `"bold white"`                      | The style for the module.                      |
| `disabled` | `false`                            | Disables the `helm` module.                  |

### Variables

| Variable | Example   | Description                          |
| -------- | --------- | ------------------------------------ |
| version  | `v3.1.1` | The version of `helm`                  |
| symbol   |           | Mirrors the value of option `symbol` |
| style\*  |           | Mirrors the value of option `style`  |

\*: This variable can only be used as a part of a style string

### Example

```toml
# ~/.config/starship.toml

[helm]
format = "via [⎈ $version](bold white) "
```

## Hostname

The `hostname` module shows the system hostname.

### Options

| Option     | Default                     | Description                                                                                                                          |
| ---------- | --------------------------- | ------------------------------------------------------------------------------------------------------------------------------------ |
| `ssh_only` | `true`                      | Only show hostname when connected to an SSH session.                                                                                 |
| `trim_at`  | `"."`                       | String that the hostname is cut off at, after the first match. `"."` will stop after the first dot. `""` will disable any truncation |
| `format`   | `"on [$hostname]($style) "` | The format for the module.                                                                                                           |
| `style`    | `"bold dimmed green"`       | The style for the module.                                                                                                            |
| `disabled` | `false`                     | Disables the `hostname` module.                                                                                                      |

### Variables

| Variable | Example | Description                          |
| -------- | ------- | ------------------------------------ |
| number   | `1`     | The number of jobs                   |
| symbol   |         | Mirrors the value of option `symbol` |
| style\*  |         | Mirrors the value of option `style`  |

\*: This variable can only be used as a part of a style string

### Example

```toml
# ~/.config/starship.toml

[hostname]
ssh_only = false
format =  "on [$hostname](bold red) "
trim_at = ".companyname.com"
disabled = false
```

## Java

The `java` module shows the currently installed version of Java.
The module will be shown if any of the following conditions are met:

- The current directory contains a `pom.xml`, `build.gradle.kts`, `build.sbt` or `.java-version` file
- The current directory contains a file with the `.java`, `.class`, `.gradle` or `.jar` extension

### Options

| Option     | Default                                | Description                                     |
| ---------- | -------------------------------------- | ----------------------------------------------- |
| `format`   | `"via [${symbol}${version}]($style) "` | The format for the module.                      |
| `symbol`   | `"☕ "`                                | A format string representing the symbol of Java |
| `style`    | `"red dimmed"`                         | The style for the module.                       |
| `disabled` | `false`                                | Disables the `java` module.                     |

### Variables

| Variable | Example | Description                          |
| -------- | ------- | ------------------------------------ |
| version  | `v14`   | The version of `java`                |
| symbol   |         | Mirrors the value of option `symbol` |
| style\*  |         | Mirrors the value of option `style`  |

\*: This variable can only be used as a part of a style string

### Example

```toml
# ~/.config/starship.toml

[java]
symbol = "🌟 "
```

## Jobs

The `jobs` module shows the current number of jobs running.
The module will be shown only if there are background jobs running.
The module will show the number of jobs running if there is more than 1 job, or
more than the `threshold` config value, if it exists.

### Options

| Option      | Default                       | Description                                      |
| ----------- | ----------------------------- | ------------------------------------------------ |
| `threshold` | `1`                           | Show number of jobs if exceeded.                 |
| `format`    | `"[$symbol$number]($style) "` | The format for the module.                       |
| `symbol`    | `"✦"`                         | A format string representing the number of jobs. |
| `style`     | `"bold blue"`                 | The style for the module.                        |
| `disabled`  | `false`                       | Disables the `jobs` module.                      |

### Variables

| Variable | Example | Description                          |
| -------- | ------- | ------------------------------------ |
| number   | `1`     | The number of jobs                   |
| symbol   |         | Mirrors the value of option `symbol` |
| style\*  |         | Mirrors the value of option `style`  |

\*: This variable can only be used as a part of a style string

### Example

```toml
# ~/.config/starship.toml

[jobs]
symbol = "+ "
threshold = 4
```

## Julia

The `julia` module shows the currently installed version of Julia.
The module will be shown if any of the following conditions are met:

- The current directory contains a `Project.toml` file
- The current directory contains a `Manifest.toml` file
- The current directory contains a file with the `.jl` extension

### Options

| Option     | Default                            | Description                                       |
| ---------- | ---------------------------------- | ------------------------------------------------- |
| `format`   | `"via [$symbol$version]($style) "` | The format for the module.                        |
| `symbol`   | `"ஃ "`                             | A format string representing the symbol of Julia. |
| `style`    | `"bold purple"`                    | The style for the module.                         |
| `disabled` | `false`                            | Disables the `julia` module.                      |

### Variables

| Variable | Example  | Description                          |
| -------- | -------- | ------------------------------------ |
| version  | `v1.4.0` | The version of `julia`               |
| symbol   |          | Mirrors the value of option `symbol` |
| style\*  |          | Mirrors the value of option `style`  |

\*: This variable can only be used as a part of a style string

### Example

```toml
# ~/.config/starship.toml

[julia]
symbol = "∴ "
```

## Kubernetes

Displays the current Kubernetes context name and, if set, the namespace from the kubeconfig file.
The namespace needs to be set in the kubeconfig file, this can be done via
`kubectl config set-context starship-cluster --namespace astronaut`.
If the `$KUBECONFIG` env var is set the module will use that if not it will use the `~/.kube/config`.

::: tip

This module is disabled by default.
To enable it, set `disabled` to `false` in your configuration file.

:::

### Options

| Option                  | Default                                              | Description                                                           |
| ----------------------- | ---------------------------------------------------- | --------------------------------------------------------------------- |
| `symbol`                | `"☸ "`                                              | A format string representing the symbol displayed before the Cluster. |
| `format`                | `"on [$symbol$context( \\($namespace\\))]($style) "` | The format for the module.                                            |
| `style`                 | `"cyan bold"`                                        | The style for the module.                                             |
| `namespace_spaceholder` | `none`                                               | The value to display if no namespace was found.                       |
| `context_aliases`       |                                                      | Table of context aliases to display.                                  |
| `disabled`              | `true`                                               | Disables the `kubernetes` module.                                     |

### Variables

| Variable  | Example              | Description                              |
| --------- | -------------------- | ---------------------------------------- |
| context   | `starship-cluster`   | The current kubernetes context           |
| namespace | `starship-namespace` | If set, the current kubernetes namespace |
| symbol    |                      | Mirrors the value of option `symbol`     |
| style\*   |                      | Mirrors the value of option `style`      |

\*: This variable can only be used as a part of a style string

### Example

```toml
# ~/.config/starship.toml

[kubernetes]
format = "on [⛵ $context \\($namespace\\)](dimmed green) "
disabled = false
[kubernetes.context_aliases]
"dev.local.cluster.k8s" = "dev"
```

## Line Break

The `line_break` module separates the prompt into two lines.

### Options

| Option     | Default | Description                                                        |
| ---------- | ------- | ------------------------------------------------------------------ |
| `disabled` | `false` | Disables the `line_break` module, making the prompt a single line. |

### Example

```toml
# ~/.config/starship.toml

[line_break]
disabled = true
```

## Memory Usage

The `memory_usage` module shows current system memory and swap usage.

By default the swap usage is displayed if the total system swap is non-zero.

::: tip

This module is disabled by default.
To enable it, set `disabled` to `false` in your configuration file.

:::

### Options

| Option      | Default                                       | Description                                              |
| ----------- | --------------------------------------------- | -------------------------------------------------------- |
| `threshold` | `75`                                          | Hide the memory usage unless it exceeds this percentage. |
| `format`    | `"via $symbol [${ram}( | ${swap})]($style) "` | The format for the module.                               |
| `symbol`    | `"🐏"`                                        | The symbol used before displaying the memory usage.      |
| `style`     | `"bold dimmed white"`                         | The style for the module.                                |
| `disabled`  | `true`                                        | Disables the `memory_usage` module.                      |

### Variables

| Variable    | Example       | Description                                                        |
| ----------- | ------------- | ------------------------------------------------------------------ |
| ram         | `31GiB/65GiB` | The usage/total RAM of the current system memory.                  |
| ram_pct     | `48%`         | The percentage of the current system memory.                       |
| swap\**     | `1GiB/4GiB`   | The swap memory size of the current system swap memory file.       |
| swap_pct\** | `77%`         | The swap memory percentage of the current system swap memory file. |
| symbol      | `🐏`          | Mirrors the value of option `symbol`                               |
| style\*     |               | Mirrors the value of option `style`                                |

\*: This variable can only be used as a part of a style string
\*\*: The SWAP file information is only displayed if detected on the current system

### Example

```toml
# ~/.config/starship.toml

[memory_usage]
disabled = false
show_percentage = true
show_swap = true
threshold = -1
symbol = " "
separator = "/"
style = "bold dimmed green"
```

## Mercurial Branch

The `hg_branch` module shows the active branch of the repo in your current directory.

### Options

| Option              | Default                          | Description                                                                                  |
| ------------------- | -------------------------------- | -------------------------------------------------------------------------------------------- |
| `symbol`            | `" "`                           | The symbol used before the hg bookmark or branch name of the repo in your current directory. |
| `style`             | `"bold purple"`                  | The style for the module.                                                                    |
| `format`            | `"on [$symbol$branch]($style) "` | The format for the module.                                                                   |
| `truncation_length` | `2^63 - 1`                       | Truncates the hg branch name to X graphemes                                                  |
| `truncation_symbol` | `"…"`                            | The symbol used to indicate a branch name was truncated.                                     |
| `disabled`          | `true`                           | Disables the `hg_branch` module.                                                             |

### Variables

| Variable | Example  | Description                          |
| -------- | -------- | ------------------------------------ |
| branch   | `master` | The active mercurial branch          |
| symbol   |          | Mirrors the value of option `symbol` |
| style\*  |          | Mirrors the value of option `style`  |

\*: This variable can only be used as a part of a style string

### Example

```toml
# ~/.config/starship.toml

[hg_branch]
format = "on [🌱 $branch](bold purple)"
truncation_length = 4
truncation_symbol = ""
```

## Nim

The `nim` module shows the currently installed version of Nim.
The module will be shown if any of the following conditions are met:

- The current directory contains a `nim.cfg` file
- The current directory contains a file with the `.nim` extension
- The current directory contains a file with the `.nims` extension
- The current directory contains a file with the `.nimble` extension

### Options

| Option     | Default                            | Description                                           |
| ---------- | ---------------------------------- | ----------------------------------------------------- |
| `format`   | `"via [$symbol$version]($style) "` | The format for the module                             |
| `symbol`   | `"👑 "`                            | The symbol used before displaying the version of Nim. |
| `style`    | `"bold yellow"`                    | The style for the module.                             |
| `disabled` | `false`                            | Disables the `nim` module.                            |

### Variables

| Variable | Example  | Description                          |
| -------- | -------- | ------------------------------------ |
| version  | `v1.2.0` | The version of `nimc`                |
| symbol   |          | Mirrors the value of option `symbol` |
| style\*  |          | Mirrors the value of option `style`  |

\*: This variable can only be used as a part of a style string

### Example

```toml
# ~/.config/starship.toml

[nim]
style = "yellow"
symbol = "🎣 "
```

## Nix-shell

The `nix_shell` module shows the nix-shell environment.
The module will be shown when inside a nix-shell environment.

### Options

| Option       | Default                                        | Description                                           |
| ------------ | ---------------------------------------------- | ----------------------------------------------------- |
| `format`     | `"via [$symbol$state( \\($name\\))]($style) "` | The format for the module.                            |
| `symbol`     | `"❄️  "`                                       | A format string representing the symbol of nix-shell. |
| `style`      | `"bold blue"`                                  | The style for the module.                             |
| `impure_msg` | `"impure"`                                     | A format string shown when the shell is impure.       |
| `pure_msg`   | `"pure"`                                       | A format string shown when the shell is pure.         |
| `disabled`   | `false`                                        | Disables the `nix_shell` module.                      |

### Variables

| Variable | Example | Description                          |
| -------- | ------- | ------------------------------------ |
| state    | `pure`  | The state of the nix-shell           |
| name     | `lorri` | The name of the nix-shell            |
| symbol   |         | Mirrors the value of option `symbol` |
| style\*  |         | Mirrors the value of option `style`  |

\*: This variable can only be used as a part of a style string

### Example

```toml
# ~/.config/starship.toml

[nix_shell]
disabled = true
impure_msg = "[impure shell](bold red)"
pure_msg = "[pure shell](bold green)"
format = "via [☃️ $state( \\($name\\))](bold blue) "
```

## NodeJS

The `nodejs` module shows the currently installed version of NodeJS.
The module will be shown if any of the following conditions are met:

- The current directory contains a `package.json` file
- The current directory contains a `.node-version` file
- The current directory contains a `node_modules` directory
- The current directory contains a file with the `.js`, `.mjs` or `.cjs` extension
- The current directory contains a file with the `.ts` extension

### Options

| Option     | Default                            | Description                                        |
| ---------- | ---------------------------------- | -------------------------------------------------- |
| `format`   | `"via [$symbol$version]($style) "` | The format for the module.                         |
| `symbol`   | `"⬢ "`                             | A format string representing the symbol of NodeJS. |
| `style`    | `"bold green"`                     | The style for the module.                          |
| `disabled` | `false`                            | Disables the `nodejs` module.                      |

### Variables

| Variable | Example    | Description                          |
| -------- | ---------- | ------------------------------------ |
| version  | `v13.12.0` | The version of `node`                |
| symbol   |            | Mirrors the value of option `symbol` |
| style\*  |            | Mirrors the value of option `style`  |

\*: This variable can only be used as a part of a style string

### Example

```toml
# ~/.config/starship.toml

[nodejs]
format = "via [🤖 $version](bold green) "
```

## Package Version

The `package` module is shown when the current directory is the repository for a
package, and shows its current version. The module currently supports `npm`, `cargo`,
`poetry`, `composer`, `gradle`, `julia` and `mix` packages.

- **npm** – The `npm` package version is extracted from the `package.json` present
  in the current directory
- **cargo** – The `cargo` package version is extracted from the `Cargo.toml` present
  in the current directory
- **poetry** – The `poetry` package version is extracted from the `pyproject.toml` present
  in the current directory
- **composer** – The `composer` package version is extracted from the `composer.json` present
  in the current directory
- **gradle** – The `gradle` package version is extracted from the `build.gradle` present
- **julia** - The package version is extracted from the `Project.toml` present
- **mix** - The `mix` package version is extracted from the `mix.exs` present

> ⚠️ The version being shown is that of the package whose source code is in your
> current directory, not your package manager.

### Options

| Option            | Default                            | Description                                                |
| ----------------- | ---------------------------------- | ---------------------------------------------------------- |
| `format`          | `"via [$symbol$version]($style) "` | The format for the module.                                 |
| `symbol`          | `"📦 "`                            | The symbol used before displaying the version the package. |
| `style`           | `"bold 208"`                       | The style for the module.                                  |
| `display_private` | `false`                            | Enable displaying version for packages marked as private.  |
| `disabled`        | `false`                            | Disables the `package` module.                             |

### Variables

| Variable | Example  | Description                          |
| -------- | -------- | ------------------------------------ |
| version  | `v1.0.0` | The version of your package          |
| symbol   |          | Mirrors the value of option `symbol` |
| style\*  |          | Mirrors the value of option `style`  |

\*: This variable can only be used as a part of a style string

### Example

```toml
# ~/.config/starship.toml

[package]
format = "via [🎁 $version](208 bold) "
```

## OCaml

The `ocaml` module shows the currently installed version of OCaml.
The module will be shown if any of the following conditions are met:

- The current directory contains a file with `.opam` extension or `_opam` directory
- The current directory contains a `esy.lock` directory
- The current directory contains a `dune` or `dune-project` file
- The current directory contains a `jbuild` or `jbuild-ignore` file
- The current directory contains a `.merlin` file
- The current directory contains a file with `.ml`, `.mli`, `.re` or `.rei` extension

### Options

| Option     | Default                            | Description                                             |
| ---------- | ---------------------------------- | ------------------------------------------------------- |
| `format`   | `"via [$symbol$version]($style) "` | The format string for the module.                       |
| `symbol`   | `"🐫 "`                            | The symbol used before displaying the version of OCaml. |
| `style`    | `"bold yellow"`                    | The style for the module.                               |
| `disabled` | `false`                            | Disables the `ocaml` module.                            |

### Variables

| Variable | Example   | Description                          |
| -------- | --------- | ------------------------------------ |
| version  | `v4.10.0` | The version of `ocaml`               |
| symbol   |           | Mirrors the value of option `symbol` |
| style\*  |           | Mirrors the value of option `style`  |

\*: This variable can only be used as a part of a style string

### Example

```toml
# ~/.config/starship.toml

[ocaml]
format = "via [🐪 $version]($style) "
```

## Perl

The `perl` module shows the currently installed version of Perl.
The module will be shown if any of the following conditions are met:

- The current directory contains a `Makefile.PL` file
- The current directory contains a `Build.PL` file
- The current directory contains a `cpanfile` file
- The current directory contains a `cpanfile.snapshot` file
- The current directory contains a `META.json` file
- The current directory contains a `META.yml` file
- The current directory contains a `.perl-version` file
- The current directory contains a `.pl` file
- The current directory contains a `.pm` file
- The current directory contains a `.pod` file

### Options

| Variable   | Default      | Description                                           |
| ---------- | ------------ | ----------------------------------------------------- |
| `symbol`   | `"🐪 "`      | The symbol used before displaying the version of PHP. |
| `style`    | `"bold 149"` | The style for the module.                             |
| `disabled` | `false`      | Disables the `perl` module.                           |

### Example

```toml
# ~/.config/starship.toml

[perl]
symbol = "🦪 "
```


## PHP

The `php` module shows the currently installed version of PHP.
The module will be shown if any of the following conditions are met:

- The current directory contains a `composer.json` file
- The current directory contains a `.php-version` file
- The current directory contains a `.php` file

### Options

| Option     | Default                            | Description                                           |
| ---------- | ---------------------------------- | ----------------------------------------------------- |
| `format`   | `"via [$symbol$version]($style) "` | The format for the module.                            |
| `symbol`   | `"🐘 "`                            | The symbol used before displaying the version of PHP. |
| `style`    | `"147 bold"`                       | The style for the module.                             |
| `disabled` | `false`                            | Disables the `php` module.                            |

### Variables

| Variable | Example  | Description                          |
| -------- | -------- | ------------------------------------ |
| version  | `v7.3.8` | The version of `php`                 |
| symbol   |          | Mirrors the value of option `symbol` |
| style\*  |          | Mirrors the value of option `style`  |

\*: This variable can only be used as a part of a style string

### Example

```toml
# ~/.config/starship.toml

[php]
format = "via [🔹 $version](147 bold) "
```

## Python

The `python` module shows the currently installed version of Python and the
current Python virtual environment if one is activated.

If `pyenv_version_name` is set to `true`, it will display the pyenv version
name. Otherwise, it will display the version number from `python --version`.

The module will be shown if any of the following conditions are met:

- The current directory contains a `.python-version` file
- The current directory contains a `requirements.txt` file
- The current directory contains a `pyproject.toml` file
- The current directory contains a file with the `.py` extension (and `scan_for_pyfiles` is true)
- The current directory contains a `Pipfile` file
- The current directory contains a `tox.ini` file
- The current directory contains a `setup.py` file
- The current directory contains a `__init__.py` file
- A virtual environment is currently activated

### Options

| Option               | Default                                                    | Description                                                                |
| -------------------- | ---------------------------------------------------------- | -------------------------------------------------------------------------- |
| `format`             | `"via [${symbol}${version}( \\($virtualenv\\))]($style) "` | The format for the module.                                                 |
| `symbol`             | `"🐍 "`                                                    | A format string representing the symbol of Python                          |
| `style`              | `"yellow bold"`                                            | The style for the module.                                                  |
| `pyenv_version_name` | `false`                                                    | Use pyenv to get Python version                                            |
| `scan_for_pyfiles`   | `true`                                                     | If false, Python files in the current directory will not show this module. |
| `disabled`           | `false`                                                    | Disables the `python` module.                                              |

### Variables

| Variable   | Example         | Description                          |
| ---------- | --------------- | ------------------------------------ |
| version    | `"v3.8.1"`      | The version of `python`              |
| symbol     | `"🐍 "`         | Mirrors the value of option `symbol` |
| style      | `"yellow bold"` | Mirrors the value of option `style`  |
| virtualenv | `"venv"`        | The current `virtualenv` name        |

<details>
<summary>This module has some advanced configuration options.</summary>

| Variable        | Default  | Description                                                                   |
| --------------- | -------- | ----------------------------------------------------------------------------- |
| `python_binary` | `python` | Configures the python binary that Starship executes when getting the version. |

The `python_binary` variable changes the binary that Starship executes to get
the version of Python, it doesn't change the arguments that are used.

```toml
# ~/.config/starship.toml

[python]
python_binary = "python3"
```

</details>

### Example

```toml
# ~/.config/starship.toml

[python]
symbol = "👾 "
pyenv_version_name = true
pyenv_prefix = "foo "
```

## Ruby

The `ruby` module shows the currently installed version of Ruby.
The module will be shown if any of the following conditions are met:

- The current directory contains a `Gemfile` file
- The current directory contains a `.ruby-version` file
- The current directory contains a `.rb` file

### Options

| Option     | Default                            | Description                                      |
| ---------- | ---------------------------------- | ------------------------------------------------ |
| `format`   | `"via [$symbol$version]($style) "` | The format for the module.                       |
| `symbol`   | `"💎 "`                            | A format string representing the symbol of Ruby. |
| `style`    | `"bold red"`                       | The style for the module.                        |
| `disabled` | `false`                            | Disables the `ruby` module.                      |

### Variables

| Variable | Example  | Description                          |
| -------- | -------- | ------------------------------------ |
| version  | `v2.5.1` | The version of `ruby`                |
| symbol   |          | Mirrors the value of option `symbol` |
| style\*  |          | Mirrors the value of option `style`  |

\*: This variable can only be used as a part of a style string

### Example

```toml
# ~/.config/starship.toml

[ruby]
symbol = "🔺 "
```

## Rust

The `rust` module shows the currently installed version of Rust.
The module will be shown if any of the following conditions are met:

- The current directory contains a `Cargo.toml` file
- The current directory contains a file with the `.rs` extension

### Options

| Option     | Default                            | Description                                     |
| ---------- | ---------------------------------- | ----------------------------------------------- |
| `format`   | `"via [$symbol$version]($style) "` | The format for the module.                      |
| `symbol`   | `"🦀 "`                            | A format string representing the symbol of Rust |
| `style`    | `"bold red"`                       | The style for the module.                       |
| `disabled` | `false`                            | Disables the `rust` module.                     |

### Variables

| Variable | Example           | Description                          |
| -------- | ----------------- | ------------------------------------ |
| version  | `v1.43.0-nightly` | The version of `rustc`               |
| symbol   |                   | Mirrors the value of option `symbol` |
| style\*  |                   | Mirrors the value of option `style`  |

\*: This variable can only be used as a part of a style string

### Example

```toml
# ~/.config/starship.toml

[rust]
format = "via [⚙️ $version](red bold)"
```

## Singularity

The `singularity` module shows the current singularity image, if inside a container
and `$SINGULARITY_NAME` is set.

### Options

| Option     | Default                          | Description                                      |
| ---------- | -------------------------------- | ------------------------------------------------ |
| `format`   | `"[$symbol\\[$env\\]]($style) "` | The format for the module.                       |
| `symbol`   | `""`                             | A format string displayed before the image name. |
| `style`    | `"bold dimmed blue"`             | The style for the module.                        |
| `disabled` | `false`                          | Disables the `singularity` module.               |

### Variables

| Variable | Example      | Description                          |
| -------- | ------------ | ------------------------------------ |
| env      | `centos.img` | The current singularity image        |
| symbol   |              | Mirrors the value of option `symbol` |
| style\*  |              | Mirrors the value of option `style`  |

\*: This variable can only be used as a part of a style string

### Example

```toml
# ~/.config/starship.toml

[singularity]
format = "[📦 \\[$env\\]]($style) "
```

## Terraform

The `terraform` module shows the currently selected terraform workspace and version.
By default the terraform version is not shown, since this is slow on current versions of terraform when a lot of plugins are in use.
If you still want to enable it, [follow the example shown below](#with-version).
The module will be shown if any of the following conditions are met:

- The current directory contains a `.terraform` folder
- Current directory contains a file with the `.tf` extension

### Options

| Option     | Default                              | Description                                           |
| ---------- | ------------------------------------ | ----------------------------------------------------- |
| `format`   | `"via [$symbol$workspace]($style) "` | The format string for the module.                     |
| `symbol`   | `"💠 "`                              | A format string shown before the terraform workspace. |
| `style`    | `"bold 105"`                         | The style for the module.                             |
| `disabled` | `false`                              | Disables the `terraform` module.                      |

### Variables

| Variable  | Example    | Description                          |
| --------- | ---------- | ------------------------------------ |
| version   | `v0.12.24` | The version of `terraform`           |
| workspace | `default`  | The current terraform workspace      |
| symbol    |            | Mirrors the value of option `symbol` |
| style\*   |            | Mirrors the value of option `style`  |

\*: This variable can only be used as a part of a style string

### Example

#### With Version

```toml
# ~/.config/starship.toml

[terraform]
format = "[🏎💨 $version$workspace]($style) "
```

#### Without version

```toml
# ~/.config/starship.toml

[terraform]
format = "[🏎💨 $workspace]($style) "
```

## Time

The `time` module shows the current **local** time.
The `format` configuration value is used by the [`chrono`](https://crates.io/crates/chrono) crate to control how the time is displayed. Take a look [at the chrono strftime docs](https://docs.rs/chrono/0.4.7/chrono/format/strftime/index.html) to see what options are available.

::: tip

This module is disabled by default.
To enable it, set `disabled` to `false` in your configuration file.

:::

### Options

| Option            | Default                 | Description                                                                                                            |
| ----------------- | ----------------------- | ---------------------------------------------------------------------------------------------------------------------- |
| `format`          | `"at [$time]($style) "` | The format string for the module.                                                                                      |
| `use_12hr`        | `false`                 | Enables 12 hour formatting                                                                                             |
| `time_format`     | see below               | The [chrono format string](https://docs.rs/chrono/0.4.7/chrono/format/strftime/index.html) used to format the time.    |
| `style`           | `"bold yellow"`         | The style for the module time                                                                                          |
| `utc_time_offset` | `"local"`               | Sets the UTC offset to use. Range from -24 &lt; x &lt; 24. Allows floats to accommodate 30/45 minute timezone offsets. |
| `disabled`        | `true`                  | Disables the `time` module.                                                                                            |
| `time_range`      | `"-"`                   | Sets the time range during which the module will be shown. Times must be specified in 24-hours format                  |

If `use_12hr` is `true`, then `time_format` defaults to `"%r"`. Otherwise, it defaults to `"%T"`.
Manually setting `time_format` will override the `use_12hr` setting.

### Variables

| Variable | Example    | Description                         |
| -------- | ---------- | ----------------------------------- |
| time     | `13:08:10` | The current time.                   |
| style\*  |            | Mirrors the value of option `style` |

\*: This variable can only be used as a part of a style string

### Example

```toml
# ~/.config/starship.toml

[time]
disabled = false
format = "🕙[\\[ $time \\]]($style) "
time_format = "%T"
utc_time_offset = "-5"
time_range = "10:00:00-14:00:00"
```

## Username

The `username` module shows active user's username.
The module will be shown if any of the following conditions are met:

- The current user is root
- The current user isn't the same as the one that is logged in
- The user is currently connected as an SSH session
- The variable `show_always` is set to true

### Options

| Option        | Default                  | Description                           |
| ------------- | ------------------------ | ------------------------------------- |
| `style_root`  | `"bold red"`             | The style used when the user is root. |
| `style_user`  | `"bold yellow"`          | The style used for non-root users.    |
| `format`      | `"via [$user]($style) "` | The format for the module.            |
| `show_always` | `false`                  | Always shows the `username` module.   |
| `disabled`    | `false`                  | Disables the `username` module.       |

### Variables

| Variable | Example      | Description                                                                                 |
| -------- | ------------ | ------------------------------------------------------------------------------------------- |
| `style`  | `"red bold"` | Mirrors the value of option `style_root` when root is logged in and `style_user` otherwise. |
| `user`   | `"matchai"`  | The currently logged-in user ID.                                                            |

### Example

```toml
# ~/.config/starship.toml

[username]
style_user = "white bold"
style_root = "black bold"
format = "user: [$user]($style) "
disabled = false
show_always = true
```

## Zig

The `zig` module shows the currently installed version of Zig.
The module will be shown if any of the following conditions are met:

- The current directory contains a `.zig` file

### Options

| Option     | Default                            | Description                                           |
| ---------- | ---------------------------------- | ----------------------------------------------------- |
| `symbol`   | `"↯ "`                             | The symbol used before displaying the version of Zig. |
| `style`    | `"bold yellow"`                    | The style for the module.                             |
| `format`   | `"via [$symbol$version]($style) "` | The format for the module.                            |
| `disabled` | `false`                            | Disables the `zig` module.                            |

### Variables

| Variable | Example  | Description                          |
| -------- | -------- | ------------------------------------ |
| version  | `v0.6.0` | The version of `zig`                 |
| symbol   |          | Mirrors the value of option `symbol` |
| style\*  |          | Mirrors the value of option `style`  |

\*: This variable can only be used as a part of a style string

### Example

```toml
# ~/.config/starship.toml

[zig]
symbol = "⚡️ "
```

## Custom commands

The `custom` modules show the output of some arbitrary commands.

These modules will be shown if any of the following conditions are met:

- The current directory contains a file whose name is in `files`
- The current directory contains a directory whose name is in `directories`
- The current directory contains a file whose extension is in `extensions`
- The `when` command returns 0

::: tip

Multiple custom modules can be defined by using a `.`.

:::

::: tip

The order in which custom modules are shown can be individually set
by setting `custom.foo` in `prompt_order`. By default, the `custom` module
will simply show all custom modules in the order they were defined.

:::

### Options

| Option        | Default                       | Description                                                                                                                |
| ------------- | ----------------------------- | -------------------------------------------------------------------------------------------------------------------------- |
| `command`     |                               | The command whose output should be printed.                                                                                |
| `when`        |                               | A shell command used as a condition to show the module. The module will be shown if the command returns a `0` status code. |
| `shell`       |                               | [See below](#custom-command-shell)                                                                                         |
| `description` | `"<custom module>"`           | The description of the module that is shown when running `starship explain`.                                               |
| `files`       | `[]`                          | The files that will be searched in the working directory for a match.                                                      |
| `directories` | `[]`                          | The directories that will be searched in the working directory for a match.                                                |
| `extensions`  | `[]`                          | The extensions that will be searched in the working directory for a match.                                                 |
| `symbol`      | `""`                          | The symbol used before displaying the command output.                                                                      |
| `style`       | `"bold green"`                | The style for the module.                                                                                                  |
| `format`      | `"[$symbol$output]($style) "` | The format for the module.                                                                                                 |
| `disabled`    | `false`                       | Disables this `custom` module.                                                                                             |

### Variables

| Variable | Description                            |
| -------- | -------------------------------------- |
| output   | The output of shell command in `shell` |
| symbol   | Mirrors the value of option `symbol`   |
| style\*  | Mirrors the value of option `style`    |

\*: This variable can only be used as a part of a style string

#### Custom command shell

`shell` accepts a non-empty list of strings, where:

- The first string is the path to the shell to use to execute the command.
- Other following arguments are passed to the shell.

If unset, it will fallback to STARSHIP_SHELL and then to "sh" on Linux, and "cmd /C" on Windows.

If `shell` is not given or only contains one element and Starship detects PowerShell will be used,
the following arguments will automatically be added: `-NoProfile -Command -`.
This behavior can be avoided by explicitly passing arguments to the shell, e.g.

```toml
shell = ["pwsh", "-Command", "-"]
```

::: warning Make sure your custom shell configuration exits gracefully

If you set a custom command, make sure that the default Shell used by starship
will properly execute the command with a graceful exit (via the `shell`
option).

For example, PowerShell requires the `-Command` parameter to execute a one
liner. Omitting this parameter might throw starship into a recursive loop
where the shell might try to load a full profile environment with starship
itself again and hence re-execute the custom command, getting into a never
ending loop.

Parameters similar to `-NoProfile` in PowerShell are recommended for other
shells as well to avoid extra loading time of a custom profile on every
starship invocation.

Automatic detection of shells and proper parameters addition are currently
implemented, but it's possible that not all shells are covered.
[Please open an issue](https://github.com/starship/starship/issues/new/choose)
with shell details and starship configuration if you hit such scenario.

:::

### Example

```toml
# ~/.config/starship.toml

[custom.foo]
command = "echo foo"  # shows output of command
files = ["foo"]       # can specify filters
when = """ test "$HOME" == "$PWD" """
prefix = " transcending "

[custom.time]
command = "time /T"
files = ["*.pst"]
prefix = "transcending "
shell = ["pwsh.exe", "-NoProfile", "-Command", "-"]
```

## PureScript

The `purescript` module shows the currently installed version of PureScript version.
The module will be shown if any of the following conditions are met:

- The current directory contains a `spago.dhall` file
- The current directory contains a \*.purs files

### Options

| Option     | Default                            | Description                                                  |
| ---------- | ---------------------------------- | ------------------------------------------------------------ |
| `format`   | `"via [$symbol$version]($style) "` | The format for the module.                                   |
| `symbol`   | `"<=> "`                           | The symbol used before displaying the version of PureScript. |
| `style`    | `"bold white"`                     | The style for the module.                                    |
| `disabled` | `false`                            | Disables the `purescript` module.                            |

### Variables

| Variable | Example  | Description                          |
| -------- | -------- | ------------------------------------ |
| version  | `0.13.5` | The version of `purescript`          |
| symbol   |          | Mirrors the value of option `symbol` |
| style\*  |          | Mirrors the value of option `style`  |

\*: This variable can only be used as a part of a style string

### Example

```toml
# ~/.config/starship.toml

[purescript]
format = "via [$symbol$version](bold white)"
```<|MERGE_RESOLUTION|>--- conflicted
+++ resolved
@@ -171,53 +171,6 @@
 The default `format` is used to define the format of the prompt, if empty or no `format` is provided. The default is as shown:
 
 ```toml
-<<<<<<< HEAD
-prompt_order = [
-    "username",
-    "hostname",
-    "kubernetes",
-    "directory",
-    "git_branch",
-    "git_commit",
-    "git_state",
-    "git_status",
-    "hg_branch",
-    "docker_context",
-    "package",
-    "dotnet",
-    "elixir",
-    "elm",
-    "erlang",
-    "golang",
-    "haskell",
-    "java",
-    "julia",
-    "nim",
-    "nodejs",
-    "ocaml",
-    "perl",
-    "php",
-    "purescript",
-    "python",
-    "ruby",
-    "rust",
-    "terraform",
-    "zig",
-    "nix_shell",
-    "conda",
-    "memory_usage",
-    "aws",
-    "env_var",
-    "crystal",
-    "cmd_duration",
-    "custom",
-    "line_break",
-    "jobs",
-    "battery",
-    "time",
-    "character",
-]
-=======
 format = "\n$all"
 
 # Which is equivalent to
@@ -246,6 +199,7 @@
 $nim\
 $nodejs\
 $ocaml\
+$perl\
 $php\
 $purescript\
 $python\
@@ -266,7 +220,6 @@
 $battery\
 $time\
 $character"""
->>>>>>> b84ec9e4
 ```
 
 ## AWS
