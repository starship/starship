--- conflicted
+++ resolved
@@ -71,44 +71,46 @@
 load(io.popen('starship init cmd'):read("*a"))()
 ```
 
-<<<<<<< HEAD
-## TransientPrompt and TransientRightPrompt in Zsh
-=======
-## TransientPrompt and TransientRightPrompt in Fish
->>>>>>> 96fcf3dc
+## TransientPrompt in Zsh
 
 It is possible to replace the previous-printed prompt with a custom string. This
 is useful in cases where all the prompt information is not always needed. To enable
 this, run `enable_transience` in the shell session. To make it permanent, put
-<<<<<<< HEAD
 this statement in your `~/.zshrc`. Transience can be disabled on-the-fly with
 `disable_transience`.
 
-=======
+By default, the left side of input gets replaced with a bold-green `❯`. To customize this,
+define a new function called `starship_transient_prompt_func`. For example, to
+display Starship's `character` module here, you would do
+
+```shell
+function starship_transient_prompt_func {
+  starship module character
+}
+eval "$(starship init zsh)"
+enable_transience
+```
+
+## TransientPrompt and TransientRightPrompt in Fish
+
+It is possible to replace the previous-printed prompt with a custom string. This
+is useful in cases where all the prompt information is not always needed. To enable
+this, run `enable_transience` in the shell session. To make it permanent, put
 this statement in your `~/.config/fish/config.fish`. Transience can be disabled on-the-fly with
 `disable_transience`.
 
 Note that in case of Fish, the transient prompt is only printed if the commandline is non-empty,
 and syntactically correct.
 
->>>>>>> 96fcf3dc
 - By default, the left side of input gets replaced with a bold-green `❯`. To customize this,
   define a new function called `starship_transient_prompt_func`. For example, to
   display Starship's `character` module here, you would do
 
-<<<<<<< HEAD
-```shell
-function starship_transient_prompt_func {
-  starship module character
-}
-eval "$(starship init zsh)"
-=======
 ```fish
 function starship_transient_prompt_func
   starship module character
 end
 starship init fish | source
->>>>>>> 96fcf3dc
 enable_transience
 ```
 
@@ -116,19 +118,11 @@
   function called `starship_transient_rprompt_func`. For example, to display
   the time at which the last command was started here, you would do
 
-<<<<<<< HEAD
-```shell
-function starship_transient_rprompt_func {
-  starship module time
-}
-eval "$(starship init zsh)"
-=======
 ```fish
 function starship_transient_rprompt_func
   starship module time
 end
 starship init fish | source
->>>>>>> 96fcf3dc
 enable_transience
 ```
 
