--- conflicted
+++ resolved
@@ -275,15 +275,11 @@
 Note: The right prompt is a single line following the input location. To right align modules above
 the input line in a multi-line prompt, see the [`fill` module](/config/#fill).
 
-<<<<<<< HEAD
-`right_format` is currently supported for the following shells: pwsh, elvish, fish, zsh, xonsh, cmd.
+`right_format` is currently supported for the following shells: pwsh, elvish, fish, zsh, xonsh, cmd, nushell.
 For pwsh, it is not implemented natively, and hence can result in two side-effects:
 
 - the right prompt won't be cleared once the input starts overlapping with the right prompt
 - the right prompt won't be reprinted if the input is cleared from the overlap region
-=======
-`right_format` is currently supported for the following shells: elvish, fish, zsh, xonsh, cmd, nushell.
->>>>>>> fcdf2a0f
 
 ### Example
 
