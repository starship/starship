[package]
name = "starship"
version = "0.33.0"
edition = "2018"
authors = ["Matan Kushner <hello@matchai.me>"]
homepage = "https://starship.rs"
documentation = "https://starship.rs/guide/"
repository = "https://github.com/starship/starship"
readme = "README.md"
license = "ISC"
keywords = ["prompt", "shell", "bash", "fish", "zsh"]
categories = ["command-line-utilities"]
description = """
The cross-shell prompt for astronauts. ☄🌌️
"""
exclude = ["docs/**/*"]

[badges]
is-it-maintained-issue-resolution = { repository = "starship/starship" }
is-it-maintained-open-issues = { repository = "starship/starship" }
maintenance = { status = "actively-developed" }

[features]
default = ["battery"]

[dependencies]
clap = "2.33.0"
ansi_term = "0.12.1"
dirs = "2.0.2"
git2 = { version = "0.11.0", default-features = false, features = [] }
toml = "0.5.4"
serde_json = "1.0.44"
rayon = "1.3.0"
pretty_env_logger = "0.3.1"
log = "0.4.8"
# battery is optional (on by default) because the crate doesn't currently build for Termux
# see: https://github.com/svartalf/rust-battery/issues/33
battery = { version = "0.7.5", optional = true }
path-slash = "0.1.1"
unicode-segmentation = "1.6.0"
gethostname = "0.2.1"
once_cell = "1.2.0"
chrono = "0.4"
sysinfo = "0.10.4"
byte-unit = "3.0.3"
starship_module_config_derive = { version = "0.1.0", path = "starship_module_config_derive" }
yaml-rust = "0.4"
nom = "5.1.0"
os_info = "1.2.0"
urlencoding = "1.0.0"
open = "1.3.2"
# OpenSSL causes problems when building a MUSL release. Opting to use native SSL implementation
# see: https://github.com/richfelker/musl-cross-make/issues/65#issuecomment-509790889
<<<<<<< HEAD
reqwest = { version = "0.9.24", default-features = false, features = ["rustls-tls"] }
node-resolve = "2.2.0"
=======
reqwest = { version = "0.10.1", default-features = false, features = ["blocking", "rustls-tls"] }
unicode-width = "0.1.7"
textwrap = "0.11.0"
term_size = "0.3.1"
>>>>>>> 0d81694e

[dev-dependencies]
tempfile = "3.1.0"

[profile.release]
codegen-units = 1
lto = true

[[bin]]
name = "starship"
path = "src/main.rs"<|MERGE_RESOLUTION|>--- conflicted
+++ resolved
@@ -51,15 +51,11 @@
 open = "1.3.2"
 # OpenSSL causes problems when building a MUSL release. Opting to use native SSL implementation
 # see: https://github.com/richfelker/musl-cross-make/issues/65#issuecomment-509790889
-<<<<<<< HEAD
-reqwest = { version = "0.9.24", default-features = false, features = ["rustls-tls"] }
+reqwest = { version = "0.10.1", default-features = false, features = ["blocking", "rustls-tls"] }
 node-resolve = "2.2.0"
-=======
-reqwest = { version = "0.10.1", default-features = false, features = ["blocking", "rustls-tls"] }
 unicode-width = "0.1.7"
 textwrap = "0.11.0"
 term_size = "0.3.1"
->>>>>>> 0d81694e
 
 [dev-dependencies]
 tempfile = "3.1.0"
