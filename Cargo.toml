--- conflicted
+++ resolved
@@ -52,11 +52,7 @@
 nu-ansi-term = "0.50.3"
 open = "5.3.3"
 # update os module config and tests when upgrading os_info
-<<<<<<< HEAD
 os_info = { version = "3.14.0", features = ["schemars"] }
-=======
-os_info = "3.14.0"
->>>>>>> 048acd1a
 # for efficient shared state between `git_status` and `git_metrics`, allowing parallel printing. This is for poison-free locks.
 parking_lot = "0.12.5"
 path-slash = "0.2.1"
