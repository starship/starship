--- conflicted
+++ resolved
@@ -129,15 +129,7 @@
 [profile.bench]
 codegen-units = 16
 lto = "thin"
-<<<<<<< HEAD
-strip = false
-=======
 strip = false
 
-[[bin]]
-name = "starship"
-path = "src/main.rs"
-
 [lints.clippy]
-use_self = "warn"
->>>>>>> edd46cce
+use_self = "warn"