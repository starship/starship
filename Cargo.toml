[package]
name = "starship"
version = "1.9.1"
authors = ["Starship Contributors"]
build = "build.rs"
categories = ["command-line-utilities"]
documentation = "https://starship.rs/guide/"
edition = "2021"
homepage = "https://starship.rs"
# Keep `/` in front of `README.md` to exclude localized readmes
include = [
  "src/**/*",
  "/starship.exe.manifest",
  "media/icon.ico",
  "build.rs",
  "LICENSE",
  "/README.md",
  "docs/.vuepress/public/presets/toml/",
  ".github/config-schema.json",
]
keywords = ["prompt", "shell", "bash", "fish", "zsh"]
license = "ISC"
readme = "README.md"
repository = "https://github.com/starship/starship"
# MSRV is specified due to our dependency in git2
# Note: MSRV is only intended as a hint, and only the latest version is officially supported in starship.
rust-version = "1.60"
description = """
The minimal, blazing-fast, and infinitely customizable prompt for any shell! ☄🌌️
"""

[features]
default = ["battery", "notify"]
battery = ["starship-battery"]
config-schema = ["schemars"]
notify = ["notify-rust"]

[dependencies]
ansi_term = "0.12.1"
chrono = "0.4.19"
clap = { version = "=3.2.16", features = ["derive", "cargo", "unicode", "unstable-v4"] }
clap_complete = "3.2.3"
dirs-next = "2.0.0"
dunce = "1.0.2"
gethostname = "0.2.3"
git2 = { version = "0.14.4", default-features = false }
indexmap = { version = "1.9.1", features = ["serde"] }
local_ipaddress = "0.1.3"
log = { version = "0.4.16", features = ["std"] }
# nofity-rust is optional (on by default) because the crate doesn't currently build for darwin with nix
# see: https://github.com/NixOS/nixpkgs/issues/160876
notify-rust = { version = "4.5.8", optional = true }
once_cell = "1.13.0"
open = "3.0.2"
<<<<<<< HEAD
# update os module config and tests when upgrading os_info
os_info = "3.4.0"
=======
os_info = "3.5.0"
>>>>>>> 0a14e87a
path-slash = "0.2.0"
pest = "2.2.1"
pest_derive = "2.2.1"
quick-xml = "0.23.0"
rand = "0.8.5"
rayon = "1.5.3"
regex = "1.6.0"
rust-ini = "0.18.0"
semver = "1.0.13"
serde = { version = "1.0.141", features = ["derive"] }
serde_json = "1.0.82"
sha-1 = "0.10.0"
shadow-rs = "0.16.1"
# battery is optional (on by default) because the crate doesn't currently build for Termux
# see: https://github.com/svartalf/rust-battery/issues/33
starship-battery = { version = "0.7.9", optional = true }
strsim = "0.10.0"
systemstat = "=0.1.11"
terminal_size = "0.2.1"
toml = { version = "0.5.9", features = ["preserve_order"] }
toml_edit = "0.14.4"
unicode-segmentation = "1.9.0"
unicode-width = "0.1.9"
urlencoding = "2.1.0"
versions = "4.1.0"
which = "4.2.5"
yaml-rust = "0.4.5"

process_control = { version = "3.5.1", features = ["crossbeam-channel"] }

guess_host_triple = "0.1.3"
home = "0.5.3"
shell-words = "1.1.0"

[dependencies.schemars]
version = "0.8.10"
optional = true
features = ["preserve_order", "indexmap"]

[target.'cfg(windows)'.dependencies]
deelevate = "0.2.0"

[target.'cfg(windows)'.dependencies.windows]
version = "0.39.0"
features = [
  "Win32_Foundation",
  "Win32_UI_Shell",
  "Win32_Security",
  "Win32_System_Threading",
  "Win32_Storage_FileSystem",
]

[target.'cfg(not(windows))'.dependencies]
nix = { version = "0.24.2", default-features = false, features = ["feature", "fs", "user"] }

[build-dependencies]
shadow-rs = "0.16.1"
dunce = "1.0.2"

[target.'cfg(windows)'.build-dependencies]
winres = "0.1.12"

[dev-dependencies]
mockall = "0.11"
tempfile = "3.2.0"

[profile.release]
codegen-units = 1
lto = true

[[bin]]
name = "starship"
path = "src/main.rs"<|MERGE_RESOLUTION|>--- conflicted
+++ resolved
@@ -52,12 +52,8 @@
 notify-rust = { version = "4.5.8", optional = true }
 once_cell = "1.13.0"
 open = "3.0.2"
-<<<<<<< HEAD
 # update os module config and tests when upgrading os_info
-os_info = "3.4.0"
-=======
 os_info = "3.5.0"
->>>>>>> 0a14e87a
 path-slash = "0.2.0"
 pest = "2.2.1"
 pest_derive = "2.2.1"
