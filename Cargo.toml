--- conflicted
+++ resolved
@@ -52,14 +52,9 @@
 notify-rust = { version = "4.5.8", optional = true }
 nu-ansi-term = "0.46.0"
 once_cell = "1.14.0"
-<<<<<<< HEAD
-open = "3.0.2"
+open = "3.0.3"
 # update os module config and tests when upgrading os_info
-os_info = "3.5.0"
-=======
-open = "3.0.3"
 os_info = "3.5.1"
->>>>>>> 47183604
 path-slash = "0.2.1"
 pest = "2.3.1"
 pest_derive = "2.3.1"
