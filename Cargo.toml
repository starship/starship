[package]
name = "starship"
version = "1.22.1"
authors = ["Starship Contributors"]
build = "build.rs"
categories = ["command-line-utilities"]
documentation = "https://starship.rs/guide/"
edition = "2021"
homepage = "https://starship.rs"
# Keep `/` in front of `README.md` to exclude localized readmes
include = [
  "src/**/*",
  "/starship.exe.manifest",
  "media/icon.ico",
  "build.rs",
  "LICENSE",
  "/README.md",
  "docs/public/presets/toml/",
  ".github/config-schema.json",
]
keywords = ["prompt", "shell", "bash", "fish", "zsh"]
license = "ISC"
readme = "README.md"
repository = "https://github.com/starship/starship"
# Note: MSRV is only intended as a hint, and only the latest version is officially supported in starship.
rust-version = "1.80"
description = """
The minimal, blazing-fast, and infinitely customizable prompt for any shell! ☄🌌️
"""

[features]
default = ["battery", "notify", "gix-max-perf"]
battery = ["starship-battery"]
config-schema = ["schemars"]
notify = ["notify-rust"]

# Enables most of the `max-performance` features of the `gix` module for better performance.
# This can be more difficult to build in some conditions and requires cmake.
gix-max-perf = ["gix-features/zlib-ng", "gix/fast-sha1"]
# Slower than `git-repository-max-perf`, but better than the default.
# Unlike `git-repository-max-perf` this does not require cmake and allows dynamic zlib linking.
gix-faster = ["gix-features/zlib-stock", "gix/fast-sha1"]

[dependencies]
chrono = { version = "0.4.40", default-features = false, features = ["clock", "std", "wasmbind"] }
clap = { version = "4.5.31", features = ["derive", "cargo", "unicode"] }
clap_complete = "4.5.46"
dirs = "6.0.0"
dunce = "1.0.5"
# default feature restriction addresses https://github.com/starship/starship/issues/4251
gix = { version = "0.70.0", default-features = false, features = ["max-performance-safe", "revision"] }
gix-features = { version = "0.40.0", optional = true }
indexmap = { version = "2.7.1", features = ["serde"] }
<<<<<<< HEAD
jsonc-parser = { version = "0.26.2", features = ["serde"] }
log = { version = "0.4.25", features = ["std"] }
=======
log = { version = "0.4.26", features = ["std"] }
>>>>>>> 721e7f11
# notify-rust is optional (on by default) because the crate doesn't currently build for darwin with nix
# see: https://github.com/NixOS/nixpkgs/issues/160876
notify-rust = { version = "4.11.5", optional = true }
nu-ansi-term = "0.50.1"
open = "5.3.2"
# update os module config and tests when upgrading os_info
os_info = "3.10.0"
path-slash = "0.2.1"
pest = "2.7.15"
pest_derive = "2.7.15"
process_control = "5.0.0"
quick-xml = "0.37.2"
rand = "0.8.5"
rayon = "1.10.0"
regex = { version = "1.11.1", default-features = false, features = ["perf", "std", "unicode-perl"] }
rust-ini = "0.21.1"
semver = "1.0.25"
serde = { version = "1.0.218", features = ["derive"] }
serde_json = "1.0.139"
sha1 = "0.10.6"
shadow-rs = { version = "0.38.1", default-features = false }
# battery is optional (on by default) because the crate doesn't currently build for Termux
# see: https://github.com/svartalf/rust-battery/issues/33
starship-battery = { version = "0.10.0", optional = true }
strsim = "0.11.1"
systemstat = "=0.2.4"
terminal_size = "0.4.1"
toml = { version = "0.8.20", features = ["preserve_order"] }
toml_edit = "0.22.24"
unicode-segmentation = "1.12.0"
unicode-width = "0.2.0"
urlencoding = "2.1.3"
versions = "6.3.2"
which = "7.0.2"
whoami = { version = "1.5.2", default-features = false }
yaml-rust2 = "0.10.0"

guess_host_triple = "0.1.4"
home = "0.5.11"
# Temporary workaround for https://github.com/rust-lang/libz-sys/issues/225
libz-ng-sys = { version = "<1.1.20", optional = true }
shell-words = "1.1.0"

[dependencies.schemars]
version = "0.8.22"
optional = true
features = ["preserve_order", "indexmap2"]

[target.'cfg(windows)'.dependencies]
deelevate = "0.2.0"

[target.'cfg(windows)'.dependencies.windows]
version = "0.59.0"
features = [
  "Win32_Foundation",
  "Win32_UI_Shell",
  "Win32_Security",
  "Win32_System_Threading",
  "Win32_Storage_FileSystem",
]

[target.'cfg(not(windows))'.dependencies]
nix = { version = "0.29.0", default-features = false, features = ["feature", "fs", "user"] }

[build-dependencies]
shadow-rs = { version = "0.38.1", default-features = false }
dunce = "1.0.5"

[target.'cfg(windows)'.build-dependencies]
winres = "0.1.12"

[dev-dependencies]
mockall = "0.13.1"
tempfile = "3.17.1"

[profile.release]
codegen-units = 1
lto = true
strip = true

[[bin]]
name = "starship"
path = "src/main.rs"<|MERGE_RESOLUTION|>--- conflicted
+++ resolved
@@ -51,12 +51,8 @@
 gix = { version = "0.70.0", default-features = false, features = ["max-performance-safe", "revision"] }
 gix-features = { version = "0.40.0", optional = true }
 indexmap = { version = "2.7.1", features = ["serde"] }
-<<<<<<< HEAD
 jsonc-parser = { version = "0.26.2", features = ["serde"] }
-log = { version = "0.4.25", features = ["std"] }
-=======
 log = { version = "0.4.26", features = ["std"] }
->>>>>>> 721e7f11
 # notify-rust is optional (on by default) because the crate doesn't currently build for darwin with nix
 # see: https://github.com/NixOS/nixpkgs/issues/160876
 notify-rust = { version = "4.11.5", optional = true }
