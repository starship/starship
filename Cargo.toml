[package]
name = "starship"
version = "1.9.1"
authors = ["Starship Contributors"]
build = "build.rs"
categories = ["command-line-utilities"]
documentation = "https://starship.rs/guide/"
edition = "2021"
homepage = "https://starship.rs"
# Keep `/` in front of `README.md` to exclude localized readmes
include = [
  "src/**/*",
  "/starship.exe.manifest",
  "media/icon.ico",
  "build.rs",
  "LICENSE",
  "/README.md",
  "docs/.vuepress/public/presets/toml/",
  ".github/config-schema.json",
]
keywords = ["prompt", "shell", "bash", "fish", "zsh"]
license = "ISC"
readme = "README.md"
repository = "https://github.com/starship/starship"
# MSRV is specified due to our dependency in git2
# Note: MSRV is only intended as a hint, and only the latest version is officially supported in starship.
rust-version = "1.60"
description = """
The minimal, blazing-fast, and infinitely customizable prompt for any shell! ☄🌌️
"""

[features]
default = ["battery", "notify"]
battery = ["starship-battery"]
config-schema = ["schemars"]
notify = ["notify-rust"]

[dependencies]
ansi_term = "0.12.1"
chrono = "0.4.19"
clap = { version = "=3.2.8", features = ["derive", "cargo", "unicode", "unstable-v4"] }
clap_complete = "3.2.3"
dirs-next = "2.0.0"
dunce = "1.0.2"
gethostname = "0.2.3"
git2 = { version = "0.14.4", default-features = false }
indexmap = { version = "1.9.1", features = ["serde"] }
local_ipaddress = "0.1.3"
log = { version = "0.4.16", features = ["std"] }
# nofity-rust is optional (on by default) because the crate doesn't currently build for darwin with nix
# see: https://github.com/NixOS/nixpkgs/issues/160876
notify-rust = { version = "4.5.8", optional = true }
once_cell = "1.13.0"
open = "3.0.1"
os_info = "3.4.0"
path-slash = "0.1.4"
pest = "2.1.3"
pest_derive = "2.1.0"
quick-xml = "0.23.0"
rand = "0.8.5"
rayon = "1.5.3"
<<<<<<< HEAD
regex = "1.5.6"
rust-embed = "6.4.0"
=======
regex = "1.6.0"
>>>>>>> b7d947ca
rust-ini = "0.18.0"
semver = "1.0.12"
serde = { version = "1.0.138", features = ["derive"] }
serde_json = "1.0.82"
sha-1 = "0.10.0"
shadow-rs = "0.12.0"
# battery is optional (on by default) because the crate doesn't currently build for Termux
# see: https://github.com/svartalf/rust-battery/issues/33
starship-battery = { version = "0.7.9", optional = true }
strsim = "0.10.0"
systemstat = "=0.1.11"
terminal_size = "0.2.1"
toml = { version = "0.5.9", features = ["preserve_order"] }
toml_edit = "0.14.4"
unicode-segmentation = "1.9.0"
unicode-width = "0.1.9"
urlencoding = "2.1.0"
versions = "4.1.0"
which = "4.2.5"
yaml-rust = "0.4.5"

process_control = { version = "3.5.1", features = ["crossbeam-channel"] }

guess_host_triple = "0.1.3"
home = "0.5.3"
shell-words = "1.1.0"

[dependencies.schemars]
version = "0.8.10"
optional = true
features = ["preserve_order", "indexmap"]

[target.'cfg(windows)'.dependencies]
deelevate = "0.2.0"

[target.'cfg(windows)'.dependencies.windows]
version = "0.38.0"
features = [
  "Win32_Foundation",
  "Win32_UI_Shell",
  "Win32_Security",
  "Win32_System_Threading",
  "Win32_Storage_FileSystem",
]

[target.'cfg(not(windows))'.dependencies]
nix = { version = "0.24.1", default-features = false, features = ["feature", "fs", "user"] }

[build-dependencies]
shadow-rs = "0.12.0"

[target.'cfg(windows)'.build-dependencies]
winres = "0.1.12"

[dev-dependencies]
mockall = "0.11"
tempfile = "3.2.0"

[profile.release]
codegen-units = 1
lto = true

[[bin]]
name = "starship"
path = "src/main.rs"<|MERGE_RESOLUTION|>--- conflicted
+++ resolved
@@ -59,12 +59,8 @@
 quick-xml = "0.23.0"
 rand = "0.8.5"
 rayon = "1.5.3"
-<<<<<<< HEAD
-regex = "1.5.6"
+regex = "1.6.0"
 rust-embed = "6.4.0"
-=======
-regex = "1.6.0"
->>>>>>> b7d947ca
 rust-ini = "0.18.0"
 semver = "1.0.12"
 serde = { version = "1.0.138", features = ["derive"] }
