--- conflicted
+++ resolved
@@ -50,14 +50,9 @@
 # nofity-rust is optional (on by default) because the crate doesn't currently build for darwin with nix
 # see: https://github.com/NixOS/nixpkgs/issues/160876
 notify-rust = { version = "4.5.8", optional = true }
-<<<<<<< HEAD
-once_cell = "1.12.0"
-open = "3.0.1"
-# update os module config and tests when upgrading os_info
-=======
 once_cell = "1.13.0"
 open = "3.0.2"
->>>>>>> 1b65a7bb
+# update os module config and tests when upgrading os_info
 os_info = "3.4.0"
 path-slash = "0.2.0"
 pest = "2.1.3"
