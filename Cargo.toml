[package]
name = "starship"
version = "1.15.0"
authors = ["Starship Contributors"]
build = "build.rs"
categories = ["command-line-utilities"]
documentation = "https://starship.rs/guide/"
edition = "2021"
homepage = "https://starship.rs"
# Keep `/` in front of `README.md` to exclude localized readmes
include = [
  "src/**/*",
  "/starship.exe.manifest",
  "media/icon.ico",
  "build.rs",
  "LICENSE",
  "/README.md",
  "docs/.vuepress/public/presets/toml/",
  ".github/config-schema.json",
]
keywords = ["prompt", "shell", "bash", "fish", "zsh"]
license = "ISC"
readme = "README.md"
repository = "https://github.com/starship/starship"
# Note: MSRV is only intended as a hint, and only the latest version is officially supported in starship.
rust-version = "1.65"
description = """
The minimal, blazing-fast, and infinitely customizable prompt for any shell! ☄🌌️
"""

[features]
default = ["battery", "notify", "gix-max-perf"]
battery = ["starship-battery"]
config-schema = ["schemars"]
notify = ["notify-rust"]

# Enables most of the `max-performance` features of the `gix` module for better performance.
# This can be more difficult to build in some conditions and requires cmake.
gix-max-perf = ["gix-features/zlib-ng", "gix/fast-sha1"]
# Slower than `git-repository-max-perf`, but better than the default.
# Unlike `git-repository-max-perf` this does not require cmake and allows dynamic zlib linking.
gix-faster = ["gix-features/zlib-stock", "gix/fast-sha1"]

[dependencies]
chrono = { version = "0.4.26", default-features = false, features = ["clock", "std", "wasmbind"] }
<<<<<<< HEAD
clap = { version = "4.3.4", features = ["derive", "cargo", "unicode"] }
clap_complete = "4.3.1"
=======
clap = { version = "4.3.19", features = ["derive", "cargo", "unicode"] }
clap_complete = "4.3.2"
>>>>>>> 6fc41526
dirs-next = "2.0.0"
dunce = "1.0.4"
gethostname = "0.4.3"
# default feature restriction addresses https://github.com/starship/starship/issues/4251
<<<<<<< HEAD
gix = { version = "0.46.0", default-features = false, features = ["max-performance-safe"] }
gix-features = { version = "0.30.0", optional = true }
=======
gix = { version = "0.50.1", default-features = false, features = ["max-performance-safe"] }
gix-features = { version = "0.32.1", optional = true }
>>>>>>> 6fc41526
indexmap = { version = "1.9.3", features = ["serde"] }
log = { version = "0.4.19", features = ["std"] }
# notify-rust is optional (on by default) because the crate doesn't currently build for darwin with nix
# see: https://github.com/NixOS/nixpkgs/issues/160876
notify-rust = { version = "4.8.0", optional = true }
<<<<<<< HEAD
nu-ansi-term = "0.48.0"
once_cell = "1.18.0"
open = "4.1.0"
# update os module config and tests when upgrading os_info
os_info = "3.7.0"
path-slash = "0.2.1"
pest = "2.6.1"
pest_derive = "2.6.1"
quick-xml = "0.29.0"
rand = "0.8.5"
rayon = "1.7.0"
regex = { version = "1.8.4", default-features = false, features = ["perf", "std", "unicode-perl"] }
rust-ini = "0.19.0"
semver = "1.0.17"
serde = { version = "1.0.164", features = ["derive"] }
serde_json = "1.0.97"
=======
nu-ansi-term = "0.49.0"
once_cell = "1.18.0"
open = "5.0.0"
# update os module config and tests when upgrading os_info
os_info = "3.7.0"
path-slash = "0.2.1"
pest = "2.7.1"
pest_derive = "2.7.1"
quick-xml = "0.30.0"
rand = "0.8.5"
rayon = "1.7.0"
regex = { version = "1.9.1", default-features = false, features = ["perf", "std", "unicode-perl"] }
rust-ini = "0.19.0"
semver = "1.0.18"
serde = { version = "1.0.175", features = ["derive"] }
serde_json = "1.0.103"
>>>>>>> 6fc41526
sha1 = "0.10.5"
shadow-rs = { version = "0.23.0", default-features = false }
# battery is optional (on by default) because the crate doesn't currently build for Termux
# see: https://github.com/svartalf/rust-battery/issues/33
starship-battery = { version = "0.8.1", optional = true }
strsim = "0.10.0"
systemstat = "=0.2.3"
terminal_size = "0.2.6"
<<<<<<< HEAD
toml = { version = "0.7.4", features = ["preserve_order"] }
toml_edit = "0.19.10"
unicode-segmentation = "1.10.1"
unicode-width = "0.1.10"
urlencoding = "2.1.2"
=======
toml = { version = "0.7.6", features = ["preserve_order"] }
toml_edit = "0.19.14"
unicode-segmentation = "1.10.1"
unicode-width = "0.1.10"
urlencoding = "2.1.3"
>>>>>>> 6fc41526
versions = "5.0.0"
which = "4.4.0"
yaml-rust = "0.4.5"

process_control = { version = "4.0.3", features = ["crossbeam-channel"] }

guess_host_triple = "0.1.3"
home = "0.5.5"
shell-words = "1.1.0"

[dependencies.schemars]
version = "0.8.12"
optional = true
features = ["preserve_order", "indexmap"]

[target.'cfg(windows)'.dependencies]
deelevate = "0.2.0"

[target.'cfg(windows)'.dependencies.windows]
version = "0.48.0"
features = [
  "Win32_Foundation",
  "Win32_UI_Shell",
  "Win32_Security",
  "Win32_System_Threading",
  "Win32_Storage_FileSystem",
]

[target.'cfg(not(windows))'.dependencies]
nix = { version = "0.26.2", default-features = false, features = ["feature", "fs", "user"] }

[build-dependencies]
shadow-rs = { version = "0.23.0", default-features = false }
dunce = "1.0.4"

[target.'cfg(windows)'.build-dependencies]
winres = "0.1.12"

[dev-dependencies]
mockall = "0.11"
<<<<<<< HEAD
tempfile = "3.6.0"
=======
tempfile = "3.7.0"
>>>>>>> 6fc41526

[profile.release]
codegen-units = 1
lto = true
strip = true

[[bin]]
name = "starship"
path = "src/main.rs"<|MERGE_RESOLUTION|>--- conflicted
+++ resolved
@@ -43,47 +43,19 @@
 
 [dependencies]
 chrono = { version = "0.4.26", default-features = false, features = ["clock", "std", "wasmbind"] }
-<<<<<<< HEAD
-clap = { version = "4.3.4", features = ["derive", "cargo", "unicode"] }
-clap_complete = "4.3.1"
-=======
 clap = { version = "4.3.19", features = ["derive", "cargo", "unicode"] }
 clap_complete = "4.3.2"
->>>>>>> 6fc41526
 dirs-next = "2.0.0"
 dunce = "1.0.4"
 gethostname = "0.4.3"
 # default feature restriction addresses https://github.com/starship/starship/issues/4251
-<<<<<<< HEAD
-gix = { version = "0.46.0", default-features = false, features = ["max-performance-safe"] }
-gix-features = { version = "0.30.0", optional = true }
-=======
 gix = { version = "0.50.1", default-features = false, features = ["max-performance-safe"] }
 gix-features = { version = "0.32.1", optional = true }
->>>>>>> 6fc41526
 indexmap = { version = "1.9.3", features = ["serde"] }
 log = { version = "0.4.19", features = ["std"] }
 # notify-rust is optional (on by default) because the crate doesn't currently build for darwin with nix
 # see: https://github.com/NixOS/nixpkgs/issues/160876
 notify-rust = { version = "4.8.0", optional = true }
-<<<<<<< HEAD
-nu-ansi-term = "0.48.0"
-once_cell = "1.18.0"
-open = "4.1.0"
-# update os module config and tests when upgrading os_info
-os_info = "3.7.0"
-path-slash = "0.2.1"
-pest = "2.6.1"
-pest_derive = "2.6.1"
-quick-xml = "0.29.0"
-rand = "0.8.5"
-rayon = "1.7.0"
-regex = { version = "1.8.4", default-features = false, features = ["perf", "std", "unicode-perl"] }
-rust-ini = "0.19.0"
-semver = "1.0.17"
-serde = { version = "1.0.164", features = ["derive"] }
-serde_json = "1.0.97"
-=======
 nu-ansi-term = "0.49.0"
 once_cell = "1.18.0"
 open = "5.0.0"
@@ -100,7 +72,6 @@
 semver = "1.0.18"
 serde = { version = "1.0.175", features = ["derive"] }
 serde_json = "1.0.103"
->>>>>>> 6fc41526
 sha1 = "0.10.5"
 shadow-rs = { version = "0.23.0", default-features = false }
 # battery is optional (on by default) because the crate doesn't currently build for Termux
@@ -109,19 +80,11 @@
 strsim = "0.10.0"
 systemstat = "=0.2.3"
 terminal_size = "0.2.6"
-<<<<<<< HEAD
-toml = { version = "0.7.4", features = ["preserve_order"] }
-toml_edit = "0.19.10"
-unicode-segmentation = "1.10.1"
-unicode-width = "0.1.10"
-urlencoding = "2.1.2"
-=======
 toml = { version = "0.7.6", features = ["preserve_order"] }
 toml_edit = "0.19.14"
 unicode-segmentation = "1.10.1"
 unicode-width = "0.1.10"
 urlencoding = "2.1.3"
->>>>>>> 6fc41526
 versions = "5.0.0"
 which = "4.4.0"
 yaml-rust = "0.4.5"
@@ -162,11 +125,7 @@
 
 [dev-dependencies]
 mockall = "0.11"
-<<<<<<< HEAD
-tempfile = "3.6.0"
-=======
 tempfile = "3.7.0"
->>>>>>> 6fc41526
 
 [profile.release]
 codegen-units = 1
