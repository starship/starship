--- conflicted
+++ resolved
@@ -109,12 +109,8 @@
 nix = { version = "0.24.2", default-features = false, features = ["feature", "fs", "user"] }
 
 [build-dependencies]
-<<<<<<< HEAD
-shadow-rs = "0.12.0"
+shadow-rs = "0.13.1"
 dunce = "1.0.2"
-=======
-shadow-rs = "0.13.1"
->>>>>>> 49df92cd
 
 [target.'cfg(windows)'.build-dependencies]
 winres = "0.1.12"
