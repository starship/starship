[package]
name = "starship"
version = "0.44.0"
edition = "2018"
authors = ["Matan Kushner <hello@matchai.me>"]
homepage = "https://starship.rs"
documentation = "https://starship.rs/guide/"
repository = "https://github.com/starship/starship"
readme = "README.md"
license = "ISC"
keywords = ["prompt", "shell", "bash", "fish", "zsh"]
categories = ["command-line-utilities"]
description = """
The minimal, blazing-fast, and infinitely customizable prompt for any shell! ☄🌌️
"""
exclude = ["docs/**/*", "media/**/*"]

[badges]
is-it-maintained-issue-resolution = { repository = "starship/starship" }
is-it-maintained-open-issues = { repository = "starship/starship" }
maintenance = { status = "actively-developed" }

[features]
default = ["battery", "http"]
http = ["attohttpc"]
# Vendor OpenSSL, use this if you have trouble cross-compiling starship
tls-vendored = ["native-tls/vendored"]


[dependencies]
clap = "2.33.3"
ansi_term = "0.12.1"
dirs-next = "1.0.1"
git2 = { version = "0.13.11", default-features = false }
toml = { version = "0.5.6", features = ["preserve_order"] }
serde_json = "1.0.57"
<<<<<<< HEAD
rayon = "1.3.1"
log = { version = "0.4.11", features = ["std"] }
=======
rayon = "1.4.0"
pretty_env_logger = "0.4.0"
log = "0.4.11"
>>>>>>> ecd3d6e9
# battery is optional (on by default) because the crate doesn't currently build for Termux
# see: https://github.com/svartalf/rust-battery/issues/33
battery = { version = "0.7.6", optional = true }
path-slash = "0.1.3"
unicode-segmentation = "1.6.0"
gethostname = "0.2.1"
once_cell = "1.4.1"
chrono = "0.4"
sysinfo = "0.15.2"
byte-unit = "4.0.9"
starship_module_config_derive = { version = "0.1.0", path = "starship_module_config_derive" }
yaml-rust = "0.4"
pest = "^2.1"
pest_derive = "^2.1"
regex = "1.3.9"
os_info = "2.0.8"
urlencoding = "1.1.1"
open = "1.4.0"
unicode-width = "0.1.8"
term_size = "0.3.2"
quick-xml = "0.18.1"
rand = "0.7.3"
notify-rust = { version = "4.0.0", optional = true }

# Optional/http:
attohttpc = { version = "0.15.0", optional = true, default-features = false, features = ["tls", "form"] }
native-tls = { version = "0.2", optional = true }
shell-words = "1.0.0"

[target.'cfg(windows)'.dependencies]
winapi = { version = "0.3", features = [
  "winuser",
  "securitybaseapi",
  "processthreadsapi",
  "handleapi",
  "impl-default",
] }

[target.'cfg(not(windows))'.dependencies]
nix = "0.18.0"

[dev-dependencies]
tempfile = "3.1.0"

[profile.release]
codegen-units = 1
lto = true

[[bin]]
name = "starship"
path = "src/main.rs"<|MERGE_RESOLUTION|>--- conflicted
+++ resolved
@@ -34,14 +34,8 @@
 git2 = { version = "0.13.11", default-features = false }
 toml = { version = "0.5.6", features = ["preserve_order"] }
 serde_json = "1.0.57"
-<<<<<<< HEAD
-rayon = "1.3.1"
+rayon = "1.4.0"
 log = { version = "0.4.11", features = ["std"] }
-=======
-rayon = "1.4.0"
-pretty_env_logger = "0.4.0"
-log = "0.4.11"
->>>>>>> ecd3d6e9
 # battery is optional (on by default) because the crate doesn't currently build for Termux
 # see: https://github.com/svartalf/rust-battery/issues/33
 battery = { version = "0.7.6", optional = true }
