--- conflicted
+++ resolved
@@ -65,12 +65,9 @@
 notify-rust = { version = "4.2.2", optional = true }
 semver = "0.11.0"
 which = "4.0.2"
-<<<<<<< HEAD
 shadow-rs = "0.5.23"
 
-=======
 process_control = { version = "3.0.0", features = ["crossbeam-channel"] }
->>>>>>> 7cb1b7e3
 
 # Optional/http:
 attohttpc = { version = "0.16.1", optional = true, default-features = false, features = ["tls", "form"] }
