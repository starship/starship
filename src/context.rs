use crate::config::{ModuleConfig, StarshipConfig};
use crate::configs::StarshipRootConfig;
use crate::module::Module;
use crate::utils::{create_command, exec_timeout, read_file, CommandOutput};

use crate::modules;
use crate::utils::{self, home_dir};
use clap::Parser;
use gix::{
<<<<<<< HEAD
    self as git,
=======
>>>>>>> 56d78758
    sec::{self as git_sec, trust::DefaultForLevel},
    state as git_state, Repository, ThreadSafeRepository,
};
use once_cell::sync::OnceCell;
#[cfg(test)]
use std::collections::HashMap;
use std::collections::HashSet;
use std::env;
use std::ffi::{OsStr, OsString};
use std::fmt::Debug;
use std::fs;
use std::marker::PhantomData;
use std::num::ParseIntError;
use std::path::{Path, PathBuf};
use std::str::FromStr;
use std::string::String;
use std::time::{Duration, Instant};
use terminal_size::terminal_size;

/// Context contains data or common methods that may be used by multiple modules.
/// The data contained within Context will be relevant to this particular rendering
/// of the prompt.
pub struct Context<'a> {
    /// The deserialized configuration map from the user's `starship.toml` file.
    pub config: StarshipConfig,

    /// The current working directory that starship is being called in.
    pub current_dir: PathBuf,

    /// A logical directory path which should represent the same directory as current_dir,
    /// though may appear different.
    /// E.g. when navigating to a PSDrive in PowerShell, or a path without symlinks resolved.
    pub logical_dir: PathBuf,

    /// A struct containing directory contents in a lookup-optimized format.
    dir_contents: OnceCell<DirContents>,

    /// Properties to provide to modules.
    pub properties: Properties,

    /// Private field to store Git information for modules who need it
    repo: OnceCell<Repo>,

    /// The shell the user is assumed to be running
    pub shell: Shell,

    /// Which prompt to print (main, right, ...)
    pub target: Target,

    /// Width of terminal, or zero if width cannot be detected.
    pub width: usize,

    /// A HashMap of environment variable mocks
    #[cfg(test)]
    pub env: HashMap<&'a str, String>,

    /// A HashMap of command mocks
    #[cfg(test)]
    pub cmd: HashMap<&'a str, Option<CommandOutput>>,

    /// a mock of the root directory
    #[cfg(test)]
    pub root_dir: tempfile::TempDir,

    #[cfg(feature = "battery")]
    pub battery_info_provider: &'a (dyn crate::modules::BatteryInfoProvider + Send + Sync),

    /// Starship root config
    pub root_config: StarshipRootConfig,

    /// Avoid issues with unused lifetimes when features are disabled
    _marker: PhantomData<&'a ()>,
}

impl<'a> Context<'a> {
    /// Identify the current working directory and create an instance of Context
    /// for it. "logical-path" is used when a shell allows the "current working directory"
    /// to be something other than a file system path (like powershell provider specific paths).
    pub fn new(arguments: Properties, target: Target) -> Context<'a> {
        let shell = Context::get_shell();

        // Retrieve the "current directory".
        // If the path argument is not set fall back to the OS current directory.
        let path = arguments
            .path
            .clone()
            .or_else(|| env::current_dir().ok())
            .or_else(|| env::var("PWD").map(PathBuf::from).ok())
            .or_else(|| arguments.logical_path.clone())
            .unwrap_or_default();

        // Retrieve the "logical directory".
        // If the path argument is not set fall back to the PWD env variable set by many shells
        // or to the other path.
        let logical_path = arguments
            .logical_path
            .clone()
            .or_else(|| env::var("PWD").map(PathBuf::from).ok())
            .unwrap_or_else(|| path.clone());

        Context::new_with_shell_and_path(arguments, shell, target, path, logical_path)
    }

    /// Create a new instance of Context for the provided directory
    pub fn new_with_shell_and_path(
        mut properties: Properties,
        shell: Shell,
        target: Target,
        path: PathBuf,
        logical_path: PathBuf,
    ) -> Context<'a> {
        let config = StarshipConfig::initialize();

        // If the vector is zero-length, we should pretend that we didn't get a
        // pipestatus at all (since this is the input `--pipestatus=""`)
        if properties
            .pipestatus
            .as_deref()
            .map_or(false, |p| p.len() == 1 && p[0].is_empty())
        {
            properties.pipestatus = None;
        }
        log::trace!(
            "Received completed pipestatus of {:?}",
            properties.pipestatus
        );

        // If status-code is empty, set it to None
        if matches!(properties.status_code.as_deref(), Some("")) {
            properties.status_code = None;
        }

        // Canonicalize the current path to resolve symlinks, etc.
        // NOTE: On Windows this may convert the path to extended-path syntax.
        let current_dir = Context::expand_tilde(path);
        let current_dir = dunce::canonicalize(&current_dir).unwrap_or(current_dir);
        let logical_dir = logical_path;

        let root_config = config
            .config
            .as_ref()
            .map_or_else(StarshipRootConfig::default, StarshipRootConfig::load);

        let width = properties.terminal_width;

        Context {
            config,
            properties,
            current_dir,
            logical_dir,
            dir_contents: OnceCell::new(),
            repo: OnceCell::new(),
            shell,
            target,
            width,
            #[cfg(test)]
            root_dir: tempfile::TempDir::new().unwrap(),
            #[cfg(test)]
            env: HashMap::new(),
            #[cfg(test)]
            cmd: HashMap::new(),
            #[cfg(feature = "battery")]
            battery_info_provider: &crate::modules::BatteryInfoProviderImpl,
            root_config,
            _marker: PhantomData,
        }
    }

    // Tries to retrieve home directory from a table in testing mode or else retrieves it from the os
    pub fn get_home(&self) -> Option<PathBuf> {
        if cfg!(test) {
            return self.get_env("HOME").map(PathBuf::from).or_else(home_dir);
        }

        home_dir()
    }

    // Retrieves a environment variable from the os or from a table if in testing mode
    #[cfg(test)]
    pub fn get_env<K: AsRef<str>>(&self, key: K) -> Option<String> {
        self.env
            .get(key.as_ref())
            .map(std::string::ToString::to_string)
    }

    #[cfg(not(test))]
    #[inline]
    pub fn get_env<K: AsRef<str>>(&self, key: K) -> Option<String> {
        env::var(key.as_ref()).ok()
    }

    // Retrieves a environment variable from the os or from a table if in testing mode (os version)
    #[cfg(test)]
    pub fn get_env_os<K: AsRef<str>>(&self, key: K) -> Option<OsString> {
        self.env.get(key.as_ref()).map(OsString::from)
    }

    #[cfg(not(test))]
    #[inline]
    pub fn get_env_os<K: AsRef<str>>(&self, key: K) -> Option<OsString> {
        env::var_os(key.as_ref())
    }

    /// Convert a `~` in a path to the home directory
    pub fn expand_tilde(dir: PathBuf) -> PathBuf {
        if dir.starts_with("~") {
            let without_home = dir.strip_prefix("~").unwrap();
            return utils::home_dir().unwrap().join(without_home);
        }
        dir
    }

    /// Create a new module
    pub fn new_module(&self, name: &str) -> Module {
        let config = self.config.get_module_config(name);
        let desc = modules::description(name);

        Module::new(name, desc, config)
    }

    /// Check if `disabled` option of the module is true in configuration file.
    pub fn is_module_disabled_in_config(&self, name: &str) -> bool {
        let config = self.config.get_module_config(name);

        // If the segment has "disabled" set to "true", don't show it
        let disabled = config.and_then(|table| table.as_table()?.get("disabled")?.as_bool());

        disabled == Some(true)
    }

    // returns a new ScanDir struct with reference to current dir_files of context
    // see ScanDir for methods
    pub fn try_begin_scan(&'a self) -> Option<ScanDir<'a>> {
        Some(ScanDir {
            dir_contents: self.dir_contents().ok()?,
            files: &[],
            folders: &[],
            extensions: &[],
        })
    }

    /// Will lazily get repo root and branch when a module requests it.
    pub fn get_repo(&self) -> Result<&Repo, Box<gix::discover::Error>> {
        self.repo
            .get_or_try_init(|| -> Result<Repo, Box<gix::discover::Error>> {
                // custom open options
                let mut git_open_opts_map =
                    git_sec::trust::Mapping::<gix::open::Options>::default();

                // don't use the global git configs
                let config = gix::permissions::Config {
                    git_binary: false,
                    system: false,
                    git: false,
                    user: false,
                    env: true,
                    includes: true,
                };
                // change options for config permissions without touching anything else
                git_open_opts_map.reduced =
                    git_open_opts_map.reduced.permissions(gix::Permissions {
                        config,
                        ..gix::Permissions::default_for_level(git_sec::Trust::Reduced)
                    });
                git_open_opts_map.full = git_open_opts_map.full.permissions(gix::Permissions {
                    config,
                    ..gix::Permissions::default_for_level(git_sec::Trust::Full)
                });

                let shared_repo =
                    match ThreadSafeRepository::discover_with_environment_overrides_opts(
                        &self.current_dir,
                        Default::default(),
                        git_open_opts_map,
                    ) {
                        Ok(repo) => repo,
                        Err(e) => {
                            log::debug!("Failed to find git repo: {e}");
                            return Err(Box::new(e));
                        }
                    };

                let repository = shared_repo.to_thread_local();
                log::trace!(
                    "Found git repo: {repository:?}, (trust: {:?})",
                    repository.git_dir_trust()
                );

                let branch = get_current_branch(&repository);
                let remote = get_remote_repository_info(&repository, branch.as_deref());
                let path = repository.path().to_path_buf();
                Ok(Repo {
                    repo: shared_repo,
                    branch,
                    workdir: repository.work_dir().map(PathBuf::from),
                    path,
                    state: repository.state(),
                    remote,
                })
            })
    }

    pub fn dir_contents(&self) -> Result<&DirContents, std::io::Error> {
        self.dir_contents.get_or_try_init(|| {
            let timeout = self.root_config.scan_timeout;
            DirContents::from_path_with_timeout(&self.current_dir, Duration::from_millis(timeout))
        })
    }

    fn get_shell() -> Shell {
        let shell = env::var("STARSHIP_SHELL").unwrap_or_default();
        match shell.as_str() {
            "bash" => Shell::Bash,
            "fish" => Shell::Fish,
            "ion" => Shell::Ion,
            "powershell" | "pwsh" => Shell::PowerShell,
            "zsh" => Shell::Zsh,
            "elvish" => Shell::Elvish,
            "tcsh" => Shell::Tcsh,
            "nu" => Shell::Nu,
            "xonsh" => Shell::Xonsh,
            "cmd" => Shell::Cmd,
            _ => Shell::Unknown,
        }
    }

    // TODO: This should be used directly by clap parse
    pub fn get_cmd_duration(&self) -> Option<u128> {
        self.properties
            .cmd_duration
            .as_deref()
            .and_then(|cd| cd.parse::<u128>().ok())
    }

    /// Execute a command and return the output on stdout and stderr if successful
    #[inline]
    pub fn exec_cmd<T: AsRef<OsStr> + Debug, U: AsRef<OsStr> + Debug>(
        &self,
        cmd: T,
        args: &[U],
    ) -> Option<CommandOutput> {
        log::trace!(
            "Executing command {:?} with args {:?} from context",
            cmd,
            args
        );
        #[cfg(test)]
        {
            let command = crate::utils::display_command(&cmd, args);
            if let Some(output) = self
                .cmd
                .get(command.as_str())
                .cloned()
                .or_else(|| crate::utils::mock_cmd(&cmd, args))
            {
                return output;
            }
        }
        let mut cmd = create_command(cmd).ok()?;
        cmd.args(args).current_dir(&self.current_dir);
        exec_timeout(
            &mut cmd,
            Duration::from_millis(self.root_config.command_timeout),
        )
    }

    /// Attempt to execute several commands with `exec_cmd`, return the results of the first that works
    pub fn exec_cmds_return_first(&self, commands: Vec<Vec<&str>>) -> Option<CommandOutput> {
        commands
            .iter()
            .find_map(|attempt| self.exec_cmd(attempt[0], &attempt[1..]))
    }

    /// Returns the string contents of a file from the current working directory
    pub fn read_file_from_pwd(&self, file_name: &str) -> Option<String> {
        if !self.try_begin_scan()?.set_files(&[file_name]).is_match() {
            log::debug!(
                "Not attempting to read {file_name} because, it was not found during scan."
            );
            return None;
        }

        read_file(self.current_dir.join(file_name)).ok()
    }
}

#[derive(Debug)]
pub struct DirContents {
    // HashSet of all files, no folders, relative to the base directory given at construction.
    files: HashSet<PathBuf>,
    // HashSet of all file names, e.g. the last section without any folders, as strings.
    file_names: HashSet<String>,
    // HashSet of all folders, relative to the base directory given at construction.
    folders: HashSet<PathBuf>,
    // HashSet of all extensions found, without dots, e.g. "js" instead of ".js".
    extensions: HashSet<String>,
}

impl DirContents {
    #[cfg(test)]
    fn from_path(base: &Path) -> Result<Self, std::io::Error> {
        Self::from_path_with_timeout(base, Duration::from_secs(30))
    }

    fn from_path_with_timeout(base: &Path, timeout: Duration) -> Result<Self, std::io::Error> {
        let start = Instant::now();

        let mut folders: HashSet<PathBuf> = HashSet::new();
        let mut files: HashSet<PathBuf> = HashSet::new();
        let mut file_names: HashSet<String> = HashSet::new();
        let mut extensions: HashSet<String> = HashSet::new();

        fs::read_dir(base)?
            .enumerate()
            .take_while(|(n, _)| {
                cfg!(test) // ignore timeout during tests
                || n & 0xFF != 0 // only check timeout once every 2^8 entries
                || start.elapsed() < timeout
            })
            .filter_map(|(_, entry)| entry.ok())
            .for_each(|entry| {
                let path = PathBuf::from(entry.path().strip_prefix(base).unwrap());
                if entry.path().is_dir() {
                    folders.insert(path);
                } else {
                    if !path.to_string_lossy().starts_with('.') {
                        // Extract the file extensions (yes, that's plural) from a filename.
                        // Why plural? Consider the case of foo.tar.gz. It's a compressed
                        // tarball (tar.gz), and it's a gzipped file (gz). We should be able
                        // to match both.

                        // find the minimal extension on a file. ie, the gz in foo.tar.gz
                        // NB the .to_string_lossy().to_string() here looks weird but is
                        // required to convert it from a Cow.
                        path.extension()
                            .map(|ext| extensions.insert(ext.to_string_lossy().to_string()));

                        // find the full extension on a file. ie, the tar.gz in foo.tar.gz
                        path.file_name().map(|file_name| {
                            file_name
                                .to_string_lossy()
                                .split_once('.')
                                .map(|(_, after)| extensions.insert(after.to_string()))
                        });
                    }
                    if let Some(file_name) = path.file_name() {
                        // this .to_string_lossy().to_string() is also required
                        file_names.insert(file_name.to_string_lossy().to_string());
                    }
                    files.insert(path);
                }
            });

        log::trace!(
            "Building HashSets of directory files, folders and extensions took {:?}",
            start.elapsed()
        );

        Ok(Self {
            files,
            file_names,
            folders,
            extensions,
        })
    }

    pub fn files(&self) -> impl Iterator<Item = &PathBuf> {
        self.files.iter()
    }

    pub fn has_file(&self, path: &str) -> bool {
        self.files.contains(Path::new(path))
    }

    pub fn has_file_name(&self, name: &str) -> bool {
        self.file_names.contains(name)
    }

    pub fn has_folder(&self, path: &str) -> bool {
        self.folders.contains(Path::new(path))
    }

    pub fn has_extension(&self, ext: &str) -> bool {
        self.extensions.contains(ext)
    }

    pub fn has_any_positive_file_name(&self, names: &[&str]) -> bool {
        names
            .iter()
            .any(|name| !name.starts_with('!') && self.has_file_name(name))
    }

    pub fn has_any_positive_folder(&self, paths: &[&str]) -> bool {
        paths
            .iter()
            .any(|path| !path.starts_with('!') && self.has_folder(path))
    }

    pub fn has_any_positive_extension(&self, exts: &[&str]) -> bool {
        exts.iter()
            .any(|ext| !ext.starts_with('!') && self.has_extension(ext))
    }

    pub fn has_no_negative_file_name(&self, names: &[&str]) -> bool {
        !names
            .iter()
            .any(|name| name.starts_with('!') && self.has_file_name(&name[1..]))
    }

    pub fn has_no_negative_folder(&self, paths: &[&str]) -> bool {
        !paths
            .iter()
            .any(|path| path.starts_with('!') && self.has_folder(&path[1..]))
    }

    pub fn has_no_negative_extension(&self, exts: &[&str]) -> bool {
        !exts
            .iter()
            .any(|ext| ext.starts_with('!') && self.has_extension(&ext[1..]))
    }
}

pub struct Repo {
    pub repo: ThreadSafeRepository,

    /// If `current_dir` is a git repository or is contained within one,
    /// this is the current branch name of that repo.
    pub branch: Option<String>,

    /// If `current_dir` is a git repository or is contained within one,
    /// this is the path to the root of that repo.
    pub workdir: Option<PathBuf>,

    /// The path of the repository's `.git` directory.
    pub path: PathBuf,

    /// State
    pub state: Option<git_state::InProgress>,

    /// Remote repository
    pub remote: Option<Remote>,
}

impl Repo {
    /// Opens the associated git repository.
    pub fn open(&self) -> Repository {
        self.repo.to_thread_local()
    }
}

/// Remote repository
pub struct Remote {
    pub branch: Option<String>,
    pub name: Option<String>,
}

// A struct of Criteria which will be used to verify current PathBuf is
// of X language, criteria can be set via the builder pattern
pub struct ScanDir<'a> {
    dir_contents: &'a DirContents,
    files: &'a [&'a str],
    folders: &'a [&'a str],
    extensions: &'a [&'a str],
}

impl<'a> ScanDir<'a> {
    #[must_use]
    pub const fn set_files(mut self, files: &'a [&'a str]) -> Self {
        self.files = files;
        self
    }

    #[must_use]
    pub const fn set_extensions(mut self, extensions: &'a [&'a str]) -> Self {
        self.extensions = extensions;
        self
    }

    #[must_use]
    pub const fn set_folders(mut self, folders: &'a [&'a str]) -> Self {
        self.folders = folders;
        self
    }

    /// based on the current `PathBuf` check to see
    /// if any of this criteria match or exist and returning a boolean
    pub fn is_match(&self) -> bool {
        // if there exists a file with a file/folder/ext we've said we don't want,
        // fail the match straight away
        self.dir_contents.has_no_negative_extension(self.extensions)
            && self.dir_contents.has_no_negative_file_name(self.files)
            && self.dir_contents.has_no_negative_folder(self.folders)
            && (self
                .dir_contents
                .has_any_positive_extension(self.extensions)
                || self.dir_contents.has_any_positive_file_name(self.files)
                || self.dir_contents.has_any_positive_folder(self.folders))
    }
}

fn get_current_branch(repository: &Repository) -> Option<String> {
    let name = repository.head_name().ok()??;
    let shorthand = name.shorten();

    Some(shorthand.to_string())
}

fn get_remote_repository_info(
    repository: &Repository,
    branch_name: Option<&str>,
) -> Option<Remote> {
    let branch_name = branch_name?;
    let branch = repository
        .branch_remote_ref(branch_name)
        .and_then(std::result::Result::ok)
        .map(|r| r.shorten().to_string());
    let name = repository
        .branch_remote_name(branch_name)
        .map(|n| n.as_bstr().to_string());

    Some(Remote { branch, name })
}

#[derive(Debug, Clone, Copy, PartialEq, Eq)]
pub enum Shell {
    Bash,
    Fish,
    Ion,
    PowerShell,
    Zsh,
    Elvish,
    Tcsh,
    Nu,
    Xonsh,
    Cmd,
    Unknown,
}

/// Which kind of prompt target to print (main prompt, rprompt, ...)
#[derive(Debug, Clone, PartialEq, Eq)]
pub enum Target {
    Main,
    Right,
    Continuation,
    Profile(String),
}

/// Properties as passed on from the shell as arguments
#[derive(Parser, Debug)]
pub struct Properties {
    /// The status code of the previously run command as an unsigned or signed 32bit integer
    #[clap(short = 's', long = "status")]
    pub status_code: Option<String>,
    /// Bash, Fish and Zsh support returning codes for each process in a pipeline.
    #[clap(long, value_delimiter = ' ')]
    pub pipestatus: Option<Vec<String>>,
    /// The width of the current interactive terminal.
    #[clap(short = 'w', long, default_value_t=default_width(), value_parser=parse_width)]
    terminal_width: usize,
    /// The path that the prompt should render for.
    #[clap(short, long)]
    path: Option<PathBuf>,
    /// The logical path that the prompt should render for.
    /// This path should be a virtual/logical representation of the PATH argument.
    #[clap(short = 'P', long)]
    logical_path: Option<PathBuf>,
    /// The execution duration of the last command, in milliseconds
    #[clap(short = 'd', long)]
    pub cmd_duration: Option<String>,
    /// The keymap of fish/zsh/cmd
    #[clap(short = 'k', long, default_value = "viins")]
    pub keymap: String,
    /// The number of currently running jobs
    #[clap(short, long, default_value_t, value_parser=parse_jobs)]
    pub jobs: i64,
}

impl Default for Properties {
    fn default() -> Self {
        Self {
            status_code: None,
            pipestatus: None,
            terminal_width: default_width(),
            path: None,
            logical_path: None,
            cmd_duration: None,
            keymap: "viins".to_string(),
            jobs: 0,
        }
    }
}

/// Parse String, but treat empty strings as `None`
fn parse_trim<F: FromStr>(value: &str) -> Option<Result<F, F::Err>> {
    let value = value.trim();
    if value.is_empty() {
        return None;
    }
    Some(F::from_str(value))
}

fn parse_jobs(jobs: &str) -> Result<i64, ParseIntError> {
    parse_trim(jobs).unwrap_or(Ok(0))
}

fn default_width() -> usize {
    terminal_size().map_or(80, |(w, _)| w.0 as usize)
}

fn parse_width(width: &str) -> Result<usize, ParseIntError> {
    parse_trim(width).unwrap_or_else(|| Ok(default_width()))
}

#[cfg(test)]
mod tests {
    use super::*;
    use std::io;

    fn testdir(paths: &[&str]) -> Result<tempfile::TempDir, std::io::Error> {
        let dir = tempfile::tempdir()?;
        for path in paths {
            let p = dir.path().join(Path::new(path));
            if let Some(parent) = p.parent() {
                fs::create_dir_all(parent)?;
            }
            fs::File::create(p)?.sync_all()?;
        }
        Ok(dir)
    }

    #[test]
    fn test_scan_dir() -> Result<(), Box<dyn std::error::Error>> {
        let empty = testdir(&[])?;
        let empty_dc = DirContents::from_path(empty.path())?;

        assert!(!ScanDir {
            dir_contents: &empty_dc,
            files: &["package.json"],
            extensions: &["js"],
            folders: &["node_modules"],
        }
        .is_match());
        empty.close()?;

        let rust = testdir(&["README.md", "Cargo.toml", "src/main.rs"])?;
        let rust_dc = DirContents::from_path(rust.path())?;
        assert!(!ScanDir {
            dir_contents: &rust_dc,
            files: &["package.json"],
            extensions: &["js"],
            folders: &["node_modules"],
        }
        .is_match());
        rust.close()?;

        let java = testdir(&["README.md", "src/com/test/Main.java", "pom.xml"])?;
        let java_dc = DirContents::from_path(java.path())?;
        assert!(!ScanDir {
            dir_contents: &java_dc,
            files: &["package.json"],
            extensions: &["js"],
            folders: &["node_modules"],
        }
        .is_match());
        java.close()?;

        let node = testdir(&["README.md", "node_modules/lodash/main.js", "package.json"])?;
        let node_dc = DirContents::from_path(node.path())?;
        assert!(ScanDir {
            dir_contents: &node_dc,
            files: &["package.json"],
            extensions: &["js"],
            folders: &["node_modules"],
        }
        .is_match());
        node.close()?;

        let tarballs = testdir(&["foo.tgz", "foo.tar.gz"])?;
        let tarballs_dc = DirContents::from_path(tarballs.path())?;
        assert!(ScanDir {
            dir_contents: &tarballs_dc,
            files: &[],
            extensions: &["tar.gz"],
            folders: &[],
        }
        .is_match());
        tarballs.close()?;

        let dont_match_ext = testdir(&["foo.js", "foo.ts"])?;
        let dont_match_ext_dc = DirContents::from_path(dont_match_ext.path())?;
        assert!(!ScanDir {
            dir_contents: &dont_match_ext_dc,
            files: &[],
            extensions: &["js", "!notfound", "!ts"],
            folders: &[],
        }
        .is_match());
        dont_match_ext.close()?;

        let dont_match_file = testdir(&["goodfile", "evilfile"])?;
        let dont_match_file_dc = DirContents::from_path(dont_match_file.path())?;
        assert!(!ScanDir {
            dir_contents: &dont_match_file_dc,
            files: &["goodfile", "!notfound", "!evilfile"],
            extensions: &[],
            folders: &[],
        }
        .is_match());
        dont_match_file.close()?;

        let dont_match_folder = testdir(&["gooddir/somefile", "evildir/somefile"])?;
        let dont_match_folder_dc = DirContents::from_path(dont_match_folder.path())?;
        assert!(!ScanDir {
            dir_contents: &dont_match_folder_dc,
            files: &[],
            extensions: &[],
            folders: &["gooddir", "!notfound", "!evildir"],
        }
        .is_match());
        dont_match_folder.close()?;

        Ok(())
    }

    #[test]
    fn context_constructor_should_canonicalize_current_dir() -> io::Result<()> {
        #[cfg(not(windows))]
        use std::os::unix::fs::symlink as symlink_dir;
        #[cfg(windows)]
        use std::os::windows::fs::symlink_dir;

        let tmp_dir = tempfile::TempDir::new()?;
        let path = tmp_dir.path().join("a/xxx/yyy");
        fs::create_dir_all(path)?;

        // Set up a mock symlink
        let path_actual = tmp_dir.path().join("a/xxx");
        let path_symlink = tmp_dir.path().join("a/symlink");
        symlink_dir(&path_actual, &path_symlink).expect("create symlink");

        // Mock navigation into the symlink path
        let test_path = path_symlink.join("yyy");
        let context = Context::new_with_shell_and_path(
            Default::default(),
            Shell::Unknown,
            Target::Main,
            test_path.clone(),
            test_path.clone(),
        );

        assert_ne!(context.current_dir, context.logical_dir);

        let expected_current_dir =
            dunce::canonicalize(path_actual.join("yyy")).expect("canonicalize");
        assert_eq!(expected_current_dir, context.current_dir);

        let expected_logical_dir = test_path;
        assert_eq!(expected_logical_dir, context.logical_dir);

        tmp_dir.close()
    }

    #[test]
    fn context_constructor_should_fail_gracefully_when_canonicalization_fails() {
        // Mock navigation to a directory which does not exist on disk
        let test_path = Path::new("/path_which_does_not_exist").to_path_buf();
        let context = Context::new_with_shell_and_path(
            Default::default(),
            Shell::Unknown,
            Target::Main,
            test_path.clone(),
            test_path.clone(),
        );

        let expected_current_dir = &test_path;
        assert_eq!(expected_current_dir, &context.current_dir);

        let expected_logical_dir = &test_path;
        assert_eq!(expected_logical_dir, &context.logical_dir);
    }

    #[test]
    fn context_constructor_should_fall_back_to_tilde_replacement_when_canonicalization_fails() {
        use utils::home_dir;

        // Mock navigation to a directory which does not exist on disk
        let test_path = Path::new("~/path_which_does_not_exist").to_path_buf();
        let context = Context::new_with_shell_and_path(
            Default::default(),
            Shell::Unknown,
            Target::Main,
            test_path.clone(),
            test_path.clone(),
        );

        let expected_current_dir = home_dir()
            .expect("home_dir")
            .join("path_which_does_not_exist");
        assert_eq!(expected_current_dir, context.current_dir);

        let expected_logical_dir = test_path;
        assert_eq!(expected_logical_dir, context.logical_dir);
    }

    #[cfg(windows)]
    #[test]
    fn strip_extended_path_prefix() {
        let test_path = Path::new(r"\\?\C:\").to_path_buf();
        let context = Context::new_with_shell_and_path(
            Properties::default(),
            Shell::Unknown,
            Target::Main,
            test_path.clone(),
            test_path,
        );

        let expected_path = Path::new(r"C:\");

        assert_eq!(&context.current_dir, expected_path);
    }
}<|MERGE_RESOLUTION|>--- conflicted
+++ resolved
@@ -7,10 +7,6 @@
 use crate::utils::{self, home_dir};
 use clap::Parser;
 use gix::{
-<<<<<<< HEAD
-    self as git,
-=======
->>>>>>> 56d78758
     sec::{self as git_sec, trust::DefaultForLevel},
     state as git_state, Repository, ThreadSafeRepository,
 };
