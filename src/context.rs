use crate::config::{ModuleConfig, StarshipConfig};
use crate::configs::StarshipRootConfig;
use crate::context_env::Env;
use crate::module::Module;
use crate::utils::{create_command, exec_timeout, read_file, CommandOutput, PathExt};

use crate::modules;
use crate::utils;
use clap::Parser;
use gix::{
    sec::{self as git_sec, trust::DefaultForLevel},
    state as git_state, Repository, ThreadSafeRepository,
};
use once_cell::sync::OnceCell;
#[cfg(test)]
use std::collections::HashMap;
use std::collections::HashSet;
use std::env;
use std::ffi::{OsStr, OsString};
use std::fmt::Debug;
use std::fs;
use std::marker::PhantomData;
use std::num::ParseIntError;
use std::path::{Path, PathBuf};
use std::str::FromStr;
use std::string::String;
use std::time::{Duration, Instant};
use terminal_size::terminal_size;

/// Context contains data or common methods that may be used by multiple modules.
/// The data contained within Context will be relevant to this particular rendering
/// of the prompt.
pub struct Context<'a> {
    /// The deserialized configuration map from the user's `starship.toml` file.
    pub config: StarshipConfig,

    /// The current working directory that starship is being called in.
    pub current_dir: PathBuf,

    /// A logical directory path which should represent the same directory as current_dir,
    /// though may appear different.
    /// E.g. when navigating to a PSDrive in PowerShell, or a path without symlinks resolved.
    pub logical_dir: PathBuf,

    /// A struct containing directory contents in a lookup-optimized format.
    dir_contents: OnceCell<DirContents>,

    /// Properties to provide to modules.
    pub properties: Properties,

    /// Private field to store Git information for modules who need it
    repo: OnceCell<Repo>,

    /// The shell the user is assumed to be running
    pub shell: Shell,

    /// Which prompt to print (main, right, ...)
    pub target: Target,

    /// Width of terminal, or zero if width cannot be detected.
    pub width: usize,

    /// Row of terminal, or None if unknown
    pub row: Option<usize>,

    /// A HashMap of environment variable mocks
    pub env: Env<'a>,

    /// A HashMap of command mocks
    #[cfg(test)]
    pub cmd: HashMap<&'a str, Option<CommandOutput>>,

    /// a mock of the root directory
    #[cfg(test)]
    pub root_dir: tempfile::TempDir,

    #[cfg(feature = "battery")]
    pub battery_info_provider: &'a (dyn crate::modules::BatteryInfoProvider + Send + Sync),

    /// Starship root config
    pub root_config: StarshipRootConfig,

    /// Avoid issues with unused lifetimes when features are disabled
    _marker: PhantomData<&'a ()>,
}

impl<'a> Context<'a> {
    /// Identify the current working directory and create an instance of Context
    /// for it. "logical-path" is used when a shell allows the "current working directory"
    /// to be something other than a file system path (like powershell provider specific paths).
    pub fn new(arguments: Properties, target: Target) -> Context<'a> {
        let shell = Context::get_shell();

        // Retrieve the "current directory".
        // If the path argument is not set fall back to the OS current directory.
        let path = arguments
            .path
            .clone()
            .or_else(|| env::current_dir().ok())
            .or_else(|| env::var("PWD").map(PathBuf::from).ok())
            .or_else(|| arguments.logical_path.clone())
            .unwrap_or_default();

        // Retrieve the "logical directory".
        // If the path argument is not set fall back to the PWD env variable set by many shells
        // or to the other path.
        let logical_path = arguments
            .logical_path
            .clone()
            .or_else(|| env::var("PWD").map(PathBuf::from).ok())
            .unwrap_or_else(|| path.clone());

        Context::new_with_shell_and_path(
            arguments,
            shell,
            target,
            path,
            logical_path,
            Default::default(),
        )
    }

    /// Create a new instance of Context for the provided directory
    pub fn new_with_shell_and_path(
        mut properties: Properties,
        shell: Shell,
        target: Target,
        path: PathBuf,
        logical_path: PathBuf,
        env: Env<'a>,
    ) -> Context<'a> {
        let config = StarshipConfig::initialize(&get_config_path_os(&env));

        // If the vector is zero-length, we should pretend that we didn't get a
        // pipestatus at all (since this is the input `--pipestatus=""`)
        if properties
            .pipestatus
            .as_deref()
            .map_or(false, |p| p.len() == 1 && p[0].is_empty())
        {
            properties.pipestatus = None;
        }
        log::trace!(
            "Received completed pipestatus of {:?}",
            properties.pipestatus
        );

        // If status-code is empty, set it to None
        if matches!(properties.status_code.as_deref(), Some("")) {
            properties.status_code = None;
        }

        // Canonicalize the current path to resolve symlinks, etc.
        // NOTE: On Windows this may convert the path to extended-path syntax.
        let current_dir = Context::expand_tilde(path);
        let current_dir = dunce::canonicalize(&current_dir).unwrap_or(current_dir);
        let logical_dir = logical_path;

        let root_config = config
            .config
            .as_ref()
            .map_or_else(StarshipRootConfig::default, StarshipRootConfig::load);

        let width = properties.terminal_width;
        let row = properties.terminal_row;

        Context {
            config,
            properties,
            current_dir,
            logical_dir,
            dir_contents: OnceCell::new(),
            repo: OnceCell::new(),
            shell,
            target,
            width,
<<<<<<< HEAD
            row,
=======
            env,
>>>>>>> 5bd581be
            #[cfg(test)]
            root_dir: tempfile::TempDir::new().unwrap(),
            #[cfg(test)]
            cmd: HashMap::new(),
            #[cfg(feature = "battery")]
            battery_info_provider: &crate::modules::BatteryInfoProviderImpl,
            root_config,
            _marker: PhantomData,
        }
    }

    // Tries to retrieve home directory from a table in testing mode or else retrieves it from the os
    pub fn get_home(&self) -> Option<PathBuf> {
        home_dir(&self.env)
    }

    // Retrieves a environment variable from the os or from a table if in testing mode
    #[inline]
    pub fn get_env<K: AsRef<str>>(&self, key: K) -> Option<String> {
        self.env.get_env(key)
    }

    // Retrieves a environment variable from the os or from a table if in testing mode (os version)
    #[inline]
    pub fn get_env_os<K: AsRef<str>>(&self, key: K) -> Option<OsString> {
        self.env.get_env_os(key)
    }

    /// Convert a `~` in a path to the home directory
    pub fn expand_tilde(dir: PathBuf) -> PathBuf {
        if dir.starts_with("~") {
            let without_home = dir.strip_prefix("~").unwrap();
            return utils::home_dir().unwrap().join(without_home);
        }
        dir
    }

    /// Create a new module
    pub fn new_module(&self, name: &str) -> Module {
        let config = self.config.get_module_config(name);
        let desc = modules::description(name);

        Module::new(name, desc, config)
    }

    /// Check if `disabled` option of the module is true in configuration file.
    pub fn is_module_disabled_in_config(&self, name: &str) -> bool {
        let config = self.config.get_module_config(name);

        // If the segment has "disabled" set to "true", don't show it
        let disabled = config.and_then(|table| table.as_table()?.get("disabled")?.as_bool());

        disabled == Some(true)
    }

    // returns a new ScanDir struct with reference to current dir_files of context
    // see ScanDir for methods
    pub fn try_begin_scan(&'a self) -> Option<ScanDir<'a>> {
        Some(ScanDir {
            dir_contents: self.dir_contents().ok()?,
            files: &[],
            folders: &[],
            extensions: &[],
        })
    }

    /// Begins an ancestor scan at the current directory, see [`ScanAncestors`] for available
    /// methods.
    pub fn begin_ancestor_scan(&'a self) -> ScanAncestors<'a> {
        ScanAncestors {
            path: &self.current_dir,
            files: &[],
            folders: &[],
        }
    }

    /// Will lazily get repo root and branch when a module requests it.
    pub fn get_repo(&self) -> Result<&Repo, Box<gix::discover::Error>> {
        self.repo
            .get_or_try_init(|| -> Result<Repo, Box<gix::discover::Error>> {
                // custom open options
                let mut git_open_opts_map =
                    git_sec::trust::Mapping::<gix::open::Options>::default();

                // don't use the global git configs
                let config = gix::permissions::Config {
                    git_binary: false,
                    system: false,
                    git: false,
                    user: false,
                    env: true,
                    includes: true,
                };
                // change options for config permissions without touching anything else
                git_open_opts_map.reduced =
                    git_open_opts_map.reduced.permissions(gix::Permissions {
                        config,
                        ..gix::Permissions::default_for_level(git_sec::Trust::Reduced)
                    });
                git_open_opts_map.full = git_open_opts_map.full.permissions(gix::Permissions {
                    config,
                    ..gix::Permissions::default_for_level(git_sec::Trust::Full)
                });

                let shared_repo =
                    match ThreadSafeRepository::discover_with_environment_overrides_opts(
                        &self.current_dir,
                        Default::default(),
                        git_open_opts_map,
                    ) {
                        Ok(repo) => repo,
                        Err(e) => {
                            log::debug!("Failed to find git repo: {e}");
                            return Err(Box::new(e));
                        }
                    };

                let repository = shared_repo.to_thread_local();
                log::trace!(
                    "Found git repo: {repository:?}, (trust: {:?})",
                    repository.git_dir_trust()
                );

                let branch = get_current_branch(&repository);
                let remote = get_remote_repository_info(&repository, branch.as_deref());
                let path = repository.path().to_path_buf();
                Ok(Repo {
                    repo: shared_repo,
                    branch,
                    workdir: repository.work_dir().map(PathBuf::from),
                    path,
                    state: repository.state(),
                    remote,
                })
            })
    }

    pub fn dir_contents(&self) -> Result<&DirContents, std::io::Error> {
        self.dir_contents.get_or_try_init(|| {
            let timeout = self.root_config.scan_timeout;
            DirContents::from_path_with_timeout(&self.current_dir, Duration::from_millis(timeout))
        })
    }

    fn get_shell() -> Shell {
        let shell = env::var("STARSHIP_SHELL").unwrap_or_default();
        match shell.as_str() {
            "bash" => Shell::Bash,
            "fish" => Shell::Fish,
            "ion" => Shell::Ion,
            "powershell" | "pwsh" => Shell::PowerShell,
            "zsh" => Shell::Zsh,
            "elvish" => Shell::Elvish,
            "tcsh" => Shell::Tcsh,
            "nu" => Shell::Nu,
            "xonsh" => Shell::Xonsh,
            "cmd" => Shell::Cmd,
            _ => Shell::Unknown,
        }
    }

    // TODO: This should be used directly by clap parse
    pub fn get_cmd_duration(&self) -> Option<u128> {
        self.properties
            .cmd_duration
            .as_deref()
            .and_then(|cd| cd.parse::<u128>().ok())
    }

    /// Execute a command and return the output on stdout and stderr if successful
    #[inline]
    pub fn exec_cmd<T: AsRef<OsStr> + Debug, U: AsRef<OsStr> + Debug>(
        &self,
        cmd: T,
        args: &[U],
    ) -> Option<CommandOutput> {
        log::trace!(
            "Executing command {:?} with args {:?} from context",
            cmd,
            args
        );
        #[cfg(test)]
        {
            let command = crate::utils::display_command(&cmd, args);
            if let Some(output) = self
                .cmd
                .get(command.as_str())
                .cloned()
                .or_else(|| crate::utils::mock_cmd(&cmd, args))
            {
                return output;
            }
        }
        let mut cmd = create_command(cmd).ok()?;
        cmd.args(args).current_dir(&self.current_dir);
        exec_timeout(
            &mut cmd,
            Duration::from_millis(self.root_config.command_timeout),
        )
    }

    /// Attempt to execute several commands with `exec_cmd`, return the results of the first that works
    pub fn exec_cmds_return_first(&self, commands: Vec<Vec<&str>>) -> Option<CommandOutput> {
        commands
            .iter()
            .find_map(|attempt| self.exec_cmd(attempt[0], &attempt[1..]))
    }

    /// Returns the string contents of a file from the current working directory
    pub fn read_file_from_pwd(&self, file_name: &str) -> Option<String> {
        if !self.try_begin_scan()?.set_files(&[file_name]).is_match() {
            log::debug!(
                "Not attempting to read {file_name} because, it was not found during scan."
            );
            return None;
        }

        read_file(self.current_dir.join(file_name)).ok()
    }

    pub fn get_config_path_os(&self) -> Option<OsString> {
        get_config_path_os(&self.env)
    }
}

impl Default for Context<'_> {
    fn default() -> Self {
        Context::new(Default::default(), Target::Main)
    }
}

fn home_dir(env: &Env) -> Option<PathBuf> {
    if cfg!(test) {
        if let Some(home) = env.get_env("HOME") {
            return Some(PathBuf::from(home));
        }
    }
    utils::home_dir()
}

fn get_config_path_os(env: &Env) -> Option<OsString> {
    if let Some(config_path) = env.get_env_os("STARSHIP_CONFIG") {
        return Some(config_path);
    }
    Some(home_dir(env)?.join(".config").join("starship.toml").into())
}

#[derive(Debug)]
pub struct DirContents {
    // HashSet of all files, no folders, relative to the base directory given at construction.
    files: HashSet<PathBuf>,
    // HashSet of all file names, e.g. the last section without any folders, as strings.
    file_names: HashSet<String>,
    // HashSet of all folders, relative to the base directory given at construction.
    folders: HashSet<PathBuf>,
    // HashSet of all extensions found, without dots, e.g. "js" instead of ".js".
    extensions: HashSet<String>,
}

impl DirContents {
    #[cfg(test)]
    fn from_path(base: &Path) -> Result<Self, std::io::Error> {
        Self::from_path_with_timeout(base, Duration::from_secs(30))
    }

    fn from_path_with_timeout(base: &Path, timeout: Duration) -> Result<Self, std::io::Error> {
        let start = Instant::now();

        let mut folders: HashSet<PathBuf> = HashSet::new();
        let mut files: HashSet<PathBuf> = HashSet::new();
        let mut file_names: HashSet<String> = HashSet::new();
        let mut extensions: HashSet<String> = HashSet::new();

        fs::read_dir(base)?
            .enumerate()
            .take_while(|(n, _)| {
                cfg!(test) // ignore timeout during tests
                || n & 0xFF != 0 // only check timeout once every 2^8 entries
                || start.elapsed() < timeout
            })
            .filter_map(|(_, entry)| entry.ok())
            .for_each(|entry| {
                let path = PathBuf::from(entry.path().strip_prefix(base).unwrap());
                if entry.path().is_dir() {
                    folders.insert(path);
                } else {
                    if !path.to_string_lossy().starts_with('.') {
                        // Extract the file extensions (yes, that's plural) from a filename.
                        // Why plural? Consider the case of foo.tar.gz. It's a compressed
                        // tarball (tar.gz), and it's a gzipped file (gz). We should be able
                        // to match both.

                        // find the minimal extension on a file. ie, the gz in foo.tar.gz
                        // NB the .to_string_lossy().to_string() here looks weird but is
                        // required to convert it from a Cow.
                        path.extension()
                            .map(|ext| extensions.insert(ext.to_string_lossy().to_string()));

                        // find the full extension on a file. ie, the tar.gz in foo.tar.gz
                        path.file_name().map(|file_name| {
                            file_name
                                .to_string_lossy()
                                .split_once('.')
                                .map(|(_, after)| extensions.insert(after.to_string()))
                        });
                    }
                    if let Some(file_name) = path.file_name() {
                        // this .to_string_lossy().to_string() is also required
                        file_names.insert(file_name.to_string_lossy().to_string());
                    }
                    files.insert(path);
                }
            });

        log::trace!(
            "Building HashSets of directory files, folders and extensions took {:?}",
            start.elapsed()
        );

        Ok(Self {
            files,
            file_names,
            folders,
            extensions,
        })
    }

    pub fn files(&self) -> impl Iterator<Item = &PathBuf> {
        self.files.iter()
    }

    pub fn has_file(&self, path: &str) -> bool {
        self.files.contains(Path::new(path))
    }

    pub fn has_file_name(&self, name: &str) -> bool {
        self.file_names.contains(name)
    }

    pub fn has_folder(&self, path: &str) -> bool {
        self.folders.contains(Path::new(path))
    }

    pub fn has_extension(&self, ext: &str) -> bool {
        self.extensions.contains(ext)
    }

    pub fn has_any_positive_file_name(&self, names: &[&str]) -> bool {
        names
            .iter()
            .any(|name| !name.starts_with('!') && self.has_file_name(name))
    }

    pub fn has_any_positive_folder(&self, paths: &[&str]) -> bool {
        paths
            .iter()
            .any(|path| !path.starts_with('!') && self.has_folder(path))
    }

    pub fn has_any_positive_extension(&self, exts: &[&str]) -> bool {
        exts.iter()
            .any(|ext| !ext.starts_with('!') && self.has_extension(ext))
    }

    pub fn has_no_negative_file_name(&self, names: &[&str]) -> bool {
        !names
            .iter()
            .any(|name| name.starts_with('!') && self.has_file_name(&name[1..]))
    }

    pub fn has_no_negative_folder(&self, paths: &[&str]) -> bool {
        !paths
            .iter()
            .any(|path| path.starts_with('!') && self.has_folder(&path[1..]))
    }

    pub fn has_no_negative_extension(&self, exts: &[&str]) -> bool {
        !exts
            .iter()
            .any(|ext| ext.starts_with('!') && self.has_extension(&ext[1..]))
    }
}

pub struct Repo {
    pub repo: ThreadSafeRepository,

    /// If `current_dir` is a git repository or is contained within one,
    /// this is the current branch name of that repo.
    pub branch: Option<String>,

    /// If `current_dir` is a git repository or is contained within one,
    /// this is the path to the root of that repo.
    pub workdir: Option<PathBuf>,

    /// The path of the repository's `.git` directory.
    pub path: PathBuf,

    /// State
    pub state: Option<git_state::InProgress>,

    /// Remote repository
    pub remote: Option<Remote>,
}

impl Repo {
    /// Opens the associated git repository.
    pub fn open(&self) -> Repository {
        self.repo.to_thread_local()
    }
}

/// Remote repository
pub struct Remote {
    pub branch: Option<String>,
    pub name: Option<String>,
}

// A struct of Criteria which will be used to verify current PathBuf is
// of X language, criteria can be set via the builder pattern
pub struct ScanDir<'a> {
    dir_contents: &'a DirContents,
    files: &'a [&'a str],
    folders: &'a [&'a str],
    extensions: &'a [&'a str],
}

impl<'a> ScanDir<'a> {
    #[must_use]
    pub const fn set_files(mut self, files: &'a [&'a str]) -> Self {
        self.files = files;
        self
    }

    #[must_use]
    pub const fn set_extensions(mut self, extensions: &'a [&'a str]) -> Self {
        self.extensions = extensions;
        self
    }

    #[must_use]
    pub const fn set_folders(mut self, folders: &'a [&'a str]) -> Self {
        self.folders = folders;
        self
    }

    /// based on the current `PathBuf` check to see
    /// if any of this criteria match or exist and returning a boolean
    pub fn is_match(&self) -> bool {
        // if there exists a file with a file/folder/ext we've said we don't want,
        // fail the match straight away
        self.dir_contents.has_no_negative_extension(self.extensions)
            && self.dir_contents.has_no_negative_file_name(self.files)
            && self.dir_contents.has_no_negative_folder(self.folders)
            && (self
                .dir_contents
                .has_any_positive_extension(self.extensions)
                || self.dir_contents.has_any_positive_file_name(self.files)
                || self.dir_contents.has_any_positive_folder(self.folders))
    }
}

/// Scans the ancestors of a given path until a directory containing one of the given files or
/// folders is found.
pub struct ScanAncestors<'a> {
    path: &'a Path,
    files: &'a [&'a str],
    folders: &'a [&'a str],
}

impl<'a> ScanAncestors<'a> {
    #[must_use]
    pub const fn set_files(mut self, files: &'a [&'a str]) -> Self {
        self.files = files;
        self
    }

    #[must_use]
    pub const fn set_folders(mut self, folders: &'a [&'a str]) -> Self {
        self.folders = folders;
        self
    }

    /// Scans upwards starting from the initial path until a directory containing one of the given
    /// files or folders is found.
    ///
    /// The scan does not cross device boundaries.
    pub fn scan(&self) -> Option<&'a Path> {
        let initial_device_id = self.path.device_id();
        for dir in self.path.ancestors() {
            if initial_device_id != dir.device_id() {
                break;
            }

            if self.files.iter().any(|name| dir.join(name).is_file())
                || self.folders.iter().any(|name| dir.join(name).is_dir())
            {
                return Some(dir);
            }
        }
        None
    }
}

fn get_current_branch(repository: &Repository) -> Option<String> {
    let name = repository.head_name().ok()??;
    let shorthand = name.shorten();

    Some(shorthand.to_string())
}

fn get_remote_repository_info(
    repository: &Repository,
    branch_name: Option<&str>,
) -> Option<Remote> {
    let branch_name = branch_name?;
    let branch = repository
        .branch_remote_ref(branch_name)
        .and_then(std::result::Result::ok)
        .map(|r| r.shorten().to_string());
    let name = repository
        .branch_remote_name(branch_name)
        .map(|n| n.as_bstr().to_string());

    Some(Remote { branch, name })
}

#[derive(Debug, Clone, Copy, PartialEq, Eq)]
pub enum Shell {
    Bash,
    Fish,
    Ion,
    PowerShell,
    Zsh,
    Elvish,
    Tcsh,
    Nu,
    Xonsh,
    Cmd,
    Unknown,
}

/// Which kind of prompt target to print (main prompt, rprompt, ...)
#[derive(Debug, Clone, PartialEq, Eq)]
pub enum Target {
    Main,
    Right,
    Continuation,
    Profile(String),
}

/// Properties as passed on from the shell as arguments
#[derive(Parser, Debug)]
pub struct Properties {
    /// The status code of the previously run command as an unsigned or signed 32bit integer
    #[clap(short = 's', long = "status")]
    pub status_code: Option<String>,
    /// Bash, Fish and Zsh support returning codes for each process in a pipeline.
    #[clap(long, value_delimiter = ' ')]
    pub pipestatus: Option<Vec<String>>,
    /// The width of the current interactive terminal.
    #[clap(short = 'w', long, default_value_t=default_width(), value_parser=parse_width)]
    terminal_width: usize,
    #[clap(long)]
    terminal_row: Option<usize>,
    /// The path that the prompt should render for.
    #[clap(short, long)]
    path: Option<PathBuf>,
    /// The logical path that the prompt should render for.
    /// This path should be a virtual/logical representation of the PATH argument.
    #[clap(short = 'P', long)]
    logical_path: Option<PathBuf>,
    /// The execution duration of the last command, in milliseconds
    #[clap(short = 'd', long)]
    pub cmd_duration: Option<String>,
    /// The keymap of fish/zsh/cmd
    #[clap(short = 'k', long, default_value = "viins")]
    pub keymap: String,
    /// The number of currently running jobs
    #[clap(short, long, default_value_t, value_parser=parse_jobs)]
    pub jobs: i64,
}

impl Default for Properties {
    fn default() -> Self {
        Self {
            status_code: None,
            pipestatus: None,
            terminal_width: default_width(),
            path: None,
            logical_path: None,
            cmd_duration: None,
            keymap: "viins".to_string(),
            terminal_row: None,
            jobs: 0,
        }
    }
}

/// Parse String, but treat empty strings as `None`
fn parse_trim<F: FromStr>(value: &str) -> Option<Result<F, F::Err>> {
    let value = value.trim();
    if value.is_empty() {
        return None;
    }
    Some(F::from_str(value))
}

fn parse_jobs(jobs: &str) -> Result<i64, ParseIntError> {
    parse_trim(jobs).unwrap_or(Ok(0))
}

fn default_width() -> usize {
    terminal_size().map_or(80, |(w, _)| w.0 as usize)
}

fn parse_width(width: &str) -> Result<usize, ParseIntError> {
    parse_trim(width).unwrap_or_else(|| Ok(default_width()))
}

#[cfg(test)]
mod tests {
    use super::*;
    use std::io;

    fn testdir(paths: &[&str]) -> Result<tempfile::TempDir, std::io::Error> {
        let dir = tempfile::tempdir()?;
        for path in paths {
            let p = dir.path().join(Path::new(path));
            if let Some(parent) = p.parent() {
                fs::create_dir_all(parent)?;
            }
            fs::File::create(p)?.sync_all()?;
        }
        Ok(dir)
    }

    #[test]
    fn test_scan_dir() -> Result<(), Box<dyn std::error::Error>> {
        let empty = testdir(&[])?;
        let empty_dc = DirContents::from_path(empty.path())?;

        assert!(!ScanDir {
            dir_contents: &empty_dc,
            files: &["package.json"],
            extensions: &["js"],
            folders: &["node_modules"],
        }
        .is_match());
        empty.close()?;

        let rust = testdir(&["README.md", "Cargo.toml", "src/main.rs"])?;
        let rust_dc = DirContents::from_path(rust.path())?;
        assert!(!ScanDir {
            dir_contents: &rust_dc,
            files: &["package.json"],
            extensions: &["js"],
            folders: &["node_modules"],
        }
        .is_match());
        rust.close()?;

        let java = testdir(&["README.md", "src/com/test/Main.java", "pom.xml"])?;
        let java_dc = DirContents::from_path(java.path())?;
        assert!(!ScanDir {
            dir_contents: &java_dc,
            files: &["package.json"],
            extensions: &["js"],
            folders: &["node_modules"],
        }
        .is_match());
        java.close()?;

        let node = testdir(&["README.md", "node_modules/lodash/main.js", "package.json"])?;
        let node_dc = DirContents::from_path(node.path())?;
        assert!(ScanDir {
            dir_contents: &node_dc,
            files: &["package.json"],
            extensions: &["js"],
            folders: &["node_modules"],
        }
        .is_match());
        node.close()?;

        let tarballs = testdir(&["foo.tgz", "foo.tar.gz"])?;
        let tarballs_dc = DirContents::from_path(tarballs.path())?;
        assert!(ScanDir {
            dir_contents: &tarballs_dc,
            files: &[],
            extensions: &["tar.gz"],
            folders: &[],
        }
        .is_match());
        tarballs.close()?;

        let dont_match_ext = testdir(&["foo.js", "foo.ts"])?;
        let dont_match_ext_dc = DirContents::from_path(dont_match_ext.path())?;
        assert!(!ScanDir {
            dir_contents: &dont_match_ext_dc,
            files: &[],
            extensions: &["js", "!notfound", "!ts"],
            folders: &[],
        }
        .is_match());
        dont_match_ext.close()?;

        let dont_match_file = testdir(&["goodfile", "evilfile"])?;
        let dont_match_file_dc = DirContents::from_path(dont_match_file.path())?;
        assert!(!ScanDir {
            dir_contents: &dont_match_file_dc,
            files: &["goodfile", "!notfound", "!evilfile"],
            extensions: &[],
            folders: &[],
        }
        .is_match());
        dont_match_file.close()?;

        let dont_match_folder = testdir(&["gooddir/somefile", "evildir/somefile"])?;
        let dont_match_folder_dc = DirContents::from_path(dont_match_folder.path())?;
        assert!(!ScanDir {
            dir_contents: &dont_match_folder_dc,
            files: &[],
            extensions: &[],
            folders: &["gooddir", "!notfound", "!evildir"],
        }
        .is_match());
        dont_match_folder.close()?;

        Ok(())
    }

    #[test]
    fn context_constructor_should_canonicalize_current_dir() -> io::Result<()> {
        #[cfg(not(windows))]
        use std::os::unix::fs::symlink as symlink_dir;
        #[cfg(windows)]
        use std::os::windows::fs::symlink_dir;

        let tmp_dir = tempfile::TempDir::new()?;
        let path = tmp_dir.path().join("a/xxx/yyy");
        fs::create_dir_all(path)?;

        // Set up a mock symlink
        let path_actual = tmp_dir.path().join("a/xxx");
        let path_symlink = tmp_dir.path().join("a/symlink");
        symlink_dir(&path_actual, &path_symlink).expect("create symlink");

        // Mock navigation into the symlink path
        let test_path = path_symlink.join("yyy");
        let context = Context::new_with_shell_and_path(
            Default::default(),
            Shell::Unknown,
            Target::Main,
            test_path.clone(),
            test_path.clone(),
            Default::default(),
        );

        assert_ne!(context.current_dir, context.logical_dir);

        let expected_current_dir =
            dunce::canonicalize(path_actual.join("yyy")).expect("canonicalize");
        assert_eq!(expected_current_dir, context.current_dir);

        let expected_logical_dir = test_path;
        assert_eq!(expected_logical_dir, context.logical_dir);

        tmp_dir.close()
    }

    #[test]
    fn context_constructor_should_fail_gracefully_when_canonicalization_fails() {
        // Mock navigation to a directory which does not exist on disk
        let test_path = Path::new("/path_which_does_not_exist").to_path_buf();
        let context = Context::new_with_shell_and_path(
            Default::default(),
            Shell::Unknown,
            Target::Main,
            test_path.clone(),
            test_path.clone(),
            Default::default(),
        );

        let expected_current_dir = &test_path;
        assert_eq!(expected_current_dir, &context.current_dir);

        let expected_logical_dir = &test_path;
        assert_eq!(expected_logical_dir, &context.logical_dir);
    }

    #[test]
    fn context_constructor_should_fall_back_to_tilde_replacement_when_canonicalization_fails() {
        use utils::home_dir;

        // Mock navigation to a directory which does not exist on disk
        let test_path = Path::new("~/path_which_does_not_exist").to_path_buf();
        let context = Context::new_with_shell_and_path(
            Default::default(),
            Shell::Unknown,
            Target::Main,
            test_path.clone(),
            test_path.clone(),
            Default::default(),
        );

        let expected_current_dir = home_dir()
            .expect("home_dir")
            .join("path_which_does_not_exist");
        assert_eq!(expected_current_dir, context.current_dir);

        let expected_logical_dir = test_path;
        assert_eq!(expected_logical_dir, context.logical_dir);
    }

    #[cfg(windows)]
    #[test]
    fn strip_extended_path_prefix() {
        let test_path = Path::new(r"\\?\C:\").to_path_buf();
        let context = Context::new_with_shell_and_path(
            Properties::default(),
            Shell::Unknown,
            Target::Main,
            test_path.clone(),
            test_path,
            Default::default(),
        );

        let expected_path = Path::new(r"C:\");

        assert_eq!(&context.current_dir, expected_path);
    }
}<|MERGE_RESOLUTION|>--- conflicted
+++ resolved
@@ -174,11 +174,8 @@
             shell,
             target,
             width,
-<<<<<<< HEAD
             row,
-=======
             env,
->>>>>>> 5bd581be
             #[cfg(test)]
             root_dir: tempfile::TempDir::new().unwrap(),
             #[cfg(test)]
