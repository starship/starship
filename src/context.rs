use crate::config::StarshipConfig;
use crate::module::Module;
use crate::utils::{exec_cmd, CommandOutput};

use crate::modules;
use crate::utils::{self, home_dir};
use clap::ArgMatches;
use git2::{ErrorCode::UnbornBranch, Repository, RepositoryState};
use once_cell::sync::OnceCell;
use std::collections::{HashMap, HashSet};
use std::env;
use std::ffi::{OsStr, OsString};
use std::fmt::Debug;
use std::fs;
use std::path::{Path, PathBuf};
use std::string::String;
use std::time::{Duration, Instant};
use terminal_size::terminal_size;

/// Context contains data or common methods that may be used by multiple modules.
/// The data contained within Context will be relevant to this particular rendering
/// of the prompt.
pub struct Context<'a> {
    /// The deserialized configuration map from the user's `starship.toml` file.
    pub config: StarshipConfig,

    /// The current working directory that starship is being called in.
    pub current_dir: PathBuf,

    /// A logical directory path which should represent the same directory as current_dir,
    /// though may appear different.
    /// E.g. when navigating to a PSDrive in PowerShell, or a path without symlinks resolved.
    pub logical_dir: PathBuf,

    /// A struct containing directory contents in a lookup-optimised format.
    dir_contents: OnceCell<DirContents>,

    /// Properties to provide to modules.
    pub properties: HashMap<&'a str, String>,

    /// Pipestatus of processes in pipe
    pub pipestatus: Option<Vec<String>>,

    /// Private field to store Git information for modules who need it
    repo: OnceCell<Repo>,

    /// The shell the user is assumed to be running
    pub shell: Shell,

    /// Construct the right prompt instead of the left prompt
    pub right: bool,

    /// Width of terminal, or zero if width cannot be detected.
    pub width: usize,

    /// A HashMap of environment variable mocks
    #[cfg(test)]
    pub env: HashMap<&'a str, String>,

    /// A HashMap of command mocks
    #[cfg(test)]
    pub cmd: HashMap<&'a str, Option<CommandOutput>>,

    #[cfg(feature = "battery")]
    pub battery_info_provider: &'a (dyn crate::modules::BatteryInfoProvider + Send + Sync),

    /// Timeout for the execution of commands
    cmd_timeout: Duration,
}

impl<'a> Context<'a> {
    /// Identify the current working directory and create an instance of Context
    /// for it. "logical-path" is used when a shell allows the "current working directory"
    /// to be something other than a file system path (like powershell provider specific paths).
    pub fn new(arguments: ArgMatches) -> Context {
        let shell = Context::get_shell();

        // Retrieve the "current directory".
        // If the path argument is not set fall back to the OS current directory.
        let path = arguments
            .value_of("path")
            .map(PathBuf::from)
            .or_else(|| env::current_dir().ok())
            .or_else(|| env::var("PWD").map(PathBuf::from).ok())
            .or_else(|| arguments.value_of("logical_path").map(PathBuf::from))
            .unwrap_or_default();

        // Retrieve the "logical directory".
        // If the path argument is not set fall back to the PWD env variable set by many shells
        // or to the other path.
        let logical_path = arguments
            .value_of("logical_path")
            .map(PathBuf::from)
            .or_else(|| env::var("PWD").map(PathBuf::from).ok())
            .unwrap_or_else(|| path.clone());

        Context::new_with_shell_and_path(arguments, shell, path, logical_path)
    }

    /// Create a new instance of Context for the provided directory
    pub fn new_with_shell_and_path(
        arguments: ArgMatches,
        shell: Shell,
        path: PathBuf,
        logical_path: PathBuf,
    ) -> Context {
        let config = StarshipConfig::initialize();

        // Unwrap the clap arguments into a simple hashtable
        let properties: HashMap<&str, std::string::String> = arguments
            .args
            .iter()
            .filter(|(_, v)| !v.vals.is_empty())
            .map(|(a, b)| (*a, b.vals.first().cloned().unwrap().into_string().unwrap()))
            .collect();

        // Pipestatus is an arguments list
        let pipestatus = arguments
            .values_of("pipestatus")
            .map(|args| args.into_iter().map(String::from).collect());

        // Canonicalize the current path to resolve symlinks, etc.
        // NOTE: On Windows this converts the path to extended-path syntax.
        let current_dir = Context::expand_tilde(path);
        let current_dir = current_dir.canonicalize().unwrap_or(current_dir);
        let logical_dir = logical_path;

        let cmd_timeout = Duration::from_millis(config.get_root_config().command_timeout);

        let right = arguments.is_present("right");

        let mut width = term_size::dimensions()
            .map(|(width, _)| width)
            .unwrap_or_default();
        if width == 0 {
            width = arguments
                .value_of("terminal_width")
                .unwrap_or("0")
                .parse()
                .unwrap_or(0);
        }

        Context {
            config,
            properties,
            pipestatus,
            current_dir,
            logical_dir,
            dir_contents: OnceCell::new(),
            repo: OnceCell::new(),
            shell,
            right,
<<<<<<< HEAD
            width,
=======
            width: terminal_size()
                .map(|(w, _)| w.0 as usize)
                .unwrap_or_default(),
>>>>>>> b22c54fc
            #[cfg(test)]
            env: HashMap::new(),
            #[cfg(test)]
            cmd: HashMap::new(),
            #[cfg(feature = "battery")]
            battery_info_provider: &crate::modules::BatteryInfoProviderImpl,
            cmd_timeout,
        }
    }

    // Tries to retrieve home directory from a table in testing mode or else retrieves it from the os
    pub fn get_home(&self) -> Option<PathBuf> {
        if cfg!(test) {
            return self.get_env("HOME").map(PathBuf::from).or_else(home_dir);
        }

        home_dir()
    }

    // Retrives a environment variable from the os or from a table if in testing mode
    #[cfg(test)]
    pub fn get_env<K: AsRef<str>>(&self, key: K) -> Option<String> {
        self.env
            .get(key.as_ref())
            .map(std::string::ToString::to_string)
    }

    #[cfg(not(test))]
    #[inline]
    pub fn get_env<K: AsRef<str>>(&self, key: K) -> Option<String> {
        env::var(key.as_ref()).ok()
    }

    // Retrives a environment variable from the os or from a table if in testing mode (os version)
    #[cfg(test)]
    pub fn get_env_os<K: AsRef<str>>(&self, key: K) -> Option<OsString> {
        self.env.get(key.as_ref()).map(OsString::from)
    }

    #[cfg(not(test))]
    #[inline]
    pub fn get_env_os<K: AsRef<str>>(&self, key: K) -> Option<OsString> {
        env::var_os(key.as_ref())
    }

    /// Convert a `~` in a path to the home directory
    pub fn expand_tilde(dir: PathBuf) -> PathBuf {
        if dir.starts_with("~") {
            let without_home = dir.strip_prefix("~").unwrap();
            return utils::home_dir().unwrap().join(without_home);
        }
        dir
    }

    /// Create a new module
    pub fn new_module(&self, name: &str) -> Module {
        let config = self.config.get_module_config(name);
        let desc = modules::description(name);

        Module::new(name, desc, config)
    }

    /// Check if `disabled` option of the module is true in configuration file.
    pub fn is_module_disabled_in_config(&self, name: &str) -> bool {
        let config = self.config.get_module_config(name);

        // If the segment has "disabled" set to "true", don't show it
        let disabled = config.and_then(|table| table.as_table()?.get("disabled")?.as_bool());

        disabled == Some(true)
    }

    /// Return whether the specified custom module has a `disabled` option set to true.
    /// If it doesn't exist, `None` is returned.
    pub fn is_custom_module_disabled_in_config(&self, name: &str) -> Option<bool> {
        let config = self.config.get_custom_module_config(name)?;
        let disabled = Some(config).and_then(|table| table.as_table()?.get("disabled")?.as_bool());

        Some(disabled == Some(true))
    }

    // returns a new ScanDir struct with reference to current dir_files of context
    // see ScanDir for methods
    pub fn try_begin_scan(&'a self) -> Option<ScanDir<'a>> {
        Some(ScanDir {
            dir_contents: self.dir_contents().ok()?,
            files: &[],
            folders: &[],
            extensions: &[],
        })
    }

    /// Will lazily get repo root and branch when a module requests it.
    pub fn get_repo(&self) -> Result<&Repo, git2::Error> {
        self.repo.get_or_try_init(|| -> Result<Repo, git2::Error> {
            let repository = if env::var("GIT_DIR").is_ok() {
                Repository::open_from_env()
            } else {
                Repository::discover(&self.current_dir)
            }?;
            Ok(Repo {
                branch: get_current_branch(&repository),
                root: repository.workdir().map(Path::to_path_buf),
                state: repository.state(),
                remote: get_remote_repository_info(&repository),
            })
        })
    }

    pub fn dir_contents(&self) -> Result<&DirContents, std::io::Error> {
        self.dir_contents.get_or_try_init(|| {
            let timeout = Duration::from_millis(self.config.get_root_config().scan_timeout);
            DirContents::from_path_with_timeout(&self.current_dir, timeout)
        })
    }

    fn get_shell() -> Shell {
        let shell = env::var("STARSHIP_SHELL").unwrap_or_default();
        match shell.as_str() {
            "bash" => Shell::Bash,
            "fish" => Shell::Fish,
            "ion" => Shell::Ion,
            "powershell" => Shell::PowerShell,
            "zsh" => Shell::Zsh,
            "elvish" => Shell::Elvish,
            "tcsh" => Shell::Tcsh,
            "nu" => Shell::Nu,
            "xonsh" => Shell::Xonsh,
            _ => Shell::Unknown,
        }
    }

    pub fn get_cmd_duration(&self) -> Option<u128> {
        self.properties.get("cmd_duration")?.parse::<u128>().ok()
    }

    /// Execute a command and return the output on stdout and stderr if successful
    #[inline]
    pub fn exec_cmd<T: AsRef<OsStr> + Debug, U: AsRef<OsStr> + Debug>(
        &self,
        cmd: T,
        args: &[U],
    ) -> Option<CommandOutput> {
        #[cfg(test)]
        {
            let command = crate::utils::display_command(&cmd, args);
            if let Some(output) = self.cmd.get(command.as_str()) {
                return output.clone();
            }
        }
        exec_cmd(&cmd, args, self.cmd_timeout)
    }
}

#[derive(Debug)]
pub struct DirContents {
    // HashSet of all files, no folders, relative to the base directory given at construction.
    files: HashSet<PathBuf>,
    // HashSet of all file names, e.g. the last section without any folders, as strings.
    file_names: HashSet<String>,
    // HashSet of all folders, relative to the base directory given at construction.
    folders: HashSet<PathBuf>,
    // HashSet of all extensions found, without dots, e.g. "js" instead of ".js".
    extensions: HashSet<String>,
}

impl DirContents {
    #[cfg(test)]
    fn from_path(base: &Path) -> Result<Self, std::io::Error> {
        Self::from_path_with_timeout(base, Duration::from_secs(30))
    }

    fn from_path_with_timeout(base: &Path, timeout: Duration) -> Result<Self, std::io::Error> {
        let start = Instant::now();

        let mut folders: HashSet<PathBuf> = HashSet::new();
        let mut files: HashSet<PathBuf> = HashSet::new();
        let mut file_names: HashSet<String> = HashSet::new();
        let mut extensions: HashSet<String> = HashSet::new();

        fs::read_dir(base)?
            .enumerate()
            .take_while(|(n, _)| {
                n & 0xFF != 0 // only check timeout once every 2^8 entries
                || start.elapsed() < timeout
            })
            .filter_map(|(_, entry)| entry.ok())
            .for_each(|entry| {
                let path = PathBuf::from(entry.path().strip_prefix(base).unwrap());
                if entry.path().is_dir() {
                    folders.insert(path);
                } else {
                    if !path.to_string_lossy().starts_with('.') {
                        path.extension()
                            .map(|ext| extensions.insert(ext.to_string_lossy().to_string()));
                    }
                    if let Some(file_name) = path.file_name() {
                        file_names.insert(file_name.to_string_lossy().to_string());
                    }
                    files.insert(path);
                }
            });

        log::trace!(
            "Building HashSets of directory files, folders and extensions took {:?}",
            start.elapsed()
        );

        Ok(Self {
            files,
            file_names,
            folders,
            extensions,
        })
    }

    pub fn files(&self) -> impl Iterator<Item = &PathBuf> {
        self.files.iter()
    }

    pub fn has_file(&self, path: &str) -> bool {
        self.files.contains(Path::new(path))
    }

    pub fn has_file_name(&self, name: &str) -> bool {
        self.file_names.contains(name)
    }

    pub fn has_any_file_name(&self, names: &[&str]) -> bool {
        names.iter().any(|name| self.has_file_name(name))
    }

    pub fn has_folder(&self, path: &str) -> bool {
        self.folders.contains(Path::new(path))
    }

    pub fn has_any_folder(&self, paths: &[&str]) -> bool {
        paths.iter().any(|path| self.has_folder(path))
    }

    pub fn has_extension(&self, ext: &str) -> bool {
        self.extensions.contains(ext)
    }

    pub fn has_any_extension(&self, exts: &[&str]) -> bool {
        exts.iter().any(|ext| self.has_extension(ext))
    }
}

pub struct Repo {
    /// If `current_dir` is a git repository or is contained within one,
    /// this is the current branch name of that repo.
    pub branch: Option<String>,

    /// If `current_dir` is a git repository or is contained within one,
    /// this is the path to the root of that repo.
    pub root: Option<PathBuf>,

    /// State
    pub state: RepositoryState,

    /// Remote repository
    pub remote: Option<Remote>,
}

/// Remote repository
pub struct Remote {
    pub branch: Option<String>,
    pub name: Option<String>,
}

// A struct of Criteria which will be used to verify current PathBuf is
// of X language, criteria can be set via the builder pattern
pub struct ScanDir<'a> {
    dir_contents: &'a DirContents,
    files: &'a [&'a str],
    folders: &'a [&'a str],
    extensions: &'a [&'a str],
}

impl<'a> ScanDir<'a> {
    pub const fn set_files(mut self, files: &'a [&'a str]) -> Self {
        self.files = files;
        self
    }

    pub const fn set_extensions(mut self, extensions: &'a [&'a str]) -> Self {
        self.extensions = extensions;
        self
    }

    pub const fn set_folders(mut self, folders: &'a [&'a str]) -> Self {
        self.folders = folders;
        self
    }

    /// based on the current PathBuf check to see
    /// if any of this criteria match or exist and returning a boolean
    pub fn is_match(&self) -> bool {
        self.dir_contents.has_any_extension(self.extensions)
            || self.dir_contents.has_any_folder(self.folders)
            || self.dir_contents.has_any_file_name(self.files)
    }
}

fn get_current_branch(repository: &Repository) -> Option<String> {
    let head = match repository.head() {
        Ok(reference) => reference,
        Err(e) => {
            return if e.code() == UnbornBranch {
                // HEAD should only be an unborn branch if the repository is fresh,
                // in that case read directly from `.git/HEAD`
                let mut head_path = repository.path().to_path_buf();
                head_path.push("HEAD");

                // get first line, then last path segment
                fs::read_to_string(&head_path)
                    .ok()?
                    .lines()
                    .next()?
                    .trim()
                    .split('/')
                    .last()
                    .map(std::borrow::ToOwned::to_owned)
            } else {
                None
            };
        }
    };

    let shorthand = head.shorthand();

    shorthand.map(std::string::ToString::to_string)
}

fn get_remote_repository_info(repository: &Repository) -> Option<Remote> {
    if let Ok(head) = repository.head() {
        if let Some(local_branch_ref) = head.name() {
            let remote_ref = match repository.branch_upstream_name(local_branch_ref) {
                Ok(remote_ref) => remote_ref.as_str()?.to_owned(),
                Err(_) => return None,
            };

            let mut v = remote_ref.splitn(4, '/');
            let remote_name = v.nth(2)?.to_owned();
            let remote_branch = v.last()?.to_owned();

            return Some(Remote {
                branch: Some(remote_branch),
                name: Some(remote_name),
            });
        }
    }
    None
}

#[derive(Debug, Clone, Copy, PartialEq)]
pub enum Shell {
    Bash,
    Fish,
    Ion,
    PowerShell,
    Zsh,
    Elvish,
    Tcsh,
    Nu,
    Xonsh,
    Unknown,
}

#[cfg(test)]
mod tests {
    use super::*;
    use std::io;

    fn testdir(paths: &[&str]) -> Result<tempfile::TempDir, std::io::Error> {
        let dir = tempfile::tempdir()?;
        for path in paths {
            let p = dir.path().join(Path::new(path));
            if let Some(parent) = p.parent() {
                fs::create_dir_all(parent)?;
            }
            fs::File::create(p)?.sync_all()?;
        }
        Ok(dir)
    }

    #[test]
    fn test_scan_dir() -> Result<(), Box<dyn std::error::Error>> {
        let empty = testdir(&[])?;
        let empty_dc = DirContents::from_path(empty.path())?;

        assert!(!ScanDir {
            dir_contents: &empty_dc,
            files: &["package.json"],
            extensions: &["js"],
            folders: &["node_modules"],
        }
        .is_match());
        empty.close()?;

        let rust = testdir(&["README.md", "Cargo.toml", "src/main.rs"])?;
        let rust_dc = DirContents::from_path(rust.path())?;
        assert!(!ScanDir {
            dir_contents: &rust_dc,
            files: &["package.json"],
            extensions: &["js"],
            folders: &["node_modules"],
        }
        .is_match());
        rust.close()?;

        let java = testdir(&["README.md", "src/com/test/Main.java", "pom.xml"])?;
        let java_dc = DirContents::from_path(java.path())?;
        assert!(!ScanDir {
            dir_contents: &java_dc,
            files: &["package.json"],
            extensions: &["js"],
            folders: &["node_modules"],
        }
        .is_match());
        java.close()?;

        let node = testdir(&["README.md", "node_modules/lodash/main.js", "package.json"])?;
        let node_dc = DirContents::from_path(node.path())?;
        assert!(ScanDir {
            dir_contents: &node_dc,
            files: &["package.json"],
            extensions: &["js"],
            folders: &["node_modules"],
        }
        .is_match());
        node.close()?;

        Ok(())
    }

    #[test]
    fn context_constructor_should_canonicalize_current_dir() -> io::Result<()> {
        #[cfg(not(windows))]
        use std::os::unix::fs::symlink as symlink_dir;
        #[cfg(windows)]
        use std::os::windows::fs::symlink_dir;

        let tmp_dir = tempfile::TempDir::new()?;
        let path = tmp_dir.path().join("a/xxx/yyy");
        fs::create_dir_all(&path)?;

        // Set up a mock symlink
        let path_actual = tmp_dir.path().join("a/xxx");
        let path_symlink = tmp_dir.path().join("a/symlink");
        symlink_dir(&path_actual, &path_symlink).expect("create symlink");

        // Mock navigation into the symlink path
        let test_path = path_symlink.join("yyy");
        let context = Context::new_with_shell_and_path(
            ArgMatches::default(),
            Shell::Unknown,
            test_path.clone(),
            test_path.clone(),
        );

        assert_ne!(context.current_dir, context.logical_dir);

        let expected_current_dir = path_actual
            .join("yyy")
            .canonicalize()
            .expect("canonicalize");
        assert_eq!(expected_current_dir, context.current_dir);

        let expected_logical_dir = test_path;
        assert_eq!(expected_logical_dir, context.logical_dir);

        tmp_dir.close()
    }

    #[test]
    fn context_constructor_should_fail_gracefully_when_canonicalization_fails() {
        // Mock navigation to a directory which does not exist on disk
        let test_path = Path::new("/path_which_does_not_exist").to_path_buf();
        let context = Context::new_with_shell_and_path(
            ArgMatches::default(),
            Shell::Unknown,
            test_path.clone(),
            test_path.clone(),
        );

        let expected_current_dir = &test_path;
        assert_eq!(expected_current_dir, &context.current_dir);

        let expected_logical_dir = &test_path;
        assert_eq!(expected_logical_dir, &context.logical_dir);
    }

    #[test]
    fn context_constructor_should_fall_back_to_tilde_replacement_when_canonicalization_fails() {
        use utils::home_dir;

        // Mock navigation to a directory which does not exist on disk
        let test_path = Path::new("~/path_which_does_not_exist").to_path_buf();
        let context = Context::new_with_shell_and_path(
            ArgMatches::default(),
            Shell::Unknown,
            test_path.clone(),
            test_path.clone(),
        );

        let expected_current_dir = home_dir()
            .expect("home_dir")
            .join("path_which_does_not_exist");
        assert_eq!(expected_current_dir, context.current_dir);

        let expected_logical_dir = test_path;
        assert_eq!(expected_logical_dir, context.logical_dir);
    }
}<|MERGE_RESOLUTION|>--- conflicted
+++ resolved
@@ -129,16 +129,11 @@
 
         let right = arguments.is_present("right");
 
-        let mut width = term_size::dimensions()
-            .map(|(width, _)| width)
-            .unwrap_or_default();
-        if width == 0 {
-            width = arguments
-                .value_of("terminal_width")
-                .unwrap_or("0")
-                .parse()
-                .unwrap_or(0);
-        }
+        let width = arguments
+            .value_of("terminal_width")
+            .and_then(|w| w.parse().ok())
+            .or_else(|| terminal_size().map(|(w, _)| w.0 as usize))
+            .unwrap_or(80);
 
         Context {
             config,
@@ -150,13 +145,7 @@
             repo: OnceCell::new(),
             shell,
             right,
-<<<<<<< HEAD
             width,
-=======
-            width: terminal_size()
-                .map(|(w, _)| w.0 as usize)
-                .unwrap_or_default(),
->>>>>>> b22c54fc
             #[cfg(test)]
             env: HashMap::new(),
             #[cfg(test)]
