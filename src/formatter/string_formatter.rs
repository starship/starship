use ansi_term::Style;
use pest::error::Error;
use rayon::prelude::*;
use std::collections::{BTreeMap, BTreeSet};
use std::iter::FromIterator;

use crate::config::parse_style_string;
use crate::segment::Segment;

use super::model::*;
use super::parser::{parse, Rule};

#[derive(Clone)]
enum VariableValue {
    Plain(String),
    Styled(Vec<Segment>),
}

impl Default for VariableValue {
    fn default() -> Self {
        VariableValue::Plain(String::new())
    }
}

type VariableMapType = BTreeMap<String, Option<VariableValue>>;
type StyleVariableMapType = BTreeMap<String, Option<String>>;

pub struct StringFormatter<'a> {
    format: Vec<FormatElement<'a>>,
    variables: VariableMapType,
    style_variables: StyleVariableMapType,
}

impl<'a> StringFormatter<'a> {
    /// Creates an instance of StringFormatter from a format string
    pub fn new(format: &'a str) -> Result<Self, Error<Rule>> {
        parse(format)
            .map(|format| {
                // Cache all variables
                let variables = VariableMapType::from_iter(
                    format
                        .get_variables()
                        .into_iter()
                        .map(|key| (key.to_string(), None))
                        .collect::<Vec<(String, Option<_>)>>(),
                );
                let style_variables = StyleVariableMapType::from_iter(
                    format
                        .get_style_variables()
                        .into_iter()
                        .map(|key| (key.to_string(), None))
                        .collect::<Vec<(String, Option<_>)>>(),
                );
                (format, variables, style_variables)
            })
            .map(|(format, variables, style_variables)| Self {
                format,
                variables,
                style_variables,
            })
    }

    /// Maps variable name to its value
    pub fn map<T: Into<String>>(mut self, mapper: impl Fn(&str) -> Option<T> + Sync) -> Self {
        self.variables.par_iter_mut().for_each(|(key, value)| {
<<<<<<< HEAD
            if let Some(v) = mapper(key) {
                *value = Some(VariableValue::Plain(v));
            };
=======
            *value = mapper(key).map(|var| var.into()).map(VariableValue::Plain);
>>>>>>> e0c19017
        });
        self
    }

    /// Maps variable name to an array of segments
    pub fn map_variables_to_segments(
        mut self,
        mapper: impl Fn(&str) -> Option<Vec<Segment>> + Sync,
    ) -> Self {
        self.variables.par_iter_mut().for_each(|(key, value)| {
            if let Some(v) = mapper(key) {
                *value = Some(VariableValue::Styled(v));
            };
        });
        self
    }

    /// Maps variable name in a style string to its value
    pub fn map_style(mut self, mapper: impl Fn(&str) -> Option<String> + Sync) -> Self {
        self.style_variables
            .par_iter_mut()
            .for_each(|(key, value)| {
                *value = mapper(key);
            });
        self
    }

    /// Parse the format string and consume self.
    pub fn parse(self, default_style: Option<Style>) -> Vec<Segment> {
        fn _parse_textgroup<'a>(
            textgroup: TextGroup<'a>,
            variables: &'a VariableMapType,
            style_variables: &'a StyleVariableMapType,
        ) -> Vec<Segment> {
            let style = _parse_style(textgroup.style, style_variables);
            _parse_format(textgroup.format, style, &variables, &style_variables)
        }

        fn _parse_style<'a>(
            style: Vec<StyleElement>,
            variables: &'a StyleVariableMapType,
        ) -> Option<Style> {
            let style_string = style
                .iter()
                .flat_map(|style| match style {
                    StyleElement::Text(text) => text.as_ref().chars(),
                    StyleElement::Variable(name) => {
                        let variable = variables.get(name.as_ref()).unwrap_or(&None);
                        match variable {
                            Some(style_string) => style_string.chars(),
                            None => "".chars(),
                        }
                    }
                })
                .collect::<String>();
            parse_style_string(&style_string)
        }

        fn _parse_format<'a>(
            format: Vec<FormatElement<'a>>,
            style: Option<Style>,
            variables: &'a VariableMapType,
            style_variables: &'a StyleVariableMapType,
        ) -> Vec<Segment> {
            format
                .into_iter()
                .flat_map(|el| match el {
                    FormatElement::Text(text) => {
                        vec![_new_segment("_text".into(), text.into_owned(), style)]
                    }
                    FormatElement::TextGroup(textgroup) => {
                        let textgroup = TextGroup {
                            format: textgroup.format,
                            style: textgroup.style,
                        };
                        _parse_textgroup(textgroup, &variables, &style_variables)
                    }
                    FormatElement::Variable(name) => variables
                        .get(name.as_ref())
                        .and_then(|segments| {
                            Some(match segments.clone()? {
                                VariableValue::Styled(segments) => segments
                                    .into_iter()
                                    .map(|mut segment| {
                                        // Derive upper style if the style of segments are none.
                                        if !segment.has_style() {
                                            if let Some(style) = style {
                                                segment.set_style(style);
                                            }
                                        }
                                        segment
                                    })
                                    .collect(),
                                VariableValue::Plain(text) => {
                                    vec![_new_segment(name.to_string(), text, style)]
                                }
                            })
                        })
                        .unwrap_or_default(),
                    FormatElement::Positional(format) => {
                        // Show the positional format string if all the variables inside are not
                        // none.
                        let should_show: bool = format.get_variables().iter().any(|var| {
                            variables
                                .get(var.as_ref())
                                .map(|segments| segments.is_some())
                                .unwrap_or(false)
                        });

                        if should_show {
                            _parse_format(format, style, variables, style_variables)
                        } else {
                            Vec::new()
                        }
                    }
                })
                .collect()
        }

        _parse_format(
            self.format,
            default_style,
            &self.variables,
            &self.style_variables,
        )
    }
}

impl<'a> VariableHolder<String> for StringFormatter<'a> {
    fn get_variables(&self) -> BTreeSet<String> {
        BTreeSet::from_iter(self.variables.keys().cloned())
    }
}

impl<'a> StyleVariableHolder<String> for StringFormatter<'a> {
    fn get_style_variables(&self) -> BTreeSet<String> {
        BTreeSet::from_iter(self.style_variables.keys().cloned())
    }
}

/// Helper function to create a new segment
fn _new_segment(name: String, value: String, style: Option<Style>) -> Segment {
    Segment {
        _name: name,
        value,
        style,
    }
}

#[cfg(test)]
mod tests {
    use super::*;
    use ansi_term::Color;

    // match_next(result: IterMut<Segment>, value, style)
    macro_rules! match_next {
        ($iter:ident, $value:literal, $($style:tt)+) => {
            let _next = $iter.next().unwrap();
            assert_eq!(_next.value, $value);
            assert_eq!(_next.style, $($style)+);
        }
    }

    fn empty_mapper(_: &str) -> Option<String> {
        None
    }

    #[test]
    fn test_default_style() {
        const FORMAT_STR: &str = "text";
        let style = Some(Color::Red.bold());

        let formatter = StringFormatter::new(FORMAT_STR).unwrap().map(empty_mapper);
        let result = formatter.parse(style);
        let mut result_iter = result.iter();
        match_next!(result_iter, "text", style);
    }

    #[test]
    fn test_textgroup_text_only() {
        const FORMAT_STR: &str = "[text](red bold)";
        let formatter = StringFormatter::new(FORMAT_STR).unwrap().map(empty_mapper);
        let result = formatter.parse(None);
        let mut result_iter = result.iter();
        match_next!(result_iter, "text", Some(Color::Red.bold()));
    }

    #[test]
    fn test_variable_only() {
        const FORMAT_STR: &str = "$var1";

        let formatter = StringFormatter::new(FORMAT_STR)
            .unwrap()
            .map(|variable| match variable {
                "var1" => Some("text1".to_owned()),
                _ => None,
            });
        let result = formatter.parse(None);
        let mut result_iter = result.iter();
        match_next!(result_iter, "text1", None);
    }

    #[test]
    fn test_variable_in_style() {
        const FORMAT_STR: &str = "[root]($style)";
        let root_style = Some(Color::Red.bold());

        let formatter = StringFormatter::new(FORMAT_STR)
            .unwrap()
            .map_style(|variable| match variable {
                "style" => Some("red bold".to_owned()),
                _ => None,
            });
        let result = formatter.parse(None);
        let mut result_iter = result.iter();
        match_next!(result_iter, "root", root_style);
    }

    #[test]
    fn test_scoped_variable() {
        const FORMAT_STR: &str = "${env:PWD}";

        let formatter = StringFormatter::new(FORMAT_STR)
            .unwrap()
            .map(|variable| Some(format!("${{{}}}", variable)));
        let result = formatter.parse(None);
        let mut result_iter = result.iter();
        match_next!(result_iter, "${env:PWD}", None);
    }

    #[test]
    fn test_escaped_chars() {
        const FORMAT_STR: &str = r#"\\\[\$text\]\(red bold\)"#;

        let formatter = StringFormatter::new(FORMAT_STR).unwrap().map(empty_mapper);
        let result = formatter.parse(None);
        let mut result_iter = result.iter();
        match_next!(result_iter, r#"\[$text](red bold)"#, None);
    }

    #[test]
    fn test_nested_textgroup() {
        const FORMAT_STR: &str = "outer [middle [inner](blue)](red bold)";
        let outer_style = Some(Color::Green.normal());
        let middle_style = Some(Color::Red.bold());
        let inner_style = Some(Color::Blue.normal());

        let formatter = StringFormatter::new(FORMAT_STR).unwrap().map(empty_mapper);
        let result = formatter.parse(outer_style);
        let mut result_iter = result.iter();
        match_next!(result_iter, "outer ", outer_style);
        match_next!(result_iter, "middle ", middle_style);
        match_next!(result_iter, "inner", inner_style);
    }

    #[test]
    fn test_styled_variable_as_text() {
        const FORMAT_STR: &str = "[$var](red bold)";
        let var_style = Some(Color::Red.bold());

        let formatter = StringFormatter::new(FORMAT_STR)
            .unwrap()
            .map(|variable| match variable {
                "var" => Some("text".to_owned()),
                _ => None,
            });
        let result = formatter.parse(None);
        let mut result_iter = result.iter();
        match_next!(result_iter, "text", var_style);
    }

    #[test]
    fn test_styled_variable_as_segments() {
        const FORMAT_STR: &str = "[$var](red bold)";
        let var_style = Some(Color::Red.bold());
        let styled_style = Some(Color::Green.italic());
        let styled_no_modifier_style = Some(Color::Green.normal());

        let formatter = StringFormatter::new(FORMAT_STR)
            .unwrap()
            .map_variables_to_segments(|variable| match variable {
                "var" => Some(vec![
                    _new_segment("_1".to_owned(), "styless".to_owned(), None),
                    _new_segment("_2".to_owned(), "styled".to_owned(), styled_style),
                    _new_segment(
                        "_3".to_owned(),
                        "styled_no_modifier".to_owned(),
                        styled_no_modifier_style,
                    ),
                ]),
                _ => None,
            });
        let result = formatter.parse(None);
        let mut result_iter = result.iter();
        match_next!(result_iter, "styless", var_style);
        match_next!(result_iter, "styled", styled_style);
        match_next!(result_iter, "styled_no_modifier", styled_no_modifier_style);
    }

    #[test]
<<<<<<< HEAD
    fn test_multiple_mapper() {
        const FORMAT_STR: &str = "$a$b$c";
=======
    fn test_positional() {
        const FORMAT_STR: &str = "($some) should render but ($none) shouldn't";
>>>>>>> e0c19017

        let formatter = StringFormatter::new(FORMAT_STR)
            .unwrap()
            .map(|var| match var {
<<<<<<< HEAD
                "a" => Some("$a".to_owned()),
                "b" => Some("$b".to_owned()),
                _ => None,
            })
            .map(|var| match var {
                "b" => Some("$B".to_owned()),
                "c" => Some("$c".to_owned()),
=======
                "some" => Some("$some"),
                _ => None,
            });
        let result = formatter.parse(None);
        let mut result_iter = result.iter();
        match_next!(result_iter, "$some", None);
        match_next!(result_iter, " should render but ", None);
        match_next!(result_iter, " shouldn't", None);
    }

    #[test]
    fn test_nested_positional() {
        const FORMAT_STR: &str = "($some ($none)) and ($none ($some))";

        let formatter = StringFormatter::new(FORMAT_STR)
            .unwrap()
            .map(|var| match var {
                "some" => Some("$some"),
>>>>>>> e0c19017
                _ => None,
            });
        let result = formatter.parse(None);
        let mut result_iter = result.iter();
<<<<<<< HEAD
        match_next!(result_iter, "$a", None);
        match_next!(result_iter, "$B", None);
        match_next!(result_iter, "$c", None);
=======
        match_next!(result_iter, "$some", None);
        match_next!(result_iter, " ", None);
        match_next!(result_iter, " and ", None);
        match_next!(result_iter, " ", None);
        match_next!(result_iter, "$some", None);
    }

    #[test]
    fn test_variable_holder() {
        const FORMAT_STR: &str = "($a [($b) $c](none $s)) $d [t]($t)";
        let expected_variables =
            BTreeSet::from_iter(vec!["a", "b", "c", "d"].into_iter().map(String::from));

        let formatter = StringFormatter::new(FORMAT_STR).unwrap().map(empty_mapper);
        let variables = formatter.get_variables();
        assert_eq!(variables, expected_variables);
    }

    #[test]
    fn test_style_variable_holder() {
        const FORMAT_STR: &str = "($a [($b) $c](none $s)) $d [t]($t)";
        let expected_variables = BTreeSet::from_iter(vec!["s", "t"].into_iter().map(String::from));

        let formatter = StringFormatter::new(FORMAT_STR).unwrap().map(empty_mapper);
        let variables = formatter.get_style_variables();
        assert_eq!(variables, expected_variables);
>>>>>>> e0c19017
    }

    #[test]
    fn test_parse_error() {
        // brackets without escape
        {
            const FORMAT_STR: &str = "[";
            assert!(StringFormatter::new(FORMAT_STR).is_err());
        }
        // Dollar without variable
        {
            const FORMAT_STR: &str = "$ ";
            assert!(StringFormatter::new(FORMAT_STR).is_err());
        }
    }
}<|MERGE_RESOLUTION|>--- conflicted
+++ resolved
@@ -63,13 +63,9 @@
     /// Maps variable name to its value
     pub fn map<T: Into<String>>(mut self, mapper: impl Fn(&str) -> Option<T> + Sync) -> Self {
         self.variables.par_iter_mut().for_each(|(key, value)| {
-<<<<<<< HEAD
             if let Some(v) = mapper(key) {
                 *value = Some(VariableValue::Plain(v));
             };
-=======
-            *value = mapper(key).map(|var| var.into()).map(VariableValue::Plain);
->>>>>>> e0c19017
         });
         self
     }
@@ -370,18 +366,12 @@
     }
 
     #[test]
-<<<<<<< HEAD
     fn test_multiple_mapper() {
         const FORMAT_STR: &str = "$a$b$c";
-=======
-    fn test_positional() {
-        const FORMAT_STR: &str = "($some) should render but ($none) shouldn't";
->>>>>>> e0c19017
 
         let formatter = StringFormatter::new(FORMAT_STR)
             .unwrap()
             .map(|var| match var {
-<<<<<<< HEAD
                 "a" => Some("$a".to_owned()),
                 "b" => Some("$b".to_owned()),
                 _ => None,
@@ -389,7 +379,21 @@
             .map(|var| match var {
                 "b" => Some("$B".to_owned()),
                 "c" => Some("$c".to_owned()),
-=======
+                _ => None,
+            });
+        let result = formatter.parse(None);
+        let mut result_iter = result.iter();
+        match_next!(result_iter, "$a", None);
+        match_next!(result_iter, "$B", None);
+        match_next!(result_iter, "$c", None);
+    }
+
+    fn test_positional() {
+        const FORMAT_STR: &str = "($some) should render but ($none) shouldn't";
+
+        let formatter = StringFormatter::new(FORMAT_STR)
+            .unwrap()
+            .map(|var| match var {
                 "some" => Some("$some"),
                 _ => None,
             });
@@ -408,16 +412,10 @@
             .unwrap()
             .map(|var| match var {
                 "some" => Some("$some"),
->>>>>>> e0c19017
-                _ => None,
-            });
-        let result = formatter.parse(None);
-        let mut result_iter = result.iter();
-<<<<<<< HEAD
-        match_next!(result_iter, "$a", None);
-        match_next!(result_iter, "$B", None);
-        match_next!(result_iter, "$c", None);
-=======
+                _ => None,
+            });
+        let result = formatter.parse(None);
+        let mut result_iter = result.iter();
         match_next!(result_iter, "$some", None);
         match_next!(result_iter, " ", None);
         match_next!(result_iter, " and ", None);
@@ -444,7 +442,6 @@
         let formatter = StringFormatter::new(FORMAT_STR).unwrap().map(empty_mapper);
         let variables = formatter.get_style_variables();
         assert_eq!(variables, expected_variables);
->>>>>>> e0c19017
     }
 
     #[test]
