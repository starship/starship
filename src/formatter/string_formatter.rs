--- conflicted
+++ resolved
@@ -36,15 +36,6 @@
     pub fn new(format: &'a str) -> Result<Self, Error<Rule>> {
         parse(format)
             .map(|format| {
-<<<<<<< HEAD
-                let (variables, style_variables) = _get_variables(&format);
-                (format, variables, style_variables)
-            })
-            .map(|(format, variables, style_variables)| Self {
-                format,
-                variables,
-                style_variables,
-=======
                 // Cache all variables
                 let variables = VariableMapType::from_iter(
                     format
@@ -53,8 +44,27 @@
                         .map(|key| (key.to_string(), None))
                         .collect::<Vec<(String, Option<_>)>>(),
                 );
-                (format, variables)
->>>>>>> e7dd987f
+                let style_elements = format
+                    .iter()
+                    .flat_map(|el| match el {
+                        FormatElement::TextGroup(textgroup) => Some(&textgroup.style),
+                        _ => None,
+                    })
+                    .flatten()
+                    .collect::<Vec<&StyleElement>>();
+                let style_variables = StyleVariableMapType::from_iter(
+                    style_elements
+                        .get_variables()
+                        .into_iter()
+                        .map(|key| (key.to_string(), None))
+                        .collect::<Vec<(String, Option<_>)>>(),
+                );
+                (format, variables, style_variables)
+            })
+            .map(|(format, variables, style_variables)| Self {
+                format,
+                variables,
+                style_variables,
             })
     }
 
@@ -170,7 +180,7 @@
                         });
 
                         if should_show {
-                            _parse_format(format, style, variables)
+                            _parse_format(format, style, variables, style_variables)
                         } else {
                             Vec::new()
                         }
@@ -188,58 +198,10 @@
     }
 }
 
-<<<<<<< HEAD
-/// Extract variable names from an array of `FormatElement` into a `BTreeMap`
-fn _get_variables<'a>(format: &[FormatElement<'a>]) -> (VariableMapType, StyleVariableMapType) {
-    let mut variables: VariableMapType = Default::default();
-    let mut style_variables: StyleVariableMapType = Default::default();
-
-    fn _push_variables_from_textgroup<'a>(
-        variables: &mut VariableMapType,
-        style_variables: &mut StyleVariableMapType,
-        textgroup: &'a TextGroup<'a>,
-    ) {
-        for el in &textgroup.format {
-            match el {
-                FormatElement::Variable(name) => _push_variable(variables, name.as_ref()),
-                FormatElement::TextGroup(textgroup) => {
-                    _push_variables_from_textgroup(variables, style_variables, &textgroup)
-                }
-                _ => {}
-            }
-        }
-        for el in &textgroup.style {
-            if let StyleElement::Variable(name) = el {
-                _push_style_variable(style_variables, name.as_ref())
-            }
-        }
-    }
-
-    fn _push_variable<'a>(variables: &mut VariableMapType, name: &'a str) {
-        variables.insert(name.to_owned(), None);
-    }
-
-    fn _push_style_variable<'a>(style_variables: &mut StyleVariableMapType, name: &'a str) {
-        style_variables.insert(name.to_owned(), None);
-    }
-
-    for el in format {
-        match el {
-            FormatElement::Variable(name) => _push_variable(&mut variables, name.as_ref()),
-            FormatElement::TextGroup(textgroup) => {
-                _push_variables_from_textgroup(&mut variables, &mut style_variables, &textgroup)
-            }
-            _ => {}
-        }
-    }
-
-    (variables, style_variables)
-=======
 impl<'a> VariableHolder<String> for StringFormatter<'a> {
     fn get_variables(&self) -> BTreeSet<String> {
         BTreeSet::from_iter(self.variables.keys().cloned())
     }
->>>>>>> e7dd987f
 }
 
 /// Helper function to create a new segment
