--- conflicted
+++ resolved
@@ -67,13 +67,9 @@
             SubCommand::with_name("prompt")
                 .about("Prints the full starship prompt")
                 .arg(&status_code_arg)
-<<<<<<< HEAD
-                .arg(&jobs_arg)
-                .arg(&path_arg),
-=======
                 .arg(&path_arg)
-                .arg(&cmd_duration_arg),
->>>>>>> f4bb7204
+                .arg(&cmd_duration_arg)
+                .arg(&jobs_arg),
         )
         .subcommand(
             SubCommand::with_name("module")
