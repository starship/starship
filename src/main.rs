--- conflicted
+++ resolved
@@ -133,31 +133,6 @@
         .subcommand(
             SubCommand::with_name("bug-report").about(
                 "Create a pre-populated GitHub issue with information about your configuration",
-<<<<<<< HEAD
-            ))
-            .subcommand(
-                SubCommand::with_name("time")
-                    .about("Prints time in milliseconds")
-                    .settings(&[AppSettings::Hidden]),
-            )
-            .subcommand(
-                SubCommand::with_name("explain").about("Explains the currently showing modules"),
-            )
-            .subcommand(
-                SubCommand::with_name("completions")
-                    .about("Generate starship shell completions for your shell to stdout")
-                    .arg(
-                        Arg::with_name("shell")
-                            .takes_value(true)
-                            .possible_values(&Shell::variants())
-                            .help("the shell to generate completions for")
-                            .value_name("SHELL")
-                            .required(true)
-                            .env("STARSHIP_SHELL"),
-                    ),
-            )
-            .subcommand(SubCommand::with_name("session").about("Generate random session key"));
-=======
             ),
         )
         .subcommand(
@@ -181,8 +156,8 @@
                         .required(true)
                         .env("STARSHIP_SHELL"),
                 ),
-        );
->>>>>>> 6426bbe3
+        )
+        .subcommand(SubCommand::with_name("session").about("Generate random session key"));
 
     let matches = app.clone().get_matches();
 
