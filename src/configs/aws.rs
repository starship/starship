use crate::config::{ModuleConfig, RootModuleConfig, SegmentConfig};

use ansi_term::{Color, Style};
use starship_module_config_derive::ModuleConfig;

#[derive(Clone, ModuleConfig)]
pub struct AwsConfig<'a> {
    pub symbol: SegmentConfig<'a>,
    pub style: Style,
    pub disabled: bool,
}

impl<'a> RootModuleConfig<'a> for AwsConfig<'a> {
    fn new() -> Self {
        AwsConfig {
<<<<<<< HEAD
            symbol: SegmentConfig {
                value: "☁️ ",
                style: None,
            },
=======
            symbol: SegmentConfig::new("☁️ "),
            profile: SegmentConfig::default(),
>>>>>>> 06ba22eb
            style: Color::Yellow.bold(),
            disabled: false,
        }
    }
}<|MERGE_RESOLUTION|>--- conflicted
+++ resolved
@@ -6,6 +6,8 @@
 #[derive(Clone, ModuleConfig)]
 pub struct AwsConfig<'a> {
     pub symbol: SegmentConfig<'a>,
+    pub profile: SegmentConfig<'a>,
+    pub region: SegmentConfig<'a>,
     pub style: Style,
     pub disabled: bool,
 }
@@ -13,15 +15,9 @@
 impl<'a> RootModuleConfig<'a> for AwsConfig<'a> {
     fn new() -> Self {
         AwsConfig {
-<<<<<<< HEAD
-            symbol: SegmentConfig {
-                value: "☁️ ",
-                style: None,
-            },
-=======
             symbol: SegmentConfig::new("☁️ "),
             profile: SegmentConfig::default(),
->>>>>>> 06ba22eb
+            region: SegmentConfig::default(),
             style: Color::Yellow.bold(),
             disabled: false,
         }
