use crate::conditional_style::StarshipConditionalStyleConfig;
use crate::config::VecOr;
use indexmap::IndexMap;

use serde::{Deserialize, Serialize};

#[derive(Clone, Deserialize, Serialize)]
#[cfg_attr(
    feature = "config-schema",
    derive(schemars::JsonSchema),
    schemars(deny_unknown_fields)
)]
#[serde(default)]
pub struct DirectoryConfig<'a> {
    pub truncation_length: i64,
    pub truncate_to_repo: bool,
    pub substitutions: IndexMap<String, &'a str>,
    pub fish_style_pwd_dir_length: i64,
    pub use_logical_path: bool,
    pub format: &'a str,
    pub repo_root_format: &'a str,
    pub style: VecOr<StarshipConditionalStyleConfig<'a>>,
    pub repo_root_style: Option<&'a str>,
    pub before_repo_root_style: Option<&'a str>,
    pub disabled: bool,
    pub read_only: &'a str,
    pub read_only_style: &'a str,
    pub truncation_symbol: &'a str,
    pub home_symbol: &'a str,
    pub use_os_path_sep: bool,
}

impl<'a> Default for DirectoryConfig<'a> {
    fn default() -> Self {
        DirectoryConfig {
            truncation_length: 3,
            truncate_to_repo: true,
            fish_style_pwd_dir_length: 0,
            use_logical_path: true,
            substitutions: IndexMap::new(),
            format: "[$path]($style)[$read_only]($read_only_style) ",
<<<<<<< HEAD
            repo_root_format: "[$before_root_path]($style)[$repo_root]($repo_root_style)[$path]($style)[$read_only]($read_only_style) ",
            style: VecOr(vec![StarshipConditionalStyleConfig::from("cyan bold")]),
=======
            repo_root_format: "[$before_root_path]($before_repo_root_style)[$repo_root]($repo_root_style)[$path]($style)[$read_only]($read_only_style) ",
            style: "cyan bold",
>>>>>>> 9d487077
            repo_root_style: None,
            before_repo_root_style: None,
            disabled: false,
            read_only: "🔒",
            read_only_style: "red",
            truncation_symbol: "",
            home_symbol: "~",
            use_os_path_sep: true,
        }
    }
}<|MERGE_RESOLUTION|>--- conflicted
+++ resolved
@@ -39,13 +39,8 @@
             use_logical_path: true,
             substitutions: IndexMap::new(),
             format: "[$path]($style)[$read_only]($read_only_style) ",
-<<<<<<< HEAD
-            repo_root_format: "[$before_root_path]($style)[$repo_root]($repo_root_style)[$path]($style)[$read_only]($read_only_style) ",
+            repo_root_format: "[$before_root_path]($before_repo_root_style)[$repo_root]($repo_root_style)[$path]($style)[$read_only]($read_only_style) ",
             style: VecOr(vec![StarshipConditionalStyleConfig::from("cyan bold")]),
-=======
-            repo_root_format: "[$before_root_path]($before_repo_root_style)[$repo_root]($repo_root_style)[$path]($style)[$read_only]($read_only_style) ",
-            style: "cyan bold",
->>>>>>> 9d487077
             repo_root_style: None,
             before_repo_root_style: None,
             disabled: false,
