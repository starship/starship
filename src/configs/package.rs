--- conflicted
+++ resolved
@@ -4,26 +4,20 @@
 
 #[derive(Clone, ModuleConfig)]
 pub struct PackageConfig<'a> {
-<<<<<<< HEAD
     pub format: &'a str,
-=======
-    pub symbol: SegmentConfig<'a>,
-    pub style: Style,
+    pub symbol: &'a str,
+    pub style: &'a str,
     pub display_private: bool,
->>>>>>> 122e1af9
     pub disabled: bool,
 }
 
 impl<'a> RootModuleConfig<'a> for PackageConfig<'a> {
     fn new() -> Self {
         PackageConfig {
-<<<<<<< HEAD
-            format: "is [📦 $version](208 bold) ",
-=======
-            symbol: SegmentConfig::new("📦 "),
-            style: Color::Fixed(208).bold(),
+            format: "is [$symbol$version]($style) ",
+            symbol: "📦 ",
+            style: "208 bold",
             display_private: false,
->>>>>>> 122e1af9
             disabled: false,
         }
     }
