use crate::config::{ModuleConfig, RootModuleConfig};

use starship_module_config_derive::ModuleConfig;

#[derive(Clone, ModuleConfig)]
pub struct TimeConfig<'a> {
    pub format: &'a str,
    pub style: &'a str,
    pub use_12hr: bool,
    pub time_format: Option<&'a str>,
    pub utc_time_offset: &'a str,
<<<<<<< HEAD
    pub disabled: bool,
=======
    pub time_range: &'a str,
>>>>>>> ee3c0ec9
}

impl<'a> RootModuleConfig<'a> for TimeConfig<'a> {
    fn new() -> Self {
        TimeConfig {
            format: "at [$time]($style) ",
            style: "bold yellow",
            use_12hr: false,
            time_format: None,
            utc_time_offset: "local",
<<<<<<< HEAD
            disabled: true,
=======
            time_range: "-",
>>>>>>> ee3c0ec9
        }
    }
}<|MERGE_RESOLUTION|>--- conflicted
+++ resolved
@@ -8,12 +8,9 @@
     pub style: &'a str,
     pub use_12hr: bool,
     pub time_format: Option<&'a str>,
+    pub disabled: bool,
     pub utc_time_offset: &'a str,
-<<<<<<< HEAD
-    pub disabled: bool,
-=======
     pub time_range: &'a str,
->>>>>>> ee3c0ec9
 }
 
 impl<'a> RootModuleConfig<'a> for TimeConfig<'a> {
@@ -23,12 +20,9 @@
             style: "bold yellow",
             use_12hr: false,
             time_format: None,
+            disabled: true,
             utc_time_offset: "local",
-<<<<<<< HEAD
-            disabled: true,
-=======
             time_range: "-",
->>>>>>> ee3c0ec9
         }
     }
 }