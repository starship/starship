--- conflicted
+++ resolved
@@ -5,12 +5,9 @@
 pub mod conda;
 pub mod directory;
 pub mod dotnet;
-<<<<<<< HEAD
 pub mod env_var;
-=======
 pub mod hostname;
 pub mod jobs;
->>>>>>> cc6c4d65
 pub mod kubernetes;
 pub mod rust;
 pub mod time;
