--- conflicted
+++ resolved
@@ -1,16 +1,12 @@
 pub mod aws;
 pub mod battery;
 pub mod character;
-<<<<<<< HEAD
 pub mod cmd_duration;
+pub mod conda;
 pub mod directory;
 pub mod dotnet;
 pub mod env_var;
-=======
-pub mod conda;
-pub mod dotnet;
 pub mod kubernetes;
->>>>>>> 8058b512
 pub mod rust;
 pub mod time;
 
