pub mod aws;
pub mod battery;
pub mod character;
pub mod cmd_duration;
pub mod conda;
pub mod directory;
pub mod dotnet;
<<<<<<< HEAD
pub mod env_var;
=======
pub mod go;
>>>>>>> 2fd1920f
pub mod hostname;
pub mod jobs;
pub mod kubernetes;
pub mod rust;
pub mod time;

use crate::config::{ModuleConfig, RootModuleConfig};

use starship_module_config_derive::ModuleConfig;

#[derive(Clone, ModuleConfig)]
pub struct StarshipRootConfig<'a> {
    pub add_newline: bool,
    pub prompt_order: Vec<&'a str>,
}

impl<'a> RootModuleConfig<'a> for StarshipRootConfig<'a> {
    fn new() -> Self {
        StarshipRootConfig {
            add_newline: true,
            // List of default prompt order
            // NOTE: If this const value is changed then Default prompt order subheading inside
            // prompt heading of config docs needs to be updated according to changes made here.
            prompt_order: vec![
                "username",
                "hostname",
                "kubernetes",
                "directory",
                "git_branch",
                "git_state",
                "git_status",
                "package",
                // ↓ Toolchain version modules ↓
                // (Let's keep these sorted alphabetically)
                "dotnet",
                "golang",
                "java",
                "nodejs",
                "python",
                "ruby",
                "rust",
                // ↑ Toolchain version modules ↑
                "nix_shell",
                "conda",
                "memory_usage",
                "aws",
                "env_var",
                "cmd_duration",
                "line_break",
                "jobs",
                #[cfg(feature = "battery")]
                "battery",
                "time",
                "character",
            ],
        }
    }
}<|MERGE_RESOLUTION|>--- conflicted
+++ resolved
@@ -5,11 +5,8 @@
 pub mod conda;
 pub mod directory;
 pub mod dotnet;
-<<<<<<< HEAD
 pub mod env_var;
-=======
 pub mod go;
->>>>>>> 2fd1920f
 pub mod hostname;
 pub mod jobs;
 pub mod kubernetes;
