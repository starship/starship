use indexmap::IndexMap;
use serde::{self, Deserialize, Serialize};

pub mod aws;
pub mod azure;
pub mod battery;
pub mod buf;
pub mod c;
pub mod character;
pub mod cmake;
pub mod cmd_duration;
pub mod cobol;
pub mod conda;
pub mod container;
pub mod crystal;
pub mod custom;
pub mod dart;
pub mod deno;
pub mod directory;
pub mod docker_context;
pub mod dotnet;
pub mod elixir;
pub mod elm;
pub mod env_var;
pub mod erlang;
pub mod fill;
pub mod gcloud;
pub mod git_branch;
pub mod git_commit;
pub mod git_metrics;
pub mod git_state;
pub mod git_status;
pub mod go;
pub mod haskell;
pub mod helm;
pub mod heroku;
pub mod hg_branch;
pub mod hostname;
pub mod java;
pub mod jobs;
pub mod julia;
pub mod kotlin;
pub mod kubernetes;
pub mod line_break;
pub mod localip;
pub mod lua;
pub mod memory_usage;
pub mod nim;
pub mod nix_shell;
pub mod nodejs;
pub mod ocaml;
pub mod openstack;
pub mod package;
pub mod perl;
pub mod php;
pub mod pulumi;
pub mod purescript;
pub mod python;
pub mod red;
pub mod rlang;
pub mod ruby;
pub mod rust;
pub mod scala;
pub mod shell;
pub mod shlvl;
pub mod singularity;
mod starship_root;
pub mod status;
pub mod sudo;
pub mod swift;
pub mod terraform;
pub mod time;
pub mod username;
pub mod v;
pub mod vagrant;
pub mod vcsh;
pub mod zig;

pub use starship_root::*;

#[derive(Serialize, Deserialize, Clone, Default)]
#[serde(default)]
pub struct FullConfig<'a> {
    // Root config
    #[serde(flatten)]
    root: StarshipRootConfig,
    // modules
    #[serde(borrow)]
    aws: aws::AwsConfig<'a>,
    #[serde(borrow)]
    azure: azure::AzureConfig<'a>,
    #[serde(borrow)]
    battery: battery::BatteryConfig<'a>,
    #[serde(borrow)]
    buf: buf::BufConfig<'a>,
    #[serde(borrow)]
    c: c::CConfig<'a>,
    #[serde(borrow)]
    character: character::CharacterConfig<'a>,
    #[serde(borrow)]
    cmake: cmake::CMakeConfig<'a>,
    #[serde(borrow)]
    cmd_duration: cmd_duration::CmdDurationConfig<'a>,
    #[serde(borrow)]
    cobol: cobol::CobolConfig<'a>,
    #[serde(borrow)]
    conda: conda::CondaConfig<'a>,
    #[serde(borrow)]
    container: container::ContainerConfig<'a>,
    #[serde(borrow)]
    crystal: crystal::CrystalConfig<'a>,
    #[serde(borrow)]
    dart: dart::DartConfig<'a>,
    #[serde(borrow)]
    deno: deno::DenoConfig<'a>,
    #[serde(borrow)]
    directory: directory::DirectoryConfig<'a>,
    #[serde(borrow)]
    docker_context: docker_context::DockerContextConfig<'a>,
    #[serde(borrow)]
    dotnet: dotnet::DotnetConfig<'a>,
    #[serde(borrow)]
    elixir: elixir::ElixirConfig<'a>,
    #[serde(borrow)]
    elm: elm::ElmConfig<'a>,
    #[serde(borrow)]
    env_var: IndexMap<String, env_var::EnvVarConfig<'a>>,
    #[serde(borrow)]
    erlang: erlang::ErlangConfig<'a>,
    #[serde(borrow)]
    fill: fill::FillConfig<'a>,
    #[serde(borrow)]
    gcloud: gcloud::GcloudConfig<'a>,
    #[serde(borrow)]
    git_branch: git_branch::GitBranchConfig<'a>,
    #[serde(borrow)]
    git_commit: git_commit::GitCommitConfig<'a>,
    #[serde(borrow)]
    git_metrics: git_metrics::GitMetricsConfig<'a>,
    #[serde(borrow)]
    git_state: git_state::GitStateConfig<'a>,
    #[serde(borrow)]
    git_status: git_status::GitStatusConfig<'a>,
    #[serde(borrow)]
    golang: go::GoConfig<'a>,
    #[serde(borrow)]
    haskell: haskell::HaskellConfig<'a>,
    #[serde(borrow)]
    helm: helm::HelmConfig<'a>,
    #[serde(borrow)]
    hg_branch: hg_branch::HgBranchConfig<'a>,
    #[serde(borrow)]
    hostname: hostname::HostnameConfig<'a>,
<<<<<<< HEAD
    heroku: heroku::HerokuConfig<'a>,
=======
    #[serde(borrow)]
>>>>>>> 2d4b183f
    java: java::JavaConfig<'a>,
    #[serde(borrow)]
    jobs: jobs::JobsConfig<'a>,
    #[serde(borrow)]
    julia: julia::JuliaConfig<'a>,
    #[serde(borrow)]
    kotlin: kotlin::KotlinConfig<'a>,
    #[serde(borrow)]
    kubernetes: kubernetes::KubernetesConfig<'a>,
    line_break: line_break::LineBreakConfig,
    #[serde(borrow)]
    localip: localip::LocalipConfig<'a>,
    #[serde(borrow)]
    lua: lua::LuaConfig<'a>,
    #[serde(borrow)]
    memory_usage: memory_usage::MemoryConfig<'a>,
    #[serde(borrow)]
    nim: nim::NimConfig<'a>,
    #[serde(borrow)]
    nix_shell: nix_shell::NixShellConfig<'a>,
    #[serde(borrow)]
    nodejs: nodejs::NodejsConfig<'a>,
    #[serde(borrow)]
    ocaml: ocaml::OCamlConfig<'a>,
    #[serde(borrow)]
    openstack: openstack::OspConfig<'a>,
    #[serde(borrow)]
    package: package::PackageConfig<'a>,
    #[serde(borrow)]
    perl: perl::PerlConfig<'a>,
    #[serde(borrow)]
    php: php::PhpConfig<'a>,
    #[serde(borrow)]
    pulumi: pulumi::PulumiConfig<'a>,
    #[serde(borrow)]
    purescript: purescript::PureScriptConfig<'a>,
    #[serde(borrow)]
    python: python::PythonConfig<'a>,
    #[serde(borrow)]
    red: red::RedConfig<'a>,
    #[serde(borrow)]
    rlang: rlang::RLangConfig<'a>,
    #[serde(borrow)]
    ruby: ruby::RubyConfig<'a>,
    #[serde(borrow)]
    rust: rust::RustConfig<'a>,
    #[serde(borrow)]
    scala: scala::ScalaConfig<'a>,
    #[serde(borrow)]
    shell: shell::ShellConfig<'a>,
    #[serde(borrow)]
    shlvl: shlvl::ShLvlConfig<'a>,
    #[serde(borrow)]
    singularity: singularity::SingularityConfig<'a>,
    #[serde(borrow)]
    status: status::StatusConfig<'a>,
    #[serde(borrow)]
    sudo: sudo::SudoConfig<'a>,
    #[serde(borrow)]
    swift: swift::SwiftConfig<'a>,
    #[serde(borrow)]
    terraform: terraform::TerraformConfig<'a>,
    #[serde(borrow)]
    time: time::TimeConfig<'a>,
    #[serde(borrow)]
    username: username::UsernameConfig<'a>,
    #[serde(borrow)]
    vagrant: vagrant::VagrantConfig<'a>,
    #[serde(borrow)]
    vcsh: vcsh::VcshConfig<'a>,
    #[serde(borrow)]
    vlang: v::VConfig<'a>,
    #[serde(borrow)]
    zig: zig::ZigConfig<'a>,
    #[serde(borrow)]
    custom: IndexMap<String, custom::CustomConfig<'a>>,
}

<<<<<<< HEAD
impl<'a> Default for FullConfig<'a> {
    fn default() -> Self {
        Self {
            format: "$all".to_string(),
            right_format: "".to_string(),
            continuation_prompt: "[∙](bright-black) ".to_string(),
            scan_timeout: 30,
            command_timeout: 500,
            add_newline: true,

            aws: Default::default(),
            azure: Default::default(),
            battery: Default::default(),
            character: Default::default(),
            cmake: Default::default(),
            cmd_duration: Default::default(),
            cobol: Default::default(),
            conda: Default::default(),
            container: Default::default(),
            crystal: Default::default(),
            dart: Default::default(),
            deno: Default::default(),
            directory: Default::default(),
            docker_context: Default::default(),
            dotnet: Default::default(),
            elixir: Default::default(),
            elm: Default::default(),
            env_var: Default::default(),
            erlang: Default::default(),
            fill: Default::default(),
            gcloud: Default::default(),
            git_branch: Default::default(),
            git_commit: Default::default(),
            git_metrics: Default::default(),
            git_state: Default::default(),
            git_status: Default::default(),
            golang: Default::default(),
            helm: Default::default(),
            hg_branch: Default::default(),
            hostname: Default::default(),
            heroku: Default::default(),
            java: Default::default(),
            jobs: Default::default(),
            julia: Default::default(),
            kotlin: Default::default(),
            kubernetes: Default::default(),
            line_break: Default::default(),
            localip: Default::default(),
            lua: Default::default(),
            memory_usage: Default::default(),
            nim: Default::default(),
            nix_shell: Default::default(),
            nodejs: Default::default(),
            ocaml: Default::default(),
            openstack: Default::default(),
            package: Default::default(),
            perl: Default::default(),
            php: Default::default(),
            pulumi: Default::default(),
            purescript: Default::default(),
            python: Default::default(),
            red: Default::default(),
            rlang: Default::default(),
            ruby: Default::default(),
            rust: Default::default(),
            scala: Default::default(),
            shell: Default::default(),
            shlvl: Default::default(),
            singularity: Default::default(),
            status: Default::default(),
            sudo: Default::default(),
            swift: Default::default(),
            terraform: Default::default(),
            time: Default::default(),
            username: Default::default(),
            vagrant: Default::default(),
            vcsh: Default::default(),
            vlang: Default::default(),
            zig: Default::default(),
            custom: Default::default(),
        }
    }
}

=======
>>>>>>> 2d4b183f
#[cfg(test)]
mod test {
    use super::*;
    use crate::module::ALL_MODULES;
    use toml::value::Value;

    #[test]
    fn test_all_modules_in_full_config() {
        let full_cfg = Value::try_from(FullConfig::default()).unwrap();
        let cfg_table = full_cfg.as_table().unwrap();
        for module in ALL_MODULES {
            assert!(cfg_table.contains_key(*module));
        }
    }
}<|MERGE_RESOLUTION|>--- conflicted
+++ resolved
@@ -151,11 +151,9 @@
     hg_branch: hg_branch::HgBranchConfig<'a>,
     #[serde(borrow)]
     hostname: hostname::HostnameConfig<'a>,
-<<<<<<< HEAD
+    #[serde(borrow)]
     heroku: heroku::HerokuConfig<'a>,
-=======
-    #[serde(borrow)]
->>>>>>> 2d4b183f
+    #[serde(borrow)]
     java: java::JavaConfig<'a>,
     #[serde(borrow)]
     jobs: jobs::JobsConfig<'a>,
@@ -234,93 +232,6 @@
     custom: IndexMap<String, custom::CustomConfig<'a>>,
 }
 
-<<<<<<< HEAD
-impl<'a> Default for FullConfig<'a> {
-    fn default() -> Self {
-        Self {
-            format: "$all".to_string(),
-            right_format: "".to_string(),
-            continuation_prompt: "[∙](bright-black) ".to_string(),
-            scan_timeout: 30,
-            command_timeout: 500,
-            add_newline: true,
-
-            aws: Default::default(),
-            azure: Default::default(),
-            battery: Default::default(),
-            character: Default::default(),
-            cmake: Default::default(),
-            cmd_duration: Default::default(),
-            cobol: Default::default(),
-            conda: Default::default(),
-            container: Default::default(),
-            crystal: Default::default(),
-            dart: Default::default(),
-            deno: Default::default(),
-            directory: Default::default(),
-            docker_context: Default::default(),
-            dotnet: Default::default(),
-            elixir: Default::default(),
-            elm: Default::default(),
-            env_var: Default::default(),
-            erlang: Default::default(),
-            fill: Default::default(),
-            gcloud: Default::default(),
-            git_branch: Default::default(),
-            git_commit: Default::default(),
-            git_metrics: Default::default(),
-            git_state: Default::default(),
-            git_status: Default::default(),
-            golang: Default::default(),
-            helm: Default::default(),
-            hg_branch: Default::default(),
-            hostname: Default::default(),
-            heroku: Default::default(),
-            java: Default::default(),
-            jobs: Default::default(),
-            julia: Default::default(),
-            kotlin: Default::default(),
-            kubernetes: Default::default(),
-            line_break: Default::default(),
-            localip: Default::default(),
-            lua: Default::default(),
-            memory_usage: Default::default(),
-            nim: Default::default(),
-            nix_shell: Default::default(),
-            nodejs: Default::default(),
-            ocaml: Default::default(),
-            openstack: Default::default(),
-            package: Default::default(),
-            perl: Default::default(),
-            php: Default::default(),
-            pulumi: Default::default(),
-            purescript: Default::default(),
-            python: Default::default(),
-            red: Default::default(),
-            rlang: Default::default(),
-            ruby: Default::default(),
-            rust: Default::default(),
-            scala: Default::default(),
-            shell: Default::default(),
-            shlvl: Default::default(),
-            singularity: Default::default(),
-            status: Default::default(),
-            sudo: Default::default(),
-            swift: Default::default(),
-            terraform: Default::default(),
-            time: Default::default(),
-            username: Default::default(),
-            vagrant: Default::default(),
-            vcsh: Default::default(),
-            vlang: Default::default(),
-            zig: Default::default(),
-            custom: Default::default(),
-        }
-    }
-}
-
-=======
->>>>>>> 2d4b183f
 #[cfg(test)]
 mod test {
     use super::*;
