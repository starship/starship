pub mod aws;
pub mod battery;
pub mod character;
pub mod cmd_duration;
pub mod conda;
pub mod directory;
pub mod dotnet;
<<<<<<< HEAD
pub mod git_branch;
=======
pub mod env_var;
>>>>>>> be2d5cf1
pub mod go;
pub mod hostname;
pub mod jobs;
pub mod kubernetes;
pub mod rust;
pub mod time;

use crate::config::{ModuleConfig, RootModuleConfig};

use starship_module_config_derive::ModuleConfig;

#[derive(Clone, ModuleConfig)]
pub struct StarshipRootConfig<'a> {
    pub add_newline: bool,
    pub prompt_order: Vec<&'a str>,
}

impl<'a> RootModuleConfig<'a> for StarshipRootConfig<'a> {
    fn new() -> Self {
        StarshipRootConfig {
            add_newline: true,
            // List of default prompt order
            // NOTE: If this const value is changed then Default prompt order subheading inside
            // prompt heading of config docs needs to be updated according to changes made here.
            prompt_order: vec![
                "username",
                "hostname",
                "kubernetes",
                "directory",
                "git_branch",
                "git_state",
                "git_status",
                "package",
                // ↓ Toolchain version modules ↓
                // (Let's keep these sorted alphabetically)
                "dotnet",
                "golang",
                "java",
                "nodejs",
                "python",
                "ruby",
                "rust",
                // ↑ Toolchain version modules ↑
                "nix_shell",
                "conda",
                "memory_usage",
                "aws",
                "env_var",
                "cmd_duration",
                "line_break",
                "jobs",
                #[cfg(feature = "battery")]
                "battery",
                "time",
                "character",
            ],
        }
    }
}<|MERGE_RESOLUTION|>--- conflicted
+++ resolved
@@ -5,11 +5,8 @@
 pub mod conda;
 pub mod directory;
 pub mod dotnet;
-<<<<<<< HEAD
+pub mod env_var;
 pub mod git_branch;
-=======
-pub mod env_var;
->>>>>>> be2d5cf1
 pub mod go;
 pub mod hostname;
 pub mod jobs;
