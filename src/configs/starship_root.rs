--- conflicted
+++ resolved
@@ -47,11 +47,7 @@
     "env_var",
     "cmd_duration",
     "custom",
-<<<<<<< HEAD
-    "\n",
-=======
     "line_break",
->>>>>>> df3e73e2
     "jobs",
     #[cfg(feature = "battery")]
     "battery",
