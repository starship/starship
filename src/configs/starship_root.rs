--- conflicted
+++ resolved
@@ -38,6 +38,7 @@
     "nim",
     "nodejs",
     "ocaml",
+    "perl",
     "php",
     "purescript",
     "python",
@@ -65,64 +66,7 @@
 impl<'a> RootModuleConfig<'a> for StarshipRootConfig<'a> {
     fn new() -> Self {
         StarshipRootConfig {
-<<<<<<< HEAD
-            add_newline: true,
-            // List of default prompt order
-            // NOTE: If this const value is changed then Default prompt order subheading inside
-            // prompt heading of config docs needs to be updated according to changes made here.
-            prompt_order: vec![
-                "username",
-                "hostname",
-                "singularity",
-                "kubernetes",
-                "directory",
-                "git_branch",
-                "git_commit",
-                "git_state",
-                "git_status",
-                "hg_branch",
-                "docker_context",
-                "package",
-                // ↓ Toolchain version modules ↓
-                // (Let's keep these sorted alphabetically)
-                "dotnet",
-                "elixir",
-                "elm",
-                "erlang",
-                "golang",
-                "haskell",
-                "java",
-                "julia",
-                "nim",
-                "nodejs",
-                "ocaml",
-                "perl",
-                "php",
-                "purescript",
-                "python",
-                "ruby",
-                "rust",
-                "terraform",
-                "zig",
-                // ↑ Toolchain version modules ↑
-                "nix_shell",
-                "conda",
-                "memory_usage",
-                "aws",
-                "env_var",
-                "crystal",
-                "cmd_duration",
-                "custom",
-                "line_break",
-                "jobs",
-                #[cfg(feature = "battery")]
-                "battery",
-                "time",
-                "character",
-            ],
-=======
             format: "\n$all",
->>>>>>> b84ec9e4
             scan_timeout: 30,
         }
     }
