use crate::config::{ModuleConfig, RootModuleConfig};

use starship_module_config_derive::ModuleConfig;

#[derive(Clone, ModuleConfig)]
pub struct StarshipRootConfig<'a> {
    pub add_newline: bool,
    pub prompt_order: &'a str,
    pub scan_timeout: u64,
}

impl<'a> RootModuleConfig<'a> for StarshipRootConfig<'a> {
    fn new() -> Self {
        StarshipRootConfig {
            add_newline: true,
            // List of default prompt order
            // NOTE: If this const value is changed then Default prompt order subheading inside
            // prompt heading of config docs needs to be updated according to changes made here.
<<<<<<< HEAD
            prompt_order: "${username}${hostname}${kubernetes}${directory} \
                           ${git_branch}${git_state}${git_status}${hg_branch} \
                           ${package}${dotnet}${golang}${java} \
                           ${nodejs}${python}${ruby}${rust} \
                           ${nix_shell}${conda}${memory_usage}${aws} \
                           ${env_var}${cmd_duration}\n\
                           ${jobs}${battery}${time}${character}",
=======
            prompt_order: vec![
                "username",
                "hostname",
                "kubernetes",
                "directory",
                "git_branch",
                "git_commit",
                "git_state",
                "git_status",
                "hg_branch",
                "package",
                // ↓ Toolchain version modules ↓
                // (Let's keep these sorted alphabetically)
                "dotnet",
                "golang",
                "java",
                "nodejs",
                "python",
                "ruby",
                "rust",
                // ↑ Toolchain version modules ↑
                "nix_shell",
                "conda",
                "memory_usage",
                "aws",
                "env_var",
                "cmd_duration",
                "line_break",
                "jobs",
                #[cfg(feature = "battery")]
                "battery",
                "time",
                "character",
            ],
>>>>>>> 4e23a9a6
            scan_timeout: 30,
        }
    }
}<|MERGE_RESOLUTION|>--- conflicted
+++ resolved
@@ -16,50 +16,13 @@
             // List of default prompt order
             // NOTE: If this const value is changed then Default prompt order subheading inside
             // prompt heading of config docs needs to be updated according to changes made here.
-<<<<<<< HEAD
             prompt_order: "${username}${hostname}${kubernetes}${directory} \
-                           ${git_branch}${git_state}${git_status}${hg_branch} \
+                           ${git_branch}${git_commit}${git_state}${git_status}${hg_branch} \
                            ${package}${dotnet}${golang}${java} \
                            ${nodejs}${python}${ruby}${rust} \
                            ${nix_shell}${conda}${memory_usage}${aws} \
                            ${env_var}${cmd_duration}\n\
                            ${jobs}${battery}${time}${character}",
-=======
-            prompt_order: vec![
-                "username",
-                "hostname",
-                "kubernetes",
-                "directory",
-                "git_branch",
-                "git_commit",
-                "git_state",
-                "git_status",
-                "hg_branch",
-                "package",
-                // ↓ Toolchain version modules ↓
-                // (Let's keep these sorted alphabetically)
-                "dotnet",
-                "golang",
-                "java",
-                "nodejs",
-                "python",
-                "ruby",
-                "rust",
-                // ↑ Toolchain version modules ↑
-                "nix_shell",
-                "conda",
-                "memory_usage",
-                "aws",
-                "env_var",
-                "cmd_duration",
-                "line_break",
-                "jobs",
-                #[cfg(feature = "battery")]
-                "battery",
-                "time",
-                "character",
-            ],
->>>>>>> 4e23a9a6
             scan_timeout: 30,
         }
     }
