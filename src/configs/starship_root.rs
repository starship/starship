use crate::config::{ModuleConfig, RootModuleConfig};

use starship_module_config_derive::ModuleConfig;

#[derive(Clone, ModuleConfig)]
pub struct StarshipRootConfig<'a> {
    pub format: &'a str,
    pub scan_timeout: u64,
    pub add_newline: bool,
}

// List of default prompt order
// NOTE: If this const value is changed then Default prompt order subheading inside
// prompt heading of config docs needs to be updated according to changes made here.
pub const PROMPT_ORDER: &[&str] = &[
    "username",
    "hostname",
    "shlvl",
    "singularity",
    "kubernetes",
    "directory",
    "git_branch",
    "git_commit",
    "git_state",
    "git_status",
    "hg_branch",
    "docker_context",
    "package",
    // ↓ Toolchain version modules ↓
    // (Let's keep these sorted alphabetically)
    "cmake",
    "dart",
    "dotnet",
    "elixir",
    "elm",
    "erlang",
    "golang",
    "helm",
    "java",
    "julia",
    "nim",
    "nodejs",
    "ocaml",
    "perl",
    "php",
    "purescript",
    "python",
    "ruby",
    "rust",
    "swift",
    "terraform",
    "zig",
    // ↑ Toolchain version modules ↑
    "nix_shell",
    "conda",
    "memory_usage",
    "aws",
    "gcloud",
    "env_var",
    "crystal",
    "cmd_duration",
    "custom",
    "line_break",
    "jobs",
    #[cfg(feature = "battery")]
    "battery",
    "time",
    "character",
];

impl<'a> RootModuleConfig<'a> for StarshipRootConfig<'a> {
    fn new() -> Self {
        StarshipRootConfig {
<<<<<<< HEAD
            add_newline: true,
            // List of default prompt order
            // NOTE: If this const value is changed then Default prompt order subheading inside
            // prompt heading of config docs needs to be updated according to changes made here.
            prompt_order: vec![
                "username",
                "hostname",
                "singularity",
                "kubernetes",
                "directory",
                "git_branch",
                "git_commit",
                "git_state",
                "git_status",
                "hg_branch",
                "docker_context",
                "package",
                // ↓ Toolchain version modules ↓
                // (Let's keep these sorted alphabetically)
                "dotnet",
                "elixir",
                "elm",
                "erlang",
                "golang",
                "haskell",
                "java",
                "julia",
                "nodejs",
                "php",
                "python",
                "ruby",
                "rust",
                "terraform",
                // ↑ Toolchain version modules ↑
                "nix_shell",
                "conda",
                "memory_usage",
                "aws",
                "env_var",
                "crystal",
                "cmd_duration",
                "custom",
                "line_break",
                "jobs",
                #[cfg(feature = "battery")]
                "battery",
                "time",
                "status",
                "character",
            ],
=======
            format: "$all",
>>>>>>> 29962205
            scan_timeout: 30,
            add_newline: true,
        }
    }
}<|MERGE_RESOLUTION|>--- conflicted
+++ resolved
@@ -65,66 +65,14 @@
     #[cfg(feature = "battery")]
     "battery",
     "time",
+    "status",
     "character",
 ];
 
 impl<'a> RootModuleConfig<'a> for StarshipRootConfig<'a> {
     fn new() -> Self {
         StarshipRootConfig {
-<<<<<<< HEAD
-            add_newline: true,
-            // List of default prompt order
-            // NOTE: If this const value is changed then Default prompt order subheading inside
-            // prompt heading of config docs needs to be updated according to changes made here.
-            prompt_order: vec![
-                "username",
-                "hostname",
-                "singularity",
-                "kubernetes",
-                "directory",
-                "git_branch",
-                "git_commit",
-                "git_state",
-                "git_status",
-                "hg_branch",
-                "docker_context",
-                "package",
-                // ↓ Toolchain version modules ↓
-                // (Let's keep these sorted alphabetically)
-                "dotnet",
-                "elixir",
-                "elm",
-                "erlang",
-                "golang",
-                "haskell",
-                "java",
-                "julia",
-                "nodejs",
-                "php",
-                "python",
-                "ruby",
-                "rust",
-                "terraform",
-                // ↑ Toolchain version modules ↑
-                "nix_shell",
-                "conda",
-                "memory_usage",
-                "aws",
-                "env_var",
-                "crystal",
-                "cmd_duration",
-                "custom",
-                "line_break",
-                "jobs",
-                #[cfg(feature = "battery")]
-                "battery",
-                "time",
-                "status",
-                "character",
-            ],
-=======
             format: "$all",
->>>>>>> 29962205
             scan_timeout: 30,
             add_newline: true,
         }
