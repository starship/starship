use crate::{config::ModuleConfig, module::ALL_MODULES};

use serde::Serialize;
use std::cmp::Ordering;

// On changes please also update the `FullConfig` struct in `mod.rs`
#[derive(Clone, Serialize)]
pub struct StarshipRootConfig<'a> {
    pub format: &'a str,
    pub scan_timeout: u64,
    pub command_timeout: u64,
    pub add_newline: bool,
}

// List of default prompt order
// NOTE: If this const value is changed then Default prompt order subheading inside
// prompt heading of config docs needs to be updated according to changes made here.
pub const PROMPT_ORDER: &[&str] = &[
    "username",
    "hostname",
    "shlvl",
    "singularity",
    "kubernetes",
    "directory",
    "vcsh",
    "git_branch",
    "git_commit",
    "git_state",
    "git_status",
    "hg_branch",
    "docker_context",
    "package",
    // ↓ Toolchain version modules ↓
    // (Let's keep these sorted alphabetically)
    "cmake",
    "dart",
    "deno",
    "dotnet",
    "elixir",
    "elm",
    "erlang",
    "golang",
    "helm",
    "java",
    "julia",
    "kotlin",
    "lua",
    "nim",
    "nodejs",
    "ocaml",
    "perl",
    "php",
    "purescript",
    "python",
<<<<<<< HEAD
    "r",
=======
    "red",
>>>>>>> 8bf69cba
    "ruby",
    "rust",
    "scala",
    "swift",
    "terraform",
    "vagrant",
    "zig",
    // ↑ Toolchain version modules ↑
    "nix_shell",
    "conda",
    "memory_usage",
    "aws",
    "gcloud",
    "openstack",
    "env_var",
    "crystal",
    "custom",
    "cmd_duration",
    "line_break",
    "jobs",
    #[cfg(feature = "battery")]
    "battery",
    "time",
    "status",
    "shell",
    "character",
];

impl<'a> Default for StarshipRootConfig<'a> {
    fn default() -> Self {
        StarshipRootConfig {
            format: "$all",
            scan_timeout: 30,
            command_timeout: 500,
            add_newline: true,
        }
    }
}

impl<'a> ModuleConfig<'a> for StarshipRootConfig<'a> {
    fn load_config(&mut self, config: &'a toml::Value) {
        if let toml::Value::Table(config) = config {
            config.iter().for_each(|(k, v)| match k.as_str() {
                "format" => self.format.load_config(v),
                "scan_timeout" => self.scan_timeout.load_config(v),
                "command_timeout" => self.command_timeout.load_config(v),
                "add_newline" => self.add_newline.load_config(v),
                unknown => {
                    if !ALL_MODULES.contains(&unknown) && unknown != "custom" {
                        log::warn!("Unknown config key '{}'", unknown);

                        let did_you_mean = &[
                            // Root options
                            "format",
                            "scan_timeout",
                            "command_timeout",
                            "add_newline",
                            // Modules
                            "custom",
                        ]
                        .iter()
                        .chain(ALL_MODULES.iter())
                        .filter_map(|field| {
                            let score = strsim::jaro_winkler(unknown, field);
                            (score > 0.8).then(|| (score, field))
                        })
                        .max_by(
                            |(score_a, _field_a), (score_b, _field_b)| {
                                score_a.partial_cmp(score_b).unwrap_or(Ordering::Equal)
                            },
                        );

                        if let Some((_score, field)) = did_you_mean {
                            log::warn!("Did you mean '{}'?", field);
                        }
                    }
                }
            });
        }
    }

    fn from_config(config: &'a toml::Value) -> Option<Self> {
        let mut out = Self::default();
        out.load_config(config);
        Some(out)
    }
}<|MERGE_RESOLUTION|>--- conflicted
+++ resolved
@@ -52,11 +52,8 @@
     "php",
     "purescript",
     "python",
-<<<<<<< HEAD
     "r",
-=======
     "red",
->>>>>>> 8bf69cba
     "ruby",
     "rust",
     "scala",
