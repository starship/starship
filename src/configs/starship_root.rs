--- conflicted
+++ resolved
@@ -11,7 +11,7 @@
 // List of default prompt order
 // NOTE: If this const value is changed then Default prompt order subheading inside
 // prompt heading of config docs needs to be updated according to changes made here.
-pub const PROMPT_ORDER: [&str; 43] = [
+pub const PROMPT_ORDER: [&str; 42] = [
     "username",
     "hostname",
     "singularity",
@@ -31,7 +31,6 @@
     "elm",
     "erlang",
     "golang",
-    "haskell",
     "java",
     "julia",
     "nim",
@@ -64,62 +63,7 @@
 impl<'a> RootModuleConfig<'a> for StarshipRootConfig<'a> {
     fn new() -> Self {
         StarshipRootConfig {
-<<<<<<< HEAD
             format: "\n$all",
-=======
-            add_newline: true,
-            // List of default prompt order
-            // NOTE: If this const value is changed then Default prompt order subheading inside
-            // prompt heading of config docs needs to be updated according to changes made here.
-            prompt_order: vec![
-                "username",
-                "hostname",
-                "singularity",
-                "kubernetes",
-                "directory",
-                "git_branch",
-                "git_commit",
-                "git_state",
-                "git_status",
-                "hg_branch",
-                "docker_context",
-                "package",
-                // ↓ Toolchain version modules ↓
-                // (Let's keep these sorted alphabetically)
-                "dotnet",
-                "elixir",
-                "elm",
-                "erlang",
-                "golang",
-                "java",
-                "julia",
-                "nim",
-                "nodejs",
-                "ocaml",
-                "php",
-                "purescript",
-                "python",
-                "ruby",
-                "rust",
-                "terraform",
-                "zig",
-                // ↑ Toolchain version modules ↑
-                "nix_shell",
-                "conda",
-                "memory_usage",
-                "aws",
-                "env_var",
-                "crystal",
-                "cmd_duration",
-                "custom",
-                "line_break",
-                "jobs",
-                #[cfg(feature = "battery")]
-                "battery",
-                "time",
-                "character",
-            ],
->>>>>>> 0f52b7b1
             scan_timeout: 30,
         }
     }
