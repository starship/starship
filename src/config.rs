--- conflicted
+++ resolved
@@ -6,10 +6,6 @@
 use std::marker::Sized;
 
 use dirs::home_dir;
-<<<<<<< HEAD
-use toml::value::Table;
-use toml::value::Value;
-=======
 use std::env;
 use toml::Value;
 
@@ -37,7 +33,6 @@
         }
     }
 }
->>>>>>> 72fbd5b1
 
 /// Parsable config.
 pub trait ModuleConfig<'a>
@@ -55,17 +50,6 @@
     }
 }
 
-<<<<<<< HEAD
-    // Config accessor methods
-    fn get_as_bool(&self, key: &str) -> Option<bool>;
-    fn get_as_str(&self, key: &str) -> Option<&str>;
-    fn get_as_i64(&self, key: &str) -> Option<i64>;
-    fn get_as_array(&self, key: &str) -> Option<&Vec<Value>>;
-    fn get_as_ansi_style(&self, key: &str) -> Option<ansi_term::Style>;
-
-    // Internal implementation for accessors
-    fn get_config(&self, key: &str) -> Option<&Value>;
-=======
 // TODO: Add logging to default implementations
 impl<'a> ModuleConfig<'a> for &'a str {
     fn from_config(config: &'a Value) -> Option<Self> {
@@ -83,7 +67,6 @@
     fn from_config(config: &Value) -> Option<Self> {
         config.as_bool()
     }
->>>>>>> 72fbd5b1
 }
 
 impl<'a> ModuleConfig<'a> for i64 {
@@ -137,10 +120,6 @@
                 config: Some(Value::Table(toml::value::Table::new())),
             }
         }
-<<<<<<< HEAD
-        Self::new()
-=======
->>>>>>> 72fbd5b1
     }
 
     /// Create a config from a starship configuration file
@@ -174,26 +153,6 @@
         Some(config)
     }
 
-<<<<<<< HEAD
-    /// Get the config value for a given key
-    fn get_config(&self, key: &str) -> Option<&Value> {
-        log::trace!("Looking for config key \"{}\"", key);
-        let value = self.get(key);
-        log_if_key_found(key, value);
-        value
-    }
-
-    /// Get the subset of the table for a module by its name
-    fn get_module_config(&self, key: &str) -> Option<&Table> {
-        log::trace!("Looking for module key \"{}\"", key);
-        let value = self.get(key);
-        log_if_key_found(key, value);
-        value.and_then(|value| {
-            let casted = Value::as_table(value);
-            log_if_type_correct(key, value, casted);
-            casted
-        })
-=======
     /// Get the subset of the table for a module by its name
     pub fn get_module_config(&self, module_name: &str) -> Option<&Value> {
         let module_config = self.config.as_ref()?.as_table()?.get(module_name);
@@ -215,58 +174,9 @@
         } else {
             StarshipRootConfig::new()
         }
->>>>>>> 72fbd5b1
-    }
-}
-
-<<<<<<< HEAD
-    /// Get a key from a module's configuration as a boolean
-    fn get_as_bool(&self, key: &str) -> Option<bool> {
-        log::trace!("Looking for boolean key \"{}\"", key);
-        let value = self.get(key);
-        log_if_key_found(key, value);
-        value.and_then(|value| {
-            let casted = Value::as_bool(value);
-            log_if_type_correct(key, value, casted);
-            casted
-        })
-    }
-
-    /// Get a key from a module's configuration as a string
-    fn get_as_str(&self, key: &str) -> Option<&str> {
-        log::trace!("Looking for string key \"{}\"", key);
-        let value = self.get(key);
-        log_if_key_found(key, value);
-        value.and_then(|value| {
-            let casted = Value::as_str(value);
-            log_if_type_correct(key, value, casted);
-            casted
-        })
-    }
-
-    /// Get a key from a module's configuration as an integer
-    fn get_as_i64(&self, key: &str) -> Option<i64> {
-        log::trace!("Looking for integer key \"{}\"", key);
-        let value = self.get(key);
-        log_if_key_found(key, value);
-        value.and_then(|value| {
-            let casted = Value::as_integer(value);
-            log_if_type_correct(key, value, casted);
-            casted
-        })
-    }
-
-    /// Get a key from a module's configuration as a vector
-    fn get_as_array(&self, key: &str) -> Option<&Vec<Value>> {
-        log::trace!("Looking for array key \"{}\"", key);
-        let value = self.get(key);
-        log_if_key_found(key, value);
-        value.and_then(|value| {
-            let casted = Value::as_array(value);
-            log_if_type_correct(key, value, casted);
-            casted
-        })
-=======
+    }
+}
+
 #[derive(Clone)]
 pub struct SegmentConfig<'a> {
     pub value: &'a str,
@@ -337,51 +247,12 @@
             value: self.value,
             style: Some(style),
         }
->>>>>>> 72fbd5b1
-    }
-}
-
-<<<<<<< HEAD
-    /// Get a text key and attempt to interpret it into an ANSI style.
-    fn get_as_ansi_style(&self, key: &str) -> Option<ansi_term::Style> {
-        // TODO: This should probably not unwrap to an empty new Style but inform the user about the problem
-        self.get_as_str(key)
-            .map(|x| parse_style_string(x).unwrap_or_default())
-    }
-}
-
-fn log_if_key_found(key: &str, something: Option<&Value>) {
-    if something.is_some() {
-        log::trace!("Value found for \"{}\": {:?}", key, &something);
-    } else {
-        log::trace!("No value found for \"{}\"", key);
-    }
-}
-
-fn log_if_type_correct<T: std::fmt::Debug>(
-    key: &str,
-    something: &Value,
-    casted_something: Option<T>,
-) {
-    if let Some(casted) = casted_something {
-        log::trace!(
-            "Value under key \"{}\" has the expected type. Proceeding with {:?} which was build from {:?}.",
-            key,
-            casted,
-            something
-            );
-    } else {
-        log::debug!(
-            "Value under key \"{}\" did not have the expected type. Instead received {} of type {}.",
-            key,
-            something,
-            something.type_str()
-            );
-=======
+    }
+}
+
 impl Default for SegmentConfig<'static> {
     fn default() -> Self {
         Self::new("")
->>>>>>> 72fbd5b1
     }
 }
 
@@ -495,29 +366,6 @@
     use toml;
 
     #[test]
-<<<<<<< HEAD
-    fn table_get_nonexisting() {
-        let table = toml::value::Table::new();
-        assert_eq!(table.get_as_bool("boolean"), None);
-    }
-
-    #[test]
-    fn table_get_config() {
-        let mut table = toml::value::Table::new();
-        table.insert(String::from("config"), Value::Boolean(true));
-        assert_eq!(table.get_config("config"), Some(&Value::Boolean(true)));
-    }
-
-    #[test]
-    fn table_get_as_bool() {
-        let mut table = toml::value::Table::new();
-
-        table.insert(String::from("boolean"), Value::Boolean(true));
-        assert_eq!(table.get_as_bool("boolean"), Some(true));
-
-        table.insert(String::from("string"), Value::String(String::from("true")));
-        assert_eq!(table.get_as_bool("string"), None);
-=======
     fn test_load_config() {
         #[derive(Clone, ModuleConfig)]
         struct TestConfig<'a> {
@@ -541,7 +389,6 @@
         assert_eq!(rust_config.symbol, "T ");
         assert_eq!(rust_config.disabled, true);
         assert_eq!(rust_config.some_array, vec!["A"]);
->>>>>>> 72fbd5b1
     }
 
     #[test]
@@ -563,13 +410,6 @@
             modified = { value = "•", style = "red" }
         };
 
-<<<<<<< HEAD
-        table.insert(String::from("string"), Value::String(String::from("hello")));
-        assert_eq!(table.get_as_str("string"), Some("hello"));
-
-        table.insert(String::from("boolean"), Value::Boolean(true));
-        assert_eq!(table.get_as_str("boolean"), None);
-=======
         let default_config = TestConfig {
             untracked: SegmentDisplayConfig {
                 value: "?",
@@ -617,7 +457,6 @@
 
         assert_eq!(rust_config.optional, Some("test"));
         assert_eq!(rust_config.hidden, None);
->>>>>>> 72fbd5b1
     }
 
     #[test]
@@ -629,44 +468,6 @@
             pub switch_c: Switch,
         }
 
-<<<<<<< HEAD
-        table.insert(String::from("integer"), Value::Integer(82));
-        assert_eq!(table.get_as_i64("integer"), Some(82));
-
-        table.insert(String::from("string"), Value::String(String::from("82")));
-        assert_eq!(table.get_as_bool("string"), None);
-    }
-
-    #[test]
-    fn table_get_as_array() {
-        let mut table = toml::value::Table::new();
-
-        table.insert(
-            String::from("array"),
-            Value::Array(vec![Value::Integer(1), Value::Integer(2)]),
-        );
-        assert_eq!(
-            table.get_as_array("array"),
-            Some(&vec![Value::Integer(1), Value::Integer(2)])
-        );
-
-        table.insert(String::from("string"), Value::String(String::from("82")));
-        assert_eq!(table.get_as_array("string"), None);
-    }
-
-    #[test]
-    fn table_get_styles_bold_italic_underline_green_dimmy_silly_caps() {
-        let mut table = toml::value::Table::new();
-
-        table.insert(
-            String::from("mystyle"),
-            Value::String(String::from("bOlD ItAlIc uNdErLiNe GrEeN dimmed")),
-        );
-        assert!(table.get_as_ansi_style("mystyle").unwrap().is_bold);
-        assert!(table.get_as_ansi_style("mystyle").unwrap().is_italic);
-        assert!(table.get_as_ansi_style("mystyle").unwrap().is_underline);
-        assert!(table.get_as_ansi_style("mystyle").unwrap().is_dimmed);
-=======
         #[derive(Debug, PartialEq, Clone)]
         enum Switch {
             ON,
@@ -743,7 +544,6 @@
         assert!(mystyle.is_italic);
         assert!(mystyle.is_underline);
         assert!(mystyle.is_dimmed);
->>>>>>> 72fbd5b1
         assert_eq!(
             mystyle,
             ansi_term::Style::new()
@@ -757,45 +557,6 @@
 
     #[test]
     fn table_get_styles_plain_and_broken_styles() {
-<<<<<<< HEAD
-        let mut table = toml::value::Table::new();
-        // Test a "plain" style with no formatting
-        table.insert(String::from("plainstyle"), Value::String(String::from("")));
-        assert_eq!(
-            table.get_as_ansi_style("plainstyle").unwrap(),
-            ansi_term::Style::new()
-        );
-
-        // Test a string that's clearly broken
-        table.insert(
-            String::from("broken"),
-            Value::String(String::from("djklgfhjkldhlhk;j")),
-        );
-        assert_eq!(
-            table.get_as_ansi_style("broken").unwrap(),
-            ansi_term::Style::new()
-        );
-
-        // Test a string that's nullified by `none`
-        table.insert(
-            String::from("nullified"),
-            Value::String(String::from("fg:red bg:green bold none")),
-        );
-        assert_eq!(
-            table.get_as_ansi_style("nullified").unwrap(),
-            ansi_term::Style::new()
-        );
-
-        // Test a string that's nullified by `none` at the start
-        table.insert(
-            String::from("nullified-start"),
-            Value::String(String::from("none fg:red bg:green bold")),
-        );
-        assert_eq!(
-            table.get_as_ansi_style("nullified-start").unwrap(),
-            ansi_term::Style::new()
-        );
-=======
         // Test a "plain" style with no formatting
         let config = Value::from("");
         let plain_style = <Style>::from_config(&config).unwrap();
@@ -812,21 +573,13 @@
         // Test a string that's nullified by `none` at the start
         let config = Value::from("none fg:red bg:green bold");
         assert!(<Style>::from_config(&config).is_none());
->>>>>>> 72fbd5b1
     }
 
     #[test]
     fn table_get_styles_ordered() {
         // Test a background style with inverted order (also test hex + ANSI)
-<<<<<<< HEAD
-        table.insert(
-            String::from("flipstyle"),
-            Value::String(String::from("bg:#050505 underline fg:120")),
-        );
-=======
         let config = Value::from("bg:#050505 underline fg:120");
         let flipped_style = <Style>::from_config(&config).unwrap();
->>>>>>> 72fbd5b1
         assert_eq!(
             flipped_style,
             Style::new()
@@ -836,15 +589,8 @@
         );
 
         // Test that the last color style is always the one used
-<<<<<<< HEAD
-        table.insert(
-            String::from("multistyle"),
-            Value::String(String::from("bg:120 bg:125 bg:127 fg:127 122 125")),
-        );
-=======
         let config = Value::from("bg:120 bg:125 bg:127 fg:127 122 125");
         let multi_style = <Style>::from_config(&config).unwrap();
->>>>>>> 72fbd5b1
         assert_eq!(
             multi_style,
             Style::new().fg(Color::Fixed(125)).on(Color::Fixed(127))
