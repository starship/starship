use crate::configs::Palette;
use crate::context::Context;

use crate::serde_utils::{ValueDeserializer, ValueRef};
use crate::utils;
use nu_ansi_term::Color;
use serde::{
    Deserialize, Deserializer, Serialize, de::Error as SerdeError, de::value::Error as ValueError,
};

use std::borrow::Cow;
use std::clone::Clone;
use std::collections::HashMap;
<<<<<<< HEAD
use std::ffi::OsString;
use std::fs;
=======
use std::ffi::OsStr;
use std::io::ErrorKind;
>>>>>>> 07778a84

use toml::Value;

/// Root config of a module.
pub trait ModuleConfig<'a, E>
where
    Self: Default,
    E: SerdeError,
{
    /// Construct a `ModuleConfig` from a toml value.
    fn from_config<V: Into<ValueRef<'a>>>(config: V) -> Result<Self, E>;

    /// Loads the TOML value into the config.
    /// Missing values are set to their default values.
    /// On error, logs an error message.
    fn load<V: Into<ValueRef<'a>>>(config: V) -> Self {
        match Self::from_config(config) {
            Ok(config) => config,
            Err(e) => {
                log::warn!("Failed to load config value: {e}");
                Self::default()
            }
        }
    }

    /// Helper function that will call `ModuleConfig::from_config(config)` if config is Some,
    /// or `ModuleConfig::default()` if config is None.
    fn try_load<V: Into<ValueRef<'a>>>(config: Option<V>) -> Self {
        config.map(Into::into).map(Self::load).unwrap_or_default()
    }
}

impl<'a, T: Deserialize<'a> + Default> ModuleConfig<'a, ValueError> for T {
    /// Create `ValueDeserializer` wrapper and use it to call `Deserialize::deserialize` on it.
    fn from_config<V: Into<ValueRef<'a>>>(config: V) -> Result<Self, ValueError> {
        let config = config.into();
        let deserializer = ValueDeserializer::new(config);
        T::deserialize(deserializer).or_else(|err| {
            // If the error is an unrecognized key, print a warning and run
            // deserialize ignoring that error. Otherwise, just return the error
            if err.to_string().contains("Unknown key") {
                log::warn!("{err}");
                let deserializer2 = ValueDeserializer::new(config).with_allow_unknown_keys();
                T::deserialize(deserializer2)
            } else {
                Err(err)
            }
        })
    }
}

#[derive(Clone, Deserialize, Serialize)]
#[cfg_attr(
    feature = "config-schema",
    derive(schemars::JsonSchema),
    schemars(deny_unknown_fields)
)]
#[serde(untagged)]
pub enum Either<A, B> {
    First(A),
    Second(B),
}

/// A wrapper around `Vec<T>` that implements `ModuleConfig`, and either
/// accepts a value of type `T` or a list of values of type `T`.
#[derive(Clone, Default, Serialize)]
pub struct VecOr<T>(pub Vec<T>);

impl<'de, T> Deserialize<'de> for VecOr<T>
where
    T: Deserialize<'de>,
{
    fn deserialize<D>(deserializer: D) -> Result<Self, D::Error>
    where
        D: Deserializer<'de>,
    {
        let either = Either::<Vec<T>, T>::deserialize(deserializer)?;
        match either {
            Either::First(v) => Ok(Self(v)),
            Either::Second(s) => Ok(Self(vec![s])),
        }
    }
}

#[cfg(feature = "config-schema")]
impl<T> schemars::JsonSchema for VecOr<T>
where
    T: schemars::JsonSchema + Sized,
{
    fn schema_name() -> Cow<'static, str> {
        Either::<T, Vec<T>>::schema_name()
    }

    fn schema_id() -> Cow<'static, str> {
        let mod_path = module_path!();
        Cow::Owned(format!("{mod_path}::{}", Self::schema_name()))
    }

    fn json_schema(generator: &mut schemars::generate::SchemaGenerator) -> schemars::Schema {
        Either::<T, Vec<T>>::json_schema(generator)
    }
}

/// Root config of starship.
#[derive(Default)]
pub struct StarshipConfig {
    pub config: Option<toml::Table>,
}

impl StarshipConfig {
    /// Initialize the Config struct
    pub fn initialize(config_file_path: Option<&OsStr>) -> Self {
        Self::config_from_file(config_file_path)
            .map(|config| Self {
                config: Some(config),
            })
            .unwrap_or_default()
    }

    /// Create a config from a starship configuration file
    fn config_from_file(config_file_path: Option<&OsStr>) -> Option<toml::Table> {
        let toml_content = Self::read_config_content_as_str(config_file_path)?;
        match toml::from_str(&toml_content) {
            Ok(parsed) => Some(parsed),
            Err(error) => {
                log::error!("Unable to parse the config file: {error}");
                None
            }
        }
    }

<<<<<<< HEAD
    /// Checks if a config string contains multiple files
    pub fn has_multiple_files(config_str: &str) -> bool {
        std::env::split_paths(config_str).count() > 1
    }

    /// Parses input line to extract and expand file paths using std::env::split_paths
    pub fn parse_input_paths(line: &str) -> Vec<std::path::PathBuf> {
        std::env::split_paths(line)
            .map(crate::context::Context::expand_tilde)
            .collect()
    }

    pub fn read_config_content_as_str(config_file_path: &Option<OsString>) -> Option<String> {
        Self::read_config_content_as_str_with_context(config_file_path, None)
    }

    pub fn read_config_content_as_str_with_context(
        config_file_path: &Option<OsString>,
        context: Option<&Context>,
    ) -> Option<String> {
        let config_file_path = config_file_path.as_ref()?;
        let config_path_str = config_file_path.to_str()?;

        if Self::has_multiple_files(config_path_str) {
            Self::merge_config_files_runtime(config_path_str).or_else(|| {
                let default_path = context
                    .and_then(|ctx| ctx.get_home())
                    .or_else(crate::utils::home_dir)
                    .map(|mut home| {
                        home.push(".config/starship.toml");
                        home
                    })?;
                utils::read_file(&default_path).ok()
            })
        } else {
            utils::read_file(config_file_path).ok().or_else(|| {
                log::error!("Unable to read config file content");
                None
            })
        }
    }

    /// Initialize the Config struct with context for proper home directory resolution
    pub fn initialize_with_context(config_file_path: &Option<OsString>, context: &Context) -> Self {
        let config = Self::read_config_content_as_str_with_context(config_file_path, Some(context))
            .and_then(|toml_content| match toml::from_str(&toml_content) {
                Ok(parsed) => Some(parsed),
                Err(error) => {
                    log::error!("Unable to parse the config file: {error}");
                    None
                }
            });
        Self { config }
    }

    /// Merge multiple configuration files using proper TOML table merging
    /// Supports complex TOML structures including arrays, nested tables, and matrices
    pub fn merge_config_files_runtime(config_paths: &str) -> Option<String> {
        let paths = Self::parse_input_paths(config_paths);
        let existing_paths: Vec<_> = paths.iter().filter(|p| p.exists()).collect();
        if existing_paths.is_empty() {
            log::warn!("No configuration files found for merging");
=======
    pub fn read_config_content_as_str(config_file_path: Option<&OsStr>) -> Option<String> {
        if config_file_path.is_none() {
            log::debug!(
                "Unable to determine `config_file_path`. Perhaps `utils::home_dir` is not defined on your platform?"
            );
>>>>>>> 07778a84
            return None;
        }
        let merged_table = Self::merge_toml_tables(&existing_paths)?;
        match toml::to_string(&merged_table) {
            Ok(content) => Some(content),
            Err(e) => {
                log::error!("Failed to serialize merged configuration: {}", e);
                None
            }
        }
    }

    /// Merge multiple TOML files into a single table with proper type preservation
    fn merge_toml_tables(file_paths: &[&std::path::PathBuf]) -> Option<toml::Table> {
        let mut base_table = toml::Table::new();
        for path in file_paths.iter() {
            match fs::read_to_string(path) {
                Ok(content) => match toml::from_str::<toml::Table>(&content) {
                    Ok(table) => {
                        Self::deep_merge_tables(&mut base_table, table);
                    }
                    Err(e) => {
                        log::warn!("Failed to parse TOML file {}: {}", path.display(), e);
                        continue;
                    }
                },
                Err(e) => {
                    log::warn!("Failed to read file {}: {}", path.display(), e);
                    continue;
                }
            }
        }
        if base_table.is_empty() {
            log::warn!("No valid TOML content found in any configuration file");
            None
        } else {
            Some(base_table)
        }
    }

    /// Recursively merge TOML tables, preserving all data types including arrays
    fn deep_merge_tables(base: &mut toml::Table, overlay: toml::Table) {
        for (key, value) in overlay {
            match (base.get_mut(&key), &value) {
                // Merge recursively if both values are tables
                (Some(toml::Value::Table(base_table)), toml::Value::Table(overlay_table)) => {
                    Self::deep_merge_tables(base_table, overlay_table.clone());
                }
                _ => {
                    base.insert(key, value);
                }
            }
        }
    }

    /// Get the subset of the table for a module by its name
    pub fn get_module_config(&self, module_name: &str) -> Option<&Value> {
        let module_config = self.get_config(&[module_name]);
        if module_config.is_some() {
            log::debug!(
                "Config found for \"{}\": {:?}",
                &module_name,
                &module_config
            );
        }
        module_config
    }

    /// Get the value of the config in a specific path
    pub fn get_config(&self, path: &[&str]) -> Option<&Value> {
        let mut prev_table = self.config.as_ref()?;

        assert_ne!(
            path.len(),
            0,
            "Starship::get_config called with an empty path"
        );

        let (table_options, _) = path.split_at(path.len() - 1);

        // Assumes all keys except the last in path has a table
        for option in table_options {
            if let Some(value) = prev_table.get(*option) {
                if let Some(value) = value.as_table() {
                    prev_table = value;
                } else {
                    log::trace!(
                        "No config found for \"{}\": \"{}\" is not a table",
                        path.join("."),
                        &option
                    );
                    return None;
                }
            } else if prev_table.contains_key(*option) {
                log::trace!(
                    "No config found for \"{}\": \"{}\" is not a table",
                    path.join("."),
                    &option
                );
                return None;
            }
        }

        let last_option = path.last().unwrap();
        let value = prev_table.get(*last_option);
        if value.is_none() {
            log::trace!(
                "No config found for \"{}\": Option \"{}\" not found",
                path.join("."),
                &last_option
            );
        }
        value
    }

    /// Get the subset of the table for a custom module by its name
    pub fn get_custom_module_config(&self, module_name: &str) -> Option<&Value> {
        let module_config = self.get_config(&["custom", module_name]);
        if module_config.is_some() {
            log::debug!(
                "Custom config found for \"{}\": {:?}",
                &module_name,
                &module_config
            );
        }
        module_config
    }

    /// Get the table of all the registered custom modules, if any
    pub fn get_custom_modules(&self) -> Option<&toml::value::Table> {
        self.get_config(&["custom"])?.as_table()
    }
    /// Get the table of all the registered `env_var` modules, if any
    pub fn get_env_var_modules(&self) -> Option<&toml::value::Table> {
        self.get_config(&["env_var"])?.as_table()
    }
}

/// Deserialize a style string in the starship format with serde
pub fn deserialize_style<'de, D>(de: D) -> Result<Style, D::Error>
where
    D: Deserializer<'de>,
{
    Cow::<'_, str>::deserialize(de).and_then(|s| {
        parse_style_string(s.as_ref(), None).ok_or_else(|| D::Error::custom("Invalid style string"))
    })
}

#[derive(Clone, Copy, Debug, PartialEq)]
enum PrevColor {
    Fg,
    Bg,
}

#[derive(Clone, Copy, Debug, Default, PartialEq)]
/// Wrapper for `nu_ansi_term::Style` that supports referencing the previous style's foreground/background color.
pub struct Style {
    style: nu_ansi_term::Style,
    bg: Option<PrevColor>,
    fg: Option<PrevColor>,
}

impl Style {
    pub fn to_ansi_style(&self, prev: Option<&nu_ansi_term::Style>) -> nu_ansi_term::Style {
        let Some(prev_style) = prev else {
            return self.style;
        };

        let mut current = self.style;

        if let Some(prev_color) = self.bg {
            match prev_color {
                PrevColor::Fg => current.background = prev_style.foreground,
                PrevColor::Bg => current.background = prev_style.background,
            }
        }

        if let Some(prev_color) = self.fg {
            match prev_color {
                PrevColor::Fg => current.foreground = prev_style.foreground,
                PrevColor::Bg => current.foreground = prev_style.background,
            }
        }

        current
    }

    fn map_style<F>(&self, f: F) -> Self
    where
        F: FnOnce(&nu_ansi_term::Style) -> nu_ansi_term::Style,
    {
        Self {
            style: f(&self.style),
            ..*self
        }
    }

    fn fg(&self, prev_color: PrevColor) -> Self {
        Self {
            fg: Some(prev_color),
            ..*self
        }
    }

    fn bg(&self, prev_color: PrevColor) -> Self {
        Self {
            bg: Some(prev_color),
            ..*self
        }
    }
}

impl From<nu_ansi_term::Style> for Style {
    fn from(value: nu_ansi_term::Style) -> Self {
        Self {
            style: value,
            ..Default::default()
        }
    }
}

impl From<nu_ansi_term::Color> for Style {
    fn from(value: nu_ansi_term::Color) -> Self {
        Self {
            style: value.into(),
            ..Default::default()
        }
    }
}

/** Parse a style string which represents an ansi style. Valid tokens in the style
 string include the following:
 - 'fg:<color>'    (specifies that the color read should be a foreground color)
 - 'bg:<color>'    (specifies that the color read should be a background color)
 - 'underline'
 - 'bold'
 - 'italic'
 - 'inverted'
 - 'blink'
 - '`prev_fg`'        (specifies the color should be the previous foreground color)
 - '`prev_bg`'        (specifies the color should be the previous background color)
 - '<color>'       (see the `parse_color_string` doc for valid color strings)
*/
pub fn parse_style_string(style_string: &str, context: Option<&Context>) -> Option<Style> {
    style_string
        .split_whitespace()
        .try_fold(Style::default(), |style, token| {
            let token = token.to_lowercase();

            // Check for FG/BG identifiers and strip them off if appropriate
            // If col_fg is true, color the foreground. If it's false, color the background.
            let (token, col_fg) = if token.as_str().starts_with("fg:") {
                (token.trim_start_matches("fg:").to_owned(), true)
            } else if token.as_str().starts_with("bg:") {
                (token.trim_start_matches("bg:").to_owned(), false)
            } else {
                (token, true) // Bare colors are assumed to color the foreground
            };

            match token.as_str() {
                "underline" => Some(style.map_style(nu_ansi_term::Style::underline)),
                "bold" => Some(style.map_style(nu_ansi_term::Style::bold)),
                "italic" => Some(style.map_style(nu_ansi_term::Style::italic)),
                "dimmed" => Some(style.map_style(nu_ansi_term::Style::dimmed)),
                "inverted" => Some(style.map_style(nu_ansi_term::Style::reverse)),
                "blink" => Some(style.map_style(nu_ansi_term::Style::blink)),
                "hidden" => Some(style.map_style(nu_ansi_term::Style::hidden)),
                "strikethrough" => Some(style.map_style(nu_ansi_term::Style::strikethrough)),

                "prev_fg" if col_fg => Some(style.fg(PrevColor::Fg)),
                "prev_fg" => Some(style.bg(PrevColor::Fg)),

                "prev_bg" if col_fg => Some(style.fg(PrevColor::Bg)),
                "prev_bg" => Some(style.bg(PrevColor::Bg)),

                // When the string is supposed to be a color:
                // Decide if we yield none, reset background or set color.
                color_string => {
                    if color_string == "none" && col_fg {
                        None // fg:none yields no style.
                    } else {
                        // Either bg or valid color or both.
                        let parsed = parse_color_string(
                            color_string,
                            context.and_then(|x| {
                                get_palette(
                                    &x.root_config.palettes,
                                    x.root_config.palette.as_deref(),
                                )
                            }),
                        );
                        // bg + invalid color = reset the background to default.
                        if !col_fg && parsed.is_none() {
                            let mut new_style = style;
                            new_style.style.background = Option::None;
                            Some(new_style)
                        } else {
                            // Valid color, apply color to either bg or fg
                            parsed.map(|ansi_color| {
                                if col_fg {
                                    style.map_style(|s| s.fg(ansi_color))
                                } else {
                                    style.map_style(|s| s.on(ansi_color))
                                }
                            })
                        }
                    }
                }
            }
        })
}

/** Parse a string that represents a color setting, returning None if this fails
 There are three valid color formats:
  - #RRGGBB      (a hash followed by an RGB hex)
  - u8           (a number from 0-255, representing an ANSI color)
  - colstring    (one of the 16 predefined color strings or a custom user-defined color)
*/
fn parse_color_string(
    color_string: &str,
    palette: Option<&Palette>,
) -> Option<nu_ansi_term::Color> {
    // Parse RGB hex values
    log::trace!("Parsing color_string: {color_string}");
    if color_string.starts_with('#') {
        log::trace!("Attempting to read hexadecimal color string: {color_string}");
        if color_string.len() != 7 {
            log::debug!("Could not parse hexadecimal string: {color_string}");
            return None;
        }
        let r: u8 = u8::from_str_radix(&color_string[1..3], 16).ok()?;
        let g: u8 = u8::from_str_radix(&color_string[3..5], 16).ok()?;
        let b: u8 = u8::from_str_radix(&color_string[5..7], 16).ok()?;
        log::trace!("Read RGB color string: {r},{g},{b}");
        return Some(Color::Rgb(r, g, b));
    }

    // Parse a u8 (ansi color)
    if let Result::Ok(ansi_color_num) = color_string.parse::<u8>() {
        log::trace!("Read ANSI color string: {ansi_color_num}");
        return Some(Color::Fixed(ansi_color_num));
    }

    // Check palette for a matching user-defined color
    if let Some(palette_color) = palette.as_ref().and_then(|x| x.get(color_string)) {
        log::trace!("Read user-defined color string: {color_string} defined as {palette_color}");
        return parse_color_string(palette_color, None);
    }

    // Check for any predefined color strings
    // There are no predefined enums for bright colors, so we use Color::Fixed
    let predefined_color = match color_string.to_lowercase().as_str() {
        "black" => Some(Color::Black),
        "red" => Some(Color::Red),
        "green" => Some(Color::Green),
        "yellow" => Some(Color::Yellow),
        "blue" => Some(Color::Blue),
        "purple" => Some(Color::Purple),
        "cyan" => Some(Color::Cyan),
        "white" => Some(Color::White),
        "bright-black" => Some(Color::DarkGray), // "bright-black" is dark grey
        "bright-red" => Some(Color::LightRed),
        "bright-green" => Some(Color::LightGreen),
        "bright-yellow" => Some(Color::LightYellow),
        "bright-blue" => Some(Color::LightBlue),
        "bright-purple" => Some(Color::LightPurple),
        "bright-cyan" => Some(Color::LightCyan),
        "bright-white" => Some(Color::LightGray),
        _ => None,
    };

    if predefined_color.is_some() {
        log::trace!("Read predefined color: {color_string}");
    } else {
        log::debug!("Could not parse color in string: {color_string}");
    }
    predefined_color
}

fn get_palette<'a>(
    palettes: &'a HashMap<String, Palette>,
    palette_name: Option<&str>,
) -> Option<&'a Palette> {
    if let Some(palette_name) = palette_name {
        let palette = palettes.get(palette_name);
        if palette.is_some() {
            log::trace!("Found color palette: {palette_name}");
        } else {
            log::warn!("Could not find color palette: {palette_name}");
        }
        palette
    } else {
        log::trace!("No color palette specified, using defaults");
        None
    }
}

#[cfg(test)]
mod tests {
    use super::*;
    use nu_ansi_term::Style as AnsiStyle;

    // Small wrapper to allow deserializing Style without a struct with #[serde(deserialize_with=)]
    #[derive(Default, Clone, Debug, PartialEq)]
    struct StyleWrapper(Style);

    impl<'de> Deserialize<'de> for StyleWrapper {
        fn deserialize<D>(deserializer: D) -> Result<Self, D::Error>
        where
            D: Deserializer<'de>,
        {
            deserialize_style(deserializer).map(Self)
        }
    }

    #[test]
    fn test_load_config() {
        #[derive(Clone, Default, Deserialize)]
        struct TestConfig<'a> {
            pub symbol: &'a str,
            pub disabled: bool,
            pub some_array: Vec<&'a str>,
        }

        let config = toml::toml! {
            symbol = "T "
            disabled = true
            some_array = ["A"]
        };
        let rust_config = TestConfig::from_config(&config).unwrap();

        assert_eq!(rust_config.symbol, "T ");
        assert!(rust_config.disabled);
        assert_eq!(rust_config.some_array, vec!["A"]);
    }

    #[test]
    fn test_load_nested_config() {
        #[derive(Clone, Default, Deserialize)]
        #[serde(default)]
        struct TestConfig<'a> {
            #[serde(borrow)]
            pub untracked: SegmentDisplayConfig<'a>,
            #[serde(borrow)]
            pub modified: SegmentDisplayConfig<'a>,
        }

        #[derive(PartialEq, Debug, Clone, Default, Deserialize)]
        #[serde(default)]
        struct SegmentDisplayConfig<'a> {
            pub value: &'a str,
            #[serde(deserialize_with = "deserialize_style")]
            pub style: Style,
        }

        let config = toml::toml! {
            untracked.value = "x"
            modified = { value = "∙", style = "red" }
        };

        let git_status_config = TestConfig::from_config(&config).unwrap();

        assert_eq!(
            git_status_config.untracked,
            SegmentDisplayConfig {
                value: "x",
                style: Style::default(),
            }
        );
        assert_eq!(
            git_status_config.modified,
            SegmentDisplayConfig {
                value: "∙",
                style: Color::Red.normal().into(),
            }
        );
    }

    #[test]
    fn test_load_optional_config() {
        #[derive(Clone, Default, Deserialize)]
        #[serde(default)]
        struct TestConfig<'a> {
            pub optional: Option<&'a str>,
            pub hidden: Option<&'a str>,
        }

        let config = toml::toml! {
            optional = "test"
        };
        let rust_config = TestConfig::from_config(&config).unwrap();

        assert_eq!(rust_config.optional, Some("test"));
        assert_eq!(rust_config.hidden, None);
    }

    #[test]
    fn test_load_enum_config() {
        #[derive(Clone, Default, Deserialize)]
        #[serde(default)]
        struct TestConfig {
            pub switch_a: Switch,
            pub switch_b: Switch,
            pub switch_c: Switch,
        }

        #[derive(Debug, PartialEq, Clone)]
        enum Switch {
            On,
            Off,
        }

        impl<'de> Deserialize<'de> for Switch {
            fn deserialize<D>(deserializer: D) -> Result<Self, D::Error>
            where
                D: Deserializer<'de>,
            {
                let s = String::deserialize(deserializer)?;
                match s.to_ascii_lowercase().as_str() {
                    "on" => Ok(Self::On),
                    _ => Ok(Self::Off),
                }
            }
        }

        impl Default for Switch {
            fn default() -> Self {
                Self::Off
            }
        }

        let config = toml::toml! {
            switch_a = "on"
            switch_b = "any"
        };
        let rust_config = TestConfig::from_config(&config).unwrap();

        assert_eq!(rust_config.switch_a, Switch::On);
        assert_eq!(rust_config.switch_b, Switch::Off);
        assert_eq!(rust_config.switch_c, Switch::Off);
    }

    #[test]
    fn test_load_unknown_key_config() {
        #[derive(Clone, Default, Deserialize)]
        #[serde(default)]
        struct TestConfig<'a> {
            pub foo: &'a str,
        }

        let config = toml::toml! {
            foo = "test"
            bar = "ignore me"
        };
        let rust_config = TestConfig::from_config(&config);

        assert!(rust_config.is_ok());
        assert_eq!(rust_config.unwrap().foo, "test");
    }

    #[test]
    fn test_from_string() {
        let config = Value::String(String::from("S"));
        assert_eq!(<&str>::from_config(&config).unwrap(), "S");
    }

    #[test]
    fn test_from_bool() {
        let config = Value::Boolean(true);
        assert!(<bool>::from_config(&config).unwrap());
    }

    #[test]
    fn test_from_i64() {
        let config = Value::Integer(42);
        assert_eq!(<i64>::from_config(&config).unwrap(), 42);
    }

    #[test]
    fn test_from_style() {
        let config = Value::from("red bold");
        assert_eq!(
            <StyleWrapper>::from_config(&config).unwrap().0,
            Color::Red.bold().into()
        );
    }

    #[test]
    fn test_from_hex_color_style() {
        let config = Value::from("#00000");
        assert!(<StyleWrapper>::from_config(&config).is_err());

        let config = Value::from("#0000000");
        assert!(<StyleWrapper>::from_config(&config).is_err());

        let config = Value::from("#NOTHEX");
        assert!(<StyleWrapper>::from_config(&config).is_err());

        let config = Value::from("#a12BcD");
        assert_eq!(
            <StyleWrapper>::from_config(&config).unwrap().0,
            Color::Rgb(0xA1, 0x2B, 0xCD).into()
        );
    }

    #[test]
    fn test_from_vec() {
        let config: Value = Value::Array(vec![Value::from("S")]);
        assert_eq!(<Vec<&str>>::from_config(&config).unwrap(), vec!["S"]);
    }

    #[test]
    fn test_from_option() {
        let config: Value = Value::String(String::from("S"));
        assert_eq!(<Option<&str>>::from_config(&config).unwrap(), Some("S"));
    }

    #[test]
    fn table_get_styles_bold_italic_underline_green_dimmed_silly_caps() {
        let config = Value::from("bOlD ItAlIc uNdErLiNe GrEeN diMMeD");
        let mystyle = <StyleWrapper>::from_config(&config).unwrap().0;
        assert!(mystyle.to_ansi_style(None).is_bold);
        assert!(mystyle.to_ansi_style(None).is_italic);
        assert!(mystyle.to_ansi_style(None).is_underline);
        assert!(mystyle.to_ansi_style(None).is_dimmed);
        assert_eq!(
            mystyle.to_ansi_style(None),
            AnsiStyle::new()
                .bold()
                .italic()
                .underline()
                .dimmed()
                .fg(Color::Green)
        );
    }

    #[test]
    fn table_get_styles_bold_italic_underline_green_dimmed_inverted_silly_caps() {
        let config = Value::from("bOlD ItAlIc uNdErLiNe GrEeN diMMeD InVeRTed");
        let mystyle = <StyleWrapper>::from_config(&config).unwrap().0;
        assert!(mystyle.to_ansi_style(None).is_bold);
        assert!(mystyle.to_ansi_style(None).is_italic);
        assert!(mystyle.to_ansi_style(None).is_underline);
        assert!(mystyle.to_ansi_style(None).is_dimmed);
        assert!(mystyle.to_ansi_style(None).is_reverse);
        assert_eq!(
            mystyle.to_ansi_style(None),
            AnsiStyle::new()
                .bold()
                .italic()
                .underline()
                .dimmed()
                .reverse()
                .fg(Color::Green)
        );
    }

    #[test]
    fn table_get_styles_bold_italic_underline_green_dimmed_blink_silly_caps() {
        let config = Value::from("bOlD ItAlIc uNdErLiNe GrEeN diMMeD bLiNk");
        let mystyle = <StyleWrapper>::from_config(&config).unwrap().0;
        assert!(mystyle.to_ansi_style(None).is_bold);
        assert!(mystyle.to_ansi_style(None).is_italic);
        assert!(mystyle.to_ansi_style(None).is_underline);
        assert!(mystyle.to_ansi_style(None).is_dimmed);
        assert!(mystyle.to_ansi_style(None).is_blink);
        assert_eq!(
            mystyle.to_ansi_style(None),
            AnsiStyle::new()
                .bold()
                .italic()
                .underline()
                .dimmed()
                .blink()
                .fg(Color::Green)
        );
    }

    #[test]
    fn table_get_styles_bold_italic_underline_green_dimmed_hidden_silly_caps() {
        let config = Value::from("bOlD ItAlIc uNdErLiNe GrEeN diMMeD hIDDen");
        let mystyle = <StyleWrapper>::from_config(&config).unwrap().0;
        assert!(mystyle.to_ansi_style(None).is_bold);
        assert!(mystyle.to_ansi_style(None).is_italic);
        assert!(mystyle.to_ansi_style(None).is_underline);
        assert!(mystyle.to_ansi_style(None).is_dimmed);
        assert!(mystyle.to_ansi_style(None).is_hidden);
        assert_eq!(
            mystyle.to_ansi_style(None),
            AnsiStyle::new()
                .bold()
                .italic()
                .underline()
                .dimmed()
                .hidden()
                .fg(Color::Green)
        );
    }

    #[test]
    fn table_get_styles_bold_italic_underline_green_dimmed_strikethrough_silly_caps() {
        let config = Value::from("bOlD ItAlIc uNdErLiNe GrEeN diMMeD StRiKEthROUgh");
        let mystyle = <StyleWrapper>::from_config(&config).unwrap().0;
        assert!(mystyle.to_ansi_style(None).is_bold);
        assert!(mystyle.to_ansi_style(None).is_italic);
        assert!(mystyle.to_ansi_style(None).is_underline);
        assert!(mystyle.to_ansi_style(None).is_dimmed);
        assert!(mystyle.to_ansi_style(None).is_strikethrough);
        assert_eq!(
            mystyle.to_ansi_style(None),
            AnsiStyle::new()
                .bold()
                .italic()
                .underline()
                .dimmed()
                .strikethrough()
                .fg(Color::Green)
        );
    }

    #[test]
    fn table_get_styles_plain_and_broken_styles() {
        // Test a "plain" style with no formatting
        let config = Value::from("");
        let plain_style = <StyleWrapper>::from_config(&config).unwrap().0;
        assert_eq!(plain_style.to_ansi_style(None), AnsiStyle::new());

        // Test a string that's clearly broken
        let config = Value::from("djklgfhjkldhlhk;j");
        assert!(<StyleWrapper>::from_config(&config).is_err());

        // Test a string that's nullified by `none`
        let config = Value::from("fg:red bg:green bold none");
        assert!(<StyleWrapper>::from_config(&config).is_err());

        // Test a string that's nullified by `none` at the start
        let config = Value::from("none fg:red bg:green bold");
        assert!(<StyleWrapper>::from_config(&config).is_err());
    }

    #[test]
    fn table_get_styles_with_none() {
        // Test that none on the end will result in None, overriding bg:none
        let config = Value::from("fg:red bg:none none");
        assert!(<StyleWrapper>::from_config(&config).is_err());

        // Test that none in front will result in None, overriding bg:none
        let config = Value::from("none fg:red bg:none");
        assert!(<StyleWrapper>::from_config(&config).is_err());

        // Test that none in the middle will result in None, overriding bg:none
        let config = Value::from("fg:red none bg:none");
        assert!(<StyleWrapper>::from_config(&config).is_err());

        // Test that fg:none will result in None
        let config = Value::from("fg:none bg:black");
        assert!(<StyleWrapper>::from_config(&config).is_err());

        // Test that bg:none will yield a style
        let config = Value::from("fg:red bg:none");
        assert_eq!(
            <StyleWrapper>::from_config(&config).unwrap().0,
            Color::Red.normal().into()
        );

        // Test that bg:none will yield a style
        let config = Value::from("fg:red bg:none bold");
        assert_eq!(
            <StyleWrapper>::from_config(&config).unwrap().0,
            Color::Red.bold().into()
        );

        // Test that bg:none will overwrite the previous background colour
        let config = Value::from("fg:red bg:green bold bg:none");
        assert_eq!(
            <StyleWrapper>::from_config(&config).unwrap().0,
            Color::Red.bold().into()
        );
    }

    #[test]
    fn table_get_styles_previous() {
        // Test that previous has no effect when there is no previous style
        let both_prevfg = <StyleWrapper>::from_config(&Value::from(
            "bold fg:black fg:prev_bg bg:prev_fg underline",
        ))
        .unwrap()
        .0;

        assert_eq!(
            both_prevfg.to_ansi_style(None),
            AnsiStyle::default().fg(Color::Black).bold().underline()
        );

        // But if there is a style on the previous string, then use that
        let prev_style = AnsiStyle::new()
            .underline()
            .fg(Color::Yellow)
            .on(Color::Red);

        assert_eq!(
            both_prevfg.to_ansi_style(Some(&prev_style)),
            AnsiStyle::new()
                .fg(Color::Red)
                .on(Color::Yellow)
                .bold()
                .underline()
        );

        // Test that all the combinations of previous colors work
        let fg_prev_fg = <StyleWrapper>::from_config(&Value::from("fg:prev_fg"))
            .unwrap()
            .0;
        assert_eq!(
            fg_prev_fg.to_ansi_style(Some(&prev_style)),
            AnsiStyle::new().fg(Color::Yellow)
        );

        let fg_prev_bg = <StyleWrapper>::from_config(&Value::from("fg:prev_bg"))
            .unwrap()
            .0;
        assert_eq!(
            fg_prev_bg.to_ansi_style(Some(&prev_style)),
            AnsiStyle::new().fg(Color::Red)
        );

        let bg_prev_fg = <StyleWrapper>::from_config(&Value::from("bg:prev_fg"))
            .unwrap()
            .0;
        assert_eq!(
            bg_prev_fg.to_ansi_style(Some(&prev_style)),
            AnsiStyle::new().on(Color::Yellow)
        );

        let bg_prev_bg = <StyleWrapper>::from_config(&Value::from("bg:prev_bg"))
            .unwrap()
            .0;
        assert_eq!(
            bg_prev_bg.to_ansi_style(Some(&prev_style)),
            AnsiStyle::new().on(Color::Red)
        );
    }

    #[test]
    fn table_get_styles_ordered() {
        // Test a background style with inverted order (also test hex + ANSI)
        let config = Value::from("bg:#050505 underline fg:120");
        let flipped_style = <StyleWrapper>::from_config(&config).unwrap().0;
        assert_eq!(
            flipped_style.to_ansi_style(None),
            AnsiStyle::new()
                .underline()
                .fg(Color::Fixed(120))
                .on(Color::Rgb(5, 5, 5))
        );

        // Test that the last color style is always the one used
        let config = Value::from("bg:120 bg:125 bg:127 fg:127 122 125");
        let multi_style = <StyleWrapper>::from_config(&config).unwrap().0;
        assert_eq!(
            multi_style.to_ansi_style(None),
            AnsiStyle::new().fg(Color::Fixed(125)).on(Color::Fixed(127))
        );
    }

    #[test]
    fn table_get_colors_palette() {
        // Test using colors defined in palette
        let mut palette = Palette::new();
        palette.insert("mustard".to_string(), "#af8700".to_string());
        palette.insert("sky-blue".to_string(), "51".to_string());
        palette.insert("red".to_string(), "#d70000".to_string());
        palette.insert("blue".to_string(), "17".to_string());
        palette.insert("green".to_string(), "green".to_string());

        assert_eq!(
            parse_color_string("mustard", Some(&palette)),
            Some(Color::Rgb(175, 135, 0))
        );
        assert_eq!(
            parse_color_string("sky-blue", Some(&palette)),
            Some(Color::Fixed(51))
        );

        // Test overriding predefined colors
        assert_eq!(
            parse_color_string("red", Some(&palette)),
            Some(Color::Rgb(215, 0, 0))
        );
        assert_eq!(
            parse_color_string("blue", Some(&palette)),
            Some(Color::Fixed(17))
        );

        // Test overriding a predefined color with itself
        assert_eq!(
            parse_color_string("green", Some(&palette)),
            Some(Color::Green)
        );
    }

    #[test]
    fn table_get_palette() {
        // Test retrieving color palette by name
        let mut palette1 = Palette::new();
        palette1.insert("test-color".to_string(), "123".to_string());

        let mut palette2 = Palette::new();
        palette2.insert("test-color".to_string(), "#ABCDEF".to_string());

        let mut palettes = HashMap::<String, Palette>::new();
        palettes.insert("palette1".to_string(), palette1);
        palettes.insert("palette2".to_string(), palette2);

        assert_eq!(
            get_palette(&palettes, Some("palette1"))
                .unwrap()
                .get("test-color")
                .unwrap(),
            "123"
        );

        assert_eq!(
            get_palette(&palettes, Some("palette2"))
                .unwrap()
                .get("test-color")
                .unwrap(),
            "#ABCDEF"
        );

        // Test retrieving nonexistent color palette
        assert!(get_palette(&palettes, Some("palette3")).is_none());

        // Test default behavior
        assert!(get_palette(&palettes, None).is_none());
    }

    #[test]
    fn read_config_no_config_file_path_provided() {
        assert_eq!(
            None,
            StarshipConfig::read_config_content_as_str(None),
            "if the platform doesn't have utils::home_dir(), it should return None"
        );
    }

    #[test]
    fn test_merge_config_files_runtime() {
        // Test the main merge functionality
        let config1 = r#"
[character]
success_symbol = "[>](green)"

[directory]
truncation_length = 3
"#;

        let config2 = r#"
[character]
error_symbol = "[X](red)"

[git_branch]
symbol = " "
"#;

        let table1: toml::Table = toml::from_str(config1).unwrap();
        let table2: toml::Table = toml::from_str(config2).unwrap();

        let mut base = table1;
        StarshipConfig::deep_merge_tables(&mut base, table2);

        // Verify merge results
        assert_eq!(base.len(), 3);
        assert!(base.contains_key("character"));
        assert!(base.contains_key("directory"));
        assert!(base.contains_key("git_branch"));

        let character = base.get("character").unwrap().as_table().unwrap();
        assert_eq!(character.len(), 2);
        assert!(character.contains_key("success_symbol"));
        assert!(character.contains_key("error_symbol"));
    }

    #[test]
    fn test_deep_merge_tables_arrays() {
        // Test array replacement behavior
        let config1 = r#"
[python]
detect_files = ["pyproject.toml", "requirements.txt"]
symbol = "🐍"
"#;

        let config2 = r#"
[python]
detect_files = ["setup.py"]
python_binary = ["python3"]
"#;

        let table1: toml::Table = toml::from_str(config1).unwrap();
        let table2: toml::Table = toml::from_str(config2).unwrap();

        let mut base = table1;
        StarshipConfig::deep_merge_tables(&mut base, table2);

        let python = base.get("python").unwrap().as_table().unwrap();
        let files = python.get("detect_files").unwrap().as_array().unwrap();

        // Arrays should be replaced, not merged
        assert_eq!(files.len(), 1);
        assert_eq!(files[0].as_str().unwrap(), "setup.py");

        // Other properties should be preserved or added
        assert_eq!(python.get("symbol").unwrap().as_str().unwrap(), "🐍");
        assert!(python.contains_key("python_binary"));
    }

    #[test]
    fn test_deep_merge_tables_nested() {
        // Test nested table merging
        let config1 = r#"
[git_status]
conflicted = "="
ahead = "⇡"

[git_status.count]
enabled = true
"#;

        let config2 = r#"
[git_status]
behind = "⇣"

[git_status.count]
style = "red bold"
"#;

        let table1: toml::Table = toml::from_str(config1).unwrap();
        let table2: toml::Table = toml::from_str(config2).unwrap();

        let mut base = table1;
        StarshipConfig::deep_merge_tables(&mut base, table2);

        let git_status = base.get("git_status").unwrap().as_table().unwrap();
        assert_eq!(git_status.len(), 4); // conflicted, ahead, behind, count

        let count = git_status.get("count").unwrap().as_table().unwrap();
        assert_eq!(count.len(), 2); // enabled, style
        assert!(count.contains_key("enabled"));
        assert!(count.contains_key("style"));
    }

    #[test]
    fn test_deep_merge_tables_value_overwrite() {
        // Test value overwriting behavior
        let config1 = r#"
format = "$all"
add_newline = true

[character]
success_symbol = "[>](green)"
"#;

        let config2 = r#"
format = "$directory$git_branch$character"
add_newline = false

[character]
success_symbol = "[✓](bold green)"
"#;

        let table1: toml::Table = toml::from_str(config1).unwrap();
        let table2: toml::Table = toml::from_str(config2).unwrap();

        let mut base = table1;
        StarshipConfig::deep_merge_tables(&mut base, table2);

        // Values should be overwritten
        assert_eq!(
            base.get("format").unwrap().as_str().unwrap(),
            "$directory$git_branch$character"
        );
        assert!(!base.get("add_newline").unwrap().as_bool().unwrap());

        let character = base.get("character").unwrap().as_table().unwrap();
        assert_eq!(
            character.get("success_symbol").unwrap().as_str().unwrap(),
            "[✓](bold green)"
        );
    }

    #[test]
    fn test_merge_toml_tables_empty_input() {
        // Test edge case with empty input
        let empty_paths: Vec<&std::path::PathBuf> = vec![];
        let result = StarshipConfig::merge_toml_tables(&empty_paths);
        assert!(result.is_none());
    }

    #[test]
    fn test_read_config_content_as_str_with_context_single_file() {
        // Test single file reading (existing functionality)
        use std::ffi::OsString;

        let non_existent_path = OsString::from("non_existent_config.toml");
        let result =
            StarshipConfig::read_config_content_as_str_with_context(&Some(non_existent_path), None);
        assert!(result.is_none());
    }
    #[test]
    fn test_merge_toml_tables_with_invalid_and_missing_files() {
        use std::fs::File;
        use std::io::Write;
        use std::path::PathBuf;

        let missing = PathBuf::from("non_exist.toml");

        let invalid = PathBuf::from("invalid.toml");
        let mut file = File::create(&invalid).unwrap();
        writeln!(file, "etoml").unwrap();

        let files = vec![&missing, &invalid];
        let result = crate::config::StarshipConfig::merge_toml_tables(&files);

        assert!(result.is_none());

        std::fs::remove_file(&invalid).ok();
    }
}<|MERGE_RESOLUTION|>--- conflicted
+++ resolved
@@ -11,13 +11,8 @@
 use std::borrow::Cow;
 use std::clone::Clone;
 use std::collections::HashMap;
-<<<<<<< HEAD
-use std::ffi::OsString;
+use std::ffi::OsStr;
 use std::fs;
-=======
-use std::ffi::OsStr;
-use std::io::ErrorKind;
->>>>>>> 07778a84
 
 use toml::Value;
 
@@ -149,7 +144,6 @@
         }
     }
 
-<<<<<<< HEAD
     /// Checks if a config string contains multiple files
     pub fn has_multiple_files(config_str: &str) -> bool {
         std::env::split_paths(config_str).count() > 1
@@ -162,15 +156,15 @@
             .collect()
     }
 
-    pub fn read_config_content_as_str(config_file_path: &Option<OsString>) -> Option<String> {
+    pub fn read_config_content_as_str(config_file_path: Option<&OsStr>) -> Option<String> {
         Self::read_config_content_as_str_with_context(config_file_path, None)
     }
 
     pub fn read_config_content_as_str_with_context(
-        config_file_path: &Option<OsString>,
+        config_file_path: Option<&OsStr>,
         context: Option<&Context>,
     ) -> Option<String> {
-        let config_file_path = config_file_path.as_ref()?;
+        let config_file_path = config_file_path?;
         let config_path_str = config_file_path.to_str()?;
 
         if Self::has_multiple_files(config_path_str) {
@@ -193,7 +187,7 @@
     }
 
     /// Initialize the Config struct with context for proper home directory resolution
-    pub fn initialize_with_context(config_file_path: &Option<OsString>, context: &Context) -> Self {
+    pub fn initialize_with_context(config_file_path: Option<&OsStr>, context: &Context) -> Self {
         let config = Self::read_config_content_as_str_with_context(config_file_path, Some(context))
             .and_then(|toml_content| match toml::from_str(&toml_content) {
                 Ok(parsed) => Some(parsed),
@@ -212,13 +206,6 @@
         let existing_paths: Vec<_> = paths.iter().filter(|p| p.exists()).collect();
         if existing_paths.is_empty() {
             log::warn!("No configuration files found for merging");
-=======
-    pub fn read_config_content_as_str(config_file_path: Option<&OsStr>) -> Option<String> {
-        if config_file_path.is_none() {
-            log::debug!(
-                "Unable to determine `config_file_path`. Perhaps `utils::home_dir` is not defined on your platform?"
-            );
->>>>>>> 07778a84
             return None;
         }
         let merged_table = Self::merge_toml_tables(&existing_paths)?;
@@ -1320,11 +1307,11 @@
     #[test]
     fn test_read_config_content_as_str_with_context_single_file() {
         // Test single file reading (existing functionality)
-        use std::ffi::OsString;
-
-        let non_existent_path = OsString::from("non_existent_config.toml");
+        use std::ffi::OsStr;
+
+        let non_existent_path = OsStr::new("non_existent_config.toml");
         let result =
-            StarshipConfig::read_config_content_as_str_with_context(&Some(non_existent_path), None);
+            StarshipConfig::read_config_content_as_str_with_context(Some(non_existent_path), None);
         assert!(result.is_none());
     }
     #[test]
