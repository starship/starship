--- conflicted
+++ resolved
@@ -24,39 +24,7 @@
         return None;
     }
 
-<<<<<<< HEAD
-    match get_java_version(context) {
-        Some(java_version) => {
-            let mut module = context.new_module("java");
-            let config: JavaConfig = JavaConfig::try_load(module.config);
-            let formatted_version = format_java_version(java_version)?;
-
-            let parsed = StringFormatter::new(config.format).and_then(|formatter| {
-                formatter
-                    .map_meta(|var, _| match var {
-                        "symbol" => Some(config.symbol),
-                        _ => None,
-                    })
-                    .map_style(|variable| match variable {
-                        "style" => Some(Ok(config.style)),
-                        _ => None,
-                    })
-                    .map(|variable| match variable {
-                        "version" => Some(Ok(&formatted_version)),
-                        _ => None,
-                    })
-                    .parse(None)
-            });
-            module.set_segments(match parsed {
-                Ok(segments) => segments,
-                Err(error) => {
-                    log::warn!("Error in module `java`:\n{}", error);
-                    return None;
-                }
-            });
-            Some(module)
-=======
-    let java_version = get_java_version()?;
+    let java_version = get_java_version(context)?;
 
     let mut module = context.new_module("java");
     let config: JavaConfig = JavaConfig::try_load(module.config);
@@ -83,7 +51,6 @@
         Err(error) => {
             log::warn!("Error in module `java`:\n{}", error);
             return None;
->>>>>>> b14be4df
         }
     });
 
@@ -117,7 +84,7 @@
 #[cfg(test)]
 mod tests {
     use super::*;
-    use crate::modules::utils::test::render_module;
+    use crate::test::ModuleRenderer;
     use ansi_term::Color;
     use std::fs::File;
     use std::io;
@@ -189,7 +156,7 @@
     #[test]
     fn folder_without_java_file() -> io::Result<()> {
         let dir = tempfile::tempdir()?;
-        let actual = render_module("java", dir.path(), None);
+        let actual = ModuleRenderer::new("java").path(dir.path()).collect();
         let expected = None;
         assert_eq!(expected, actual);
         dir.close()
@@ -199,7 +166,7 @@
     fn folder_with_java_file() -> io::Result<()> {
         let dir = tempfile::tempdir()?;
         File::create(dir.path().join("Main.java"))?.sync_all()?;
-        let actual = render_module("java", dir.path(), None);
+        let actual = ModuleRenderer::new("java").path(dir.path()).collect();
         let expected = Some(format!("via {} ", Color::Red.dimmed().paint("☕ v13.0.2")));
         assert_eq!(expected, actual);
         dir.close()
@@ -209,7 +176,7 @@
     fn folder_with_class_file() -> io::Result<()> {
         let dir = tempfile::tempdir()?;
         File::create(dir.path().join("Main.class"))?.sync_all()?;
-        let actual = render_module("java", dir.path(), None);
+        let actual = ModuleRenderer::new("java").path(dir.path()).collect();
         let expected = Some(format!("via {} ", Color::Red.dimmed().paint("☕ v13.0.2")));
         assert_eq!(expected, actual);
         dir.close()
@@ -219,7 +186,7 @@
     fn folder_with_gradle_file() -> io::Result<()> {
         let dir = tempfile::tempdir()?;
         File::create(dir.path().join("build.gradle"))?.sync_all()?;
-        let actual = render_module("java", dir.path(), None);
+        let actual = ModuleRenderer::new("java").path(dir.path()).collect();
         let expected = Some(format!("via {} ", Color::Red.dimmed().paint("☕ v13.0.2")));
         assert_eq!(expected, actual);
         dir.close()
@@ -229,7 +196,7 @@
     fn folder_with_jar_archive() -> io::Result<()> {
         let dir = tempfile::tempdir()?;
         File::create(dir.path().join("test.jar"))?.sync_all()?;
-        let actual = render_module("java", dir.path(), None);
+        let actual = ModuleRenderer::new("java").path(dir.path()).collect();
         let expected = Some(format!("via {} ", Color::Red.dimmed().paint("☕ v13.0.2")));
         assert_eq!(expected, actual);
         dir.close()
@@ -239,7 +206,7 @@
     fn folder_with_pom_file() -> io::Result<()> {
         let dir = tempfile::tempdir()?;
         File::create(dir.path().join("pom.xml"))?.sync_all()?;
-        let actual = render_module("java", dir.path(), None);
+        let actual = ModuleRenderer::new("java").path(dir.path()).collect();
         let expected = Some(format!("via {} ", Color::Red.dimmed().paint("☕ v13.0.2")));
         assert_eq!(expected, actual);
         dir.close()
@@ -249,7 +216,7 @@
     fn folder_with_gradle_kotlin_build_file() -> io::Result<()> {
         let dir = tempfile::tempdir()?;
         File::create(dir.path().join("build.gradle.kts"))?.sync_all()?;
-        let actual = render_module("java", dir.path(), None);
+        let actual = ModuleRenderer::new("java").path(dir.path()).collect();
         let expected = Some(format!("via {} ", Color::Red.dimmed().paint("☕ v13.0.2")));
         assert_eq!(expected, actual);
         dir.close()
@@ -259,7 +226,7 @@
     fn folder_with_sbt_build_file() -> io::Result<()> {
         let dir = tempfile::tempdir()?;
         File::create(dir.path().join("build.gradle.kts"))?.sync_all()?;
-        let actual = render_module("java", dir.path(), None);
+        let actual = ModuleRenderer::new("java").path(dir.path()).collect();
         let expected = Some(format!("via {} ", Color::Red.dimmed().paint("☕ v13.0.2")));
         assert_eq!(expected, actual);
         dir.close()
@@ -269,7 +236,7 @@
     fn folder_with_java_version_file() -> io::Result<()> {
         let dir = tempfile::tempdir()?;
         File::create(dir.path().join(".java-version"))?.sync_all()?;
-        let actual = render_module("java", dir.path(), None);
+        let actual = ModuleRenderer::new("java").path(dir.path()).collect();
         let expected = Some(format!("via {} ", Color::Red.dimmed().paint("☕ v13.0.2")));
         assert_eq!(expected, actual);
         dir.close()
