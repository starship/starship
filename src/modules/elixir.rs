--- conflicted
+++ resolved
@@ -67,14 +67,10 @@
     fn test_without_mix_file() -> io::Result<()> {
         let dir = tempfile::tempdir()?;
 
-<<<<<<< HEAD
-        let actual = render_module("elixir", dir.path());
-=======
         let expected = None;
         let output = render_module("elixir", dir.path(), None);
 
         assert_eq!(output, expected);
->>>>>>> 5bf6b2dc
 
         let expected = None;
         assert_eq!(expected, actual);
@@ -92,14 +88,10 @@
             "via {} ",
             Color::Purple.bold().paint("💧 1.10 (OTP 22)")
         ));
-<<<<<<< HEAD
-        assert_eq!(expected, actual);
-=======
         let output = render_module("elixir", dir.path(), None);
 
         assert_eq!(output, expected);
 
->>>>>>> 5bf6b2dc
         dir.close()
     }
 }