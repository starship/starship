--- conflicted
+++ resolved
@@ -8,11 +8,6 @@
     const BATTERY_FULL: &str = "•";
     const BATTERY_CHARGING: &str = "⇡";
     const BATTERY_DISCHARGING: &str = "⇣";
-<<<<<<< HEAD
-    // TODO: Set this to 10.0 instead of debugging with 100.0
-    const BATTERY_THRESHOLD: f32 = 100.0;
-=======
->>>>>>> 7e891f17
     // TODO: Update when v1.0 printing refactor is implemented to only
     // print escapes in a prompt context.
     let shell = std::env::var("STARSHIP_SHELL").unwrap_or_default();
@@ -50,21 +45,19 @@
             battery::State::Discharging => {
                 module.new_segment("discharging_symbol", BATTERY_DISCHARGING);
             }
+            battery::State::Unknown => {
+                log::debug!("Unknown detected");
+                module.new_segment_required("unknown_symbol")?;
+            }
+            battery::State::Empty => {
+                module.new_segment_required("empty_symbol")?;
+            }
+            _ => {
+                log::debug!("Unhandled battery state `{}`", state);
+                return None;
+            }
             _ => return None,
         }
-<<<<<<< HEAD
-        battery::State::Unknown => {
-            log::debug!("Unknown detected");
-            module.new_segment_required("unknown_symbol")?;
-        }
-        battery::State::Empty => {
-            module.new_segment_required("empty_symbol")?;
-        }
-        _ => {
-            log::debug!("Unhandled battery state `{}`", state);
-            return None;
-        }
-=======
 
         let mut percent_string = Vec::<String>::with_capacity(2);
         // Round the percentage to a whole number
@@ -75,7 +68,6 @@
         Some(module)
     } else {
         None
->>>>>>> 7e891f17
     }
 }
 
