--- conflicted
+++ resolved
@@ -122,12 +122,8 @@
             "elixir" => elixir::module(context),
             "elm" => elm::module(context),
             "erlang" => erlang::module(context),
-<<<<<<< HEAD
             "env_var" => env_var::module(None, context),
-=======
             "fennel" => fennel::module(context),
-            "env_var" => env_var::module(context),
->>>>>>> f183a4e4
             "fill" => fill::module(context),
             "gcloud" => gcloud::module(context),
             "git_branch" => git_branch::module(context),
