// While adding out new module add out module to src/module.rs ALL_MODULES const array also.
mod aws;
mod azure;
<<<<<<< HEAD
mod c;
=======
mod buf;
>>>>>>> 16f62d79
mod character;
mod cmake;
mod cmd_duration;
mod cobol;
mod conda;
mod container;
mod crystal;
pub(crate) mod custom;
mod dart;
mod deno;
mod directory;
mod docker_context;
mod dotnet;
mod elixir;
mod elm;
mod env_var;
mod erlang;
mod fill;
mod gcloud;
mod git_branch;
mod git_commit;
mod git_metrics;
mod git_state;
mod git_status;
mod golang;
mod helm;
mod hg_branch;
mod hostname;
mod java;
mod jobs;
mod julia;
mod kotlin;
mod kubernetes;
mod line_break;
mod localip;
mod lua;
mod memory_usage;
mod nim;
mod nix_shell;
mod nodejs;
mod ocaml;
mod openstack;
mod package;
mod perl;
mod php;
mod pulumi;
mod purescript;
mod python;
mod red;
mod rlang;
mod ruby;
mod rust;
mod scala;
mod shell;
mod shlvl;
mod singularity;
mod status;
mod sudo;
mod swift;
mod terraform;
mod time;
mod username;
mod utils;
mod vagrant;
mod vcsh;
mod vlang;
mod zig;

#[cfg(feature = "battery")]
mod battery;

#[cfg(feature = "battery")]
pub use self::battery::{BatteryInfoProvider, BatteryInfoProviderImpl};

use crate::config::RootModuleConfig;
use crate::context::{Context, Shell};
use crate::module::Module;
use std::time::Instant;

pub fn handle<'a>(module: &str, context: &'a Context) -> Option<Module<'a>> {
    let start: Instant = Instant::now();
    let mut m: Option<Module> = {
        match module {
            // Keep these ordered alphabetically.
            // Default ordering is handled in configs/starship_root.rs
            "aws" => aws::module(context),
            "azure" => azure::module(context),
            #[cfg(feature = "battery")]
            "battery" => battery::module(context),
<<<<<<< HEAD
            "c" => c::module(context),
=======
            "buf" => buf::module(context),
>>>>>>> 16f62d79
            "character" => character::module(context),
            "cmake" => cmake::module(context),
            "cmd_duration" => cmd_duration::module(context),
            "cobol" => cobol::module(context),
            "conda" => conda::module(context),
            "container" => container::module(context),
            "dart" => dart::module(context),
            "deno" => deno::module(context),
            "directory" => directory::module(context),
            "docker_context" => docker_context::module(context),
            "dotnet" => dotnet::module(context),
            "elixir" => elixir::module(context),
            "elm" => elm::module(context),
            "erlang" => erlang::module(context),
            "env_var" => env_var::module(context),
            "fill" => fill::module(context),
            "gcloud" => gcloud::module(context),
            "git_branch" => git_branch::module(context),
            "git_commit" => git_commit::module(context),
            "git_metrics" => git_metrics::module(context),
            "git_state" => git_state::module(context),
            "git_status" => git_status::module(context),
            "golang" => golang::module(context),
            "helm" => helm::module(context),
            "hg_branch" => hg_branch::module(context),
            "hostname" => hostname::module(context),
            "java" => java::module(context),
            "jobs" => jobs::module(context),
            "julia" => julia::module(context),
            "kotlin" => kotlin::module(context),
            "kubernetes" => kubernetes::module(context),
            "line_break" => line_break::module(context),
            "localip" => localip::module(context),
            "lua" => lua::module(context),
            "memory_usage" => memory_usage::module(context),
            "nim" => nim::module(context),
            "nix_shell" => nix_shell::module(context),
            "nodejs" => nodejs::module(context),
            "ocaml" => ocaml::module(context),
            "openstack" => openstack::module(context),
            "package" => package::module(context),
            "perl" => perl::module(context),
            "php" => php::module(context),
            "pulumi" => pulumi::module(context),
            "purescript" => purescript::module(context),
            "python" => python::module(context),
            "rlang" => rlang::module(context),
            "red" => red::module(context),
            "ruby" => ruby::module(context),
            "rust" => rust::module(context),
            "scala" => scala::module(context),
            "shell" => shell::module(context),
            "shlvl" => shlvl::module(context),
            "singularity" => singularity::module(context),
            "swift" => swift::module(context),
            "status" => status::module(context),
            "sudo" => sudo::module(context),
            "terraform" => terraform::module(context),
            "time" => time::module(context),
            "crystal" => crystal::module(context),
            "username" => username::module(context),
            "vlang" => vlang::module(context),
            "vagrant" => vagrant::module(context),
            "vcsh" => vcsh::module(context),
            "zig" => zig::module(context),
            _ => {
                eprintln!("Error: Unknown module {}. Use starship module --list to list out all supported modules.", module);
                None
            }
        }
    };

    let elapsed = start.elapsed();
    log::trace!("Took {:?} to compute module {:?}", elapsed, module);
    if elapsed.as_millis() >= 1 {
        // If we take less than 1ms to compute a None, then we will not return a module at all
        // if we have a module: default duration is 0 so no need to change it
        // if we took more than 1ms we want to report that and so--in case we have None currently--
        // need to create an empty module just to hold the duration for that case
        m.get_or_insert_with(|| context.new_module(module)).duration = elapsed;
    }
    m
}

pub fn description(module: &str) -> &'static str {
    match module {
        "aws" => "The current AWS region and profile",
        "azure" => "The current Azure subscription",
        "battery" => "The current charge of the device's battery and its current charging status",
<<<<<<< HEAD
        "c" => "Your C compiler type",
=======
        "buf" => "The currently installed version of the Buf CLI",
>>>>>>> 16f62d79
        "character" => {
            "A character (usually an arrow) beside where the text is entered in your terminal"
        }
        "cmake" => "The currently installed version of CMake",
        "cmd_duration" => "How long the last command took to execute",
        "cobol" => "The currently installed version of COBOL/GNUCOBOL",
        "conda" => "The current conda environment, if $CONDA_DEFAULT_ENV is set",
        "container" => "The container indicator, if inside a container.",
        "crystal" => "The currently installed version of Crystal",
        "dart" => "The currently installed version of Dart",
        "deno" => "The currently installed version of Deno",
        "directory" => "The current working directory",
        "docker_context" => "The current docker context",
        "dotnet" => "The relevant version of the .NET Core SDK for the current directory",
        "elixir" => "The currently installed versions of Elixir and OTP",
        "elm" => "The currently installed version of Elm",
        "env_var" => "Displays the current value of a selected environment variable",
        "erlang" => "Current OTP version",
        "fill" => "Fills the remaining space on the line with a pad string",
        "gcloud" => "The current GCP client configuration",
        "git_branch" => "The active branch of the repo in your current directory",
        "git_commit" => "The active commit (and tag if any) of the repo in your current directory",
        "git_metrics" => "The currently added/deleted lines in your repo",
        "git_state" => "The current git operation, and it's progress",
        "git_status" => "Symbol representing the state of the repo",
        "golang" => "The currently installed version of Golang",
        "helm" => "The currently installed version of Helm",
        "hg_branch" => "The active branch of the repo in your current directory",
        "hostname" => "The system hostname",
        "java" => "The currently installed version of Java",
        "jobs" => "The current number of jobs running",
        "julia" => "The currently installed version of Julia",
        "kotlin" => "The currently installed version of Kotlin",
        "kubernetes" => "The current Kubernetes context name and, if set, the namespace",
        "line_break" => "Separates the prompt into two lines",
        "localip" => "The currently assigned ipv4 address",
        "lua" => "The currently installed version of Lua",
        "memory_usage" => "Current system memory and swap usage",
        "nim" => "The currently installed version of Nim",
        "nix_shell" => "The nix-shell environment",
        "nodejs" => "The currently installed version of NodeJS",
        "ocaml" => "The currently installed version of OCaml",
        "openstack" => "The current OpenStack cloud and project",
        "package" => "The package version of the current directory's project",
        "perl" => "The currently installed version of Perl",
        "php" => "The currently installed version of PHP",
        "pulumi" => "The current username, stack, and installed version of Pulumi",
        "purescript" => "The currently installed version of PureScript",
        "python" => "The currently installed version of Python",
        "red" => "The currently installed version of Red",
        "rlang" => "The currently installed version of R",
        "ruby" => "The currently installed version of Ruby",
        "rust" => "The currently installed version of Rust",
        "scala" => "The currently installed version of Scala",
        "shell" => "The currently used shell indicator",
        "shlvl" => "The current value of SHLVL",
        "singularity" => "The currently used Singularity image",
        "status" => "The status of the last command",
        "sudo" => "The sudo credentials are currently cached",
        "swift" => "The currently installed version of Swift",
        "terraform" => "The currently selected terraform workspace and version",
        "time" => "The current local time",
        "username" => "The active user's username",
        "vagrant" => "The currently installed version of Vagrant",
        "vcsh" => "The currently active VCSH repository",
        "vlang" => "The currently installed version of V",
        "zig" => "The currently installed version of Zig",
        _ => "<no description>",
    }
}

#[cfg(test)]
mod test {
    use super::*;
    use crate::module::ALL_MODULES;

    #[test]
    fn all_modules_have_description() {
        for module in ALL_MODULES {
            println!("Checking if {:?} has a description", module);
            assert_ne!(description(module), "<no description>");
        }
    }
}<|MERGE_RESOLUTION|>--- conflicted
+++ resolved
@@ -1,11 +1,8 @@
 // While adding out new module add out module to src/module.rs ALL_MODULES const array also.
 mod aws;
 mod azure;
-<<<<<<< HEAD
+mod buf;
 mod c;
-=======
-mod buf;
->>>>>>> 16f62d79
 mod character;
 mod cmake;
 mod cmd_duration;
@@ -95,11 +92,8 @@
             "azure" => azure::module(context),
             #[cfg(feature = "battery")]
             "battery" => battery::module(context),
-<<<<<<< HEAD
+            "buf" => buf::module(context),
             "c" => c::module(context),
-=======
-            "buf" => buf::module(context),
->>>>>>> 16f62d79
             "character" => character::module(context),
             "cmake" => cmake::module(context),
             "cmd_duration" => cmd_duration::module(context),
@@ -189,11 +183,8 @@
         "aws" => "The current AWS region and profile",
         "azure" => "The current Azure subscription",
         "battery" => "The current charge of the device's battery and its current charging status",
-<<<<<<< HEAD
+        "buf" => "The currently installed version of the Buf CLI",
         "c" => "Your C compiler type",
-=======
-        "buf" => "The currently installed version of the Buf CLI",
->>>>>>> 16f62d79
         "character" => {
             "A character (usually an arrow) beside where the text is entered in your terminal"
         }
