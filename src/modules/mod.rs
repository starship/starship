--- conflicted
+++ resolved
@@ -4,11 +4,8 @@
 mod cmd_duration;
 mod conda;
 mod directory;
-<<<<<<< HEAD
+mod dotnet;
 mod elixir;
-=======
-mod dotnet;
->>>>>>> 72fbd5b1
 mod env_var;
 mod git_branch;
 mod git_state;
@@ -38,20 +35,6 @@
 
 pub fn handle<'a>(module: &str, context: &'a Context) -> Option<Module<'a>> {
     match module {
-<<<<<<< HEAD
-        "aws" => aws::module(context),
-        "directory" => directory::module(context),
-        "env_var" => env_var::module(context),
-        "character" => character::module(context),
-        "elixir" => elixir::module(context),
-        "nodejs" => nodejs::module(context),
-        "rust" => rust::module(context),
-        "python" => python::module(context),
-        "ruby" => ruby::module(context),
-        "golang" => golang::module(context),
-        "line_break" => line_break::module(context),
-        "package" => package::module(context),
-=======
         // Keep these ordered alphabetically.
         // Default ordering is handled in configs/mod.rs
         "aws" => aws::module(context),
@@ -62,8 +45,8 @@
         "conda" => conda::module(context),
         "directory" => directory::module(context),
         "dotnet" => dotnet::module(context),
+        "elixir" => elixir::module(context),
         "env_var" => env_var::module(context),
->>>>>>> 72fbd5b1
         "git_branch" => git_branch::module(context),
         "git_state" => git_state::module(context),
         "git_status" => git_status::module(context),
