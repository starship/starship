--- conflicted
+++ resolved
@@ -30,11 +30,8 @@
 mod git_state;
 mod git_status;
 mod golang;
-<<<<<<< HEAD
 mod gradle;
-=======
 mod guix_shell;
->>>>>>> c9de67bd
 mod haskell;
 mod haxe;
 mod helm;
@@ -133,11 +130,8 @@
             "git_state" => git_state::module(context),
             "git_status" => git_status::module(context),
             "golang" => golang::module(context),
-<<<<<<< HEAD
             "gradle" => gradle::module(context),
-=======
             "guix_shell" => guix_shell::module(context),
->>>>>>> c9de67bd
             "haskell" => haskell::module(context),
             "haxe" => haxe::module(context),
             "helm" => helm::module(context),
@@ -247,11 +241,8 @@
         "git_state" => "The current git operation, and it's progress",
         "git_status" => "Symbol representing the state of the repo",
         "golang" => "The currently installed version of Golang",
-<<<<<<< HEAD
         "gradle" => "The currently installed version of Gradle",
-=======
         "guix_shell" => "The guix-shell environment",
->>>>>>> c9de67bd
         "haskell" => "The selected version of the Haskell toolchain",
         "haxe" => "The currently installed version of Haxe",
         "helm" => "The currently installed version of Helm",
