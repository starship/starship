mod battery;
mod character;
mod cmd_duration;
mod directory;
mod git_branch;
mod git_status;
mod golang;
mod jobs;
mod line_break;
mod nodejs;
mod package;
mod python;
mod ruby;
mod rust;
mod username;

use crate::context::Context;
use crate::module::Module;

pub fn handle<'a>(module: &str, context: &'a Context) -> Option<Module<'a>> {
    match module {
        "directory" => directory::module(context),
        "character" => character::module(context),
        "nodejs" => nodejs::module(context),
        "rust" => rust::module(context),
        "python" => python::module(context),
<<<<<<< HEAD
        "go" | "golang" => golang::module(context),
        "ruby" => ruby::module(context),
=======
        "golang" => golang::module(context),
>>>>>>> f10bfe46
        "line_break" => line_break::module(context),
        "package" => package::module(context),
        "git_branch" => git_branch::module(context),
        "git_status" => git_status::module(context),
        "username" => username::module(context),
        "battery" => battery::module(context),
        "cmd_duration" => cmd_duration::module(context),
        "jobs" => jobs::module(context),

        _ => panic!("Unknown module: {}", module),
    }
}<|MERGE_RESOLUTION|>--- conflicted
+++ resolved
@@ -24,12 +24,8 @@
         "nodejs" => nodejs::module(context),
         "rust" => rust::module(context),
         "python" => python::module(context),
-<<<<<<< HEAD
-        "go" | "golang" => golang::module(context),
         "ruby" => ruby::module(context),
-=======
         "golang" => golang::module(context),
->>>>>>> f10bfe46
         "line_break" => line_break::module(context),
         "package" => package::module(context),
         "git_branch" => git_branch::module(context),
