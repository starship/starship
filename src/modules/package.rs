--- conflicted
+++ resolved
@@ -68,12 +68,8 @@
     };
 
     let formatted_version = format_version(raw_version);
-<<<<<<< HEAD
-    if formatted_version == "v0.0.0-development" || formatted_version.find("semantic").is_some()
+    if formatted_version == "v0.0.0-development" || formatted_version.starts_with("v0.0.0-semantic")
     {
-=======
-    if formatted_version == "v0.0.0-development" || formatted_version.starts_with("v0.0.0-semantic") {
->>>>>>> f6614039
         return Some("semantic".to_string());
     };
 
