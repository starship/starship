<<<<<<< HEAD
use dirs::home_dir;
use std::env;
use std::path::PathBuf;

=======
>>>>>>> b176fc35
use super::{Context, Module, RootModuleConfig};

use crate::configs::docker_context::DockerContextConfig;
use crate::formatter::StringFormatter;
use crate::utils;

/// Creates a module with the currently active Docker context
///
/// Will display the Docker context if the following criteria are met:
///     - There is a file named `$HOME/.docker/config.json`
///     - Or a file named `$DOCKER_CONFIG/config.json`
///     - The file is JSON and contains a field named `currentContext`
///     - The value of `currentContext` is not `default`
pub fn module<'a>(context: &'a Context) -> Option<Module<'a>> {
    let mut module = context.new_module("docker_context");
    let config: DockerContextConfig = DockerContextConfig::try_load(module.config);

    if config.only_with_files
        && !context
            .try_begin_scan()?
            .set_files(&["docker-compose.yml", "Dockerfile"])
            .is_match()
    {
        return None;
    }
    let docker_config = PathBuf::from(
        &env::var_os("DOCKER_CONFIG").unwrap_or(home_dir()?.join(".docker").into_os_string()),
    )
    .join("config.json");

    if !docker_config.exists() {
        return None;
    }

<<<<<<< HEAD
    let json = utils::read_file(docker_config).ok()?;
=======
    let config_path = dirs_next::home_dir()?.join(DOCKER_CONFIG_FILE);
    let json = utils::read_file(config_path).ok()?;
>>>>>>> b176fc35
    let parsed_json = serde_json::from_str(&json).ok()?;

    match parsed_json {
        serde_json::Value::Object(root) => {
            let current_context = root.get("currentContext")?;
            match current_context {
                serde_json::Value::String(ctx) => {
                    let parsed = StringFormatter::new(config.format).and_then(|formatter| {
                        formatter
                            .map_meta(|variable, _| match variable {
                                "symbol" => Some(config.symbol),
                                _ => None,
                            })
                            .map_style(|variable| match variable {
                                "style" => Some(Ok(config.style)),
                                _ => None,
                            })
                            .map(|variable| match variable {
                                "context" => Some(Ok(ctx)),
                                _ => None,
                            })
                            .parse(None)
                    });

                    module.set_segments(match parsed {
                        Ok(segments) => segments,
                        Err(error) => {
                            log::warn!("Error in module `docker_context`:\n{}", error);
                            return None;
                        }
                    });

                    module.get_prefix().set_value("");
                    module.get_suffix().set_value("");

                    Some(module)
                }
                _ => None,
            }
        }
        _ => None,
    }
}<|MERGE_RESOLUTION|>--- conflicted
+++ resolved
@@ -1,10 +1,6 @@
-<<<<<<< HEAD
-use dirs::home_dir;
 use std::env;
 use std::path::PathBuf;
 
-=======
->>>>>>> b176fc35
 use super::{Context, Module, RootModuleConfig};
 
 use crate::configs::docker_context::DockerContextConfig;
@@ -31,7 +27,8 @@
         return None;
     }
     let docker_config = PathBuf::from(
-        &env::var_os("DOCKER_CONFIG").unwrap_or(home_dir()?.join(".docker").into_os_string()),
+        &env::var_os("DOCKER_CONFIG")
+            .unwrap_or(dirs_next::home_dir()?.join(".docker").into_os_string()),
     )
     .join("config.json");
 
@@ -39,12 +36,7 @@
         return None;
     }
 
-<<<<<<< HEAD
     let json = utils::read_file(docker_config).ok()?;
-=======
-    let config_path = dirs_next::home_dir()?.join(DOCKER_CONFIG_FILE);
-    let json = utils::read_file(config_path).ok()?;
->>>>>>> b176fc35
     let parsed_json = serde_json::from_str(&json).ok()?;
 
     match parsed_json {
