--- conflicted
+++ resolved
@@ -25,16 +25,11 @@
         Some(node_version) => {
             const NODE_CHAR: &str = "⬢ ";
 
-<<<<<<< HEAD
             let mut module = context.new_module("nodejs");
-            module.set_style(module_color);
-=======
-            let mut module = context.new_module("nodejs")?;
             let module_style = module
                 .config_value_style("style")
                 .unwrap_or_else(|| Color::Green.bold());
             module.set_style(module_style);
->>>>>>> dc840933
 
             let formatted_version = node_version.trim();
             module.new_segment("symbol", NODE_CHAR);
