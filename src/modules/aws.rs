--- conflicted
+++ resolved
@@ -8,10 +8,6 @@
 
 use super::{Context, Module, RootModuleConfig};
 
-<<<<<<< HEAD
-use crate::config::{RootModuleConfig, SegmentConfig};
-=======
->>>>>>> 06ba22eb
 use crate::configs::aws::AwsConfig;
 
 fn get_aws_region_from_config(aws_profile: &Option<String>) -> Option<String> {
@@ -93,20 +89,8 @@
     module.get_prefix().set_value(AWS_PREFIX);
 
     module.create_segment("symbol", &config.symbol);
-    module.create_segment(
-        "profile",
-        &SegmentConfig {
-            value: &aws_profile,
-            style: None,
-        },
-    );
-    module.create_segment(
-        "region",
-        &SegmentConfig {
-            value: &aws_region,
-            style: None,
-        },
-    );
+    module.create_segment("profile", &config.profile.with_value(&aws_profile));
+    module.create_segment("region", &config.profile.with_value(&aws_region));
 
     Some(module)
 }