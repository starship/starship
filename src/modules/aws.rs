--- conflicted
+++ resolved
@@ -71,13 +71,8 @@
 pub fn module<'a>(context: &'a Context) -> Option<Module<'a>> {
     const AWS_PREFIX: &str = "on ";
 
-<<<<<<< HEAD
-    let aws_profile = env::var("AWS_PROFILE").unwrap_or_else(|_| "".into());
-    if aws_profile.trim().is_empty() {
-=======
     let (aws_profile, aws_region) = get_aws_region()?;
     if aws_profile.is_empty() && aws_region.is_empty() {
->>>>>>> 76b47f2f
         return None;
     }
     let aws_region = if aws_profile.is_empty() || aws_region.is_empty() {
