use ansi_term::{Color, Style};
use std::env;
use std::process::Command;

use super::{Context, Module};

/// Creates a module with the current user's username
///
/// Will display the username if any of the following criteria are met:
///     - The current user isn't the same as the one that is logged in (`$LOGNAME` != `$USER`)
///     - The current user is root (UID = 0)
///     - The user is currently connected as an SSH session (`$SSH_CONNECTION`)
pub fn module<'a>(context: &'a Context) -> Option<Module<'a>> {
    let user = env::var("USER").ok();
    let logname = env::var("LOGNAME").ok();
    let ssh_connection = env::var("SSH_CONNECTION").ok();

<<<<<<< HEAD
    let mut module_color = Color::Yellow.bold();

    if user != logname || ssh_connection.is_some() || is_root(&mut module_color) {
        let mut module = context.new_module("username");
        module.set_style(module_color);
=======
    const ROOT_UID: Option<u32> = Some(0);
    let user_uid = get_uid();
    if user != logname || ssh_connection.is_some() || user_uid == ROOT_UID {
        let mut module = context.new_module("username")?;
        let module_style = get_mod_style(user_uid, &module);
        module.set_style(module_style);
>>>>>>> dc840933
        module.new_segment("username", &user?);

        return Some(module);
    }

    None
}

fn get_uid() -> Option<u32> {
    match Command::new("id").arg("-u").output() {
        Ok(output) => String::from_utf8(output.stdout)
            .map(|uid| uid.trim().parse::<u32>().ok())
            .ok()?,
        Err(_) => None,
    }
}

fn get_mod_style(user_uid: Option<u32>, module: &Module) -> Style {
    match user_uid {
        Some(0) => module
            .config_value_style("style_root")
            .unwrap_or_else(|| Color::Red.bold()),
        _ => module
            .config_value_style("style_user")
            .unwrap_or_else(|| Color::Yellow.bold()),
    }
}<|MERGE_RESOLUTION|>--- conflicted
+++ resolved
@@ -15,20 +15,12 @@
     let logname = env::var("LOGNAME").ok();
     let ssh_connection = env::var("SSH_CONNECTION").ok();
 
-<<<<<<< HEAD
-    let mut module_color = Color::Yellow.bold();
-
-    if user != logname || ssh_connection.is_some() || is_root(&mut module_color) {
-        let mut module = context.new_module("username");
-        module.set_style(module_color);
-=======
     const ROOT_UID: Option<u32> = Some(0);
     let user_uid = get_uid();
     if user != logname || ssh_connection.is_some() || user_uid == ROOT_UID {
-        let mut module = context.new_module("username")?;
+        let mut module = context.new_module("username");
         let module_style = get_mod_style(user_uid, &module);
         module.set_style(module_style);
->>>>>>> dc840933
         module.new_segment("username", &user?);
 
         return Some(module);
