use super::{Context, Module, RootModuleConfig};

use crate::configs::haskell::HaskellConfig;
use crate::formatter::StringFormatter;
use crate::utils;

/// Creates a module with the current Haskell Stack version
///
/// Will display the Haskell version if any of the following criteria are met:
///     - Current directory contains a `stack.yaml` file
///     - Current directory contains a `.cabal` file
///     - Current directory contains a `package.yaml` file
pub fn module<'a>(context: &'a Context) -> Option<Module<'a>> {
    let is_haskell_project = context
        .try_begin_scan()?
        .set_files(&["package.yaml", "stack.yaml", "package.yml", "stack.yml"])
        .set_extensions(&["cabal"])
        .is_match();

    if !is_haskell_project {
        return None;
    }

    let mut module = context.new_module("haskell");
    let config: HaskellConfig = HaskellConfig::try_load(module.config);

    let haskell_version = utils::exec_cmd(
        "stack",
<<<<<<< HEAD
        &["ghc", "--no-install-ghc", "--", "--numeric-version"],
=======
        &[
            "--no-install-ghc",
            "--lock-file",
            "read-only",
            "ghc",
            "--",
            "--numeric-version",
        ],
>>>>>>> fdd2c6e6
    )?
    .stdout;
    let formatted_version = Some(format!("v{}", haskell_version.trim()))?;

    let parsed = StringFormatter::new(config.format).and_then(|formatter| {
        formatter
            .map_meta(|var, _| match var {
                "symbol" => Some(config.symbol),
                _ => None,
            })
            .map_style(|variable| match variable {
                "style" => Some(Ok(config.style)),
                _ => None,
            })
            .map(|variable| match variable {
                // This may result in multiple calls to `get_module_version` when a user have
                // multiple `$version` variables defined in `format`.
                "version" => Some(Ok(formatted_version.clone())),
                _ => None,
            })
            .parse(None)
    });

    module.set_segments(match parsed {
        Ok(segments) => segments,
        Err(error) => {
            log::warn!("Error in module `haskell`:\n{}", error);
            return None;
        }
    });

    module.get_prefix().set_value("");
    module.get_suffix().set_value("");
    Some(module)
}

#[cfg(test)]
mod tests {
    use crate::modules::utils::test::render_module;
    use ansi_term::Color;
    use std::fs::File;
    use std::io;

    #[test]
    fn folder_without_stack_yaml() -> io::Result<()> {
        let dir = tempfile::tempdir()?;
        let actual = render_module("haskell", dir.path(), None);
        let expected = None;
        assert_eq!(expected, actual);
        dir.close()
    }

    #[test]
    fn folder_with_hpack_file() -> io::Result<()> {
        let dir = tempfile::tempdir()?;
        File::create(dir.path().join("package.yaml"))?.sync_all()?;
        let actual = render_module("haskell", dir.path(), None);
        let expected = Some(format!("via {} ", Color::Red.bold().paint("λ v8.6.5")));
        assert_eq!(expected, actual);
        dir.close()
    }
    #[test]
    fn folder_with_cabal_file() -> io::Result<()> {
        let dir = tempfile::tempdir()?;
        File::create(dir.path().join("test.cabal"))?.sync_all()?;
        let actual = render_module("haskell", dir.path(), None);
        let expected = Some(format!("via {} ", Color::Red.bold().paint("λ v8.6.5")));
        assert_eq!(expected, actual);
        dir.close()
    }

    #[test]
    fn folder_with_stack_yaml() -> io::Result<()> {
        let dir = tempfile::tempdir()?;
        File::create(dir.path().join("stack.yaml"))?.sync_all()?;
        let actual = render_module("haskell", dir.path(), None);
        let expected = Some(format!("via {} ", Color::Red.bold().paint("λ v8.6.5")));
        assert_eq!(expected, actual);
        dir.close()
    }
}<|MERGE_RESOLUTION|>--- conflicted
+++ resolved
@@ -26,9 +26,6 @@
 
     let haskell_version = utils::exec_cmd(
         "stack",
-<<<<<<< HEAD
-        &["ghc", "--no-install-ghc", "--", "--numeric-version"],
-=======
         &[
             "--no-install-ghc",
             "--lock-file",
@@ -37,7 +34,6 @@
             "--",
             "--numeric-version",
         ],
->>>>>>> fdd2c6e6
     )?
     .stdout;
     let formatted_version = Some(format!("v{}", haskell_version.trim()))?;
