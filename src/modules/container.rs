--- conflicted
+++ resolved
@@ -144,17 +144,11 @@
         assert_eq!(expected, actual);
     }
 
-<<<<<<< HEAD
     fn containerenv(
         container_name: Option<&str>,
         image_name: Option<&str>,
         use_con_name: bool,
     ) -> std::io::Result<(Option<String>, Option<String>)> {
-        use std::io::Write;
-
-=======
-    fn containerenv(name: Option<&str>) -> std::io::Result<(Option<String>, Option<String>)> {
->>>>>>> ec794e45
         let renderer = ModuleRenderer::new("container")
             // For a custom config
             .config(toml::toml! {
@@ -168,28 +162,6 @@
         // simulate file found on ubuntu images to ensure podman containerenv is preferred
         let systemd_path = root_path.join("run/systemd/container");
 
-<<<<<<< HEAD
-        let mut display_name: Option<&str> = None;
-
-        containerenv.push("run");
-        std::fs::DirBuilder::new()
-            .recursive(true)
-            .create(&containerenv)?;
-
-        containerenv.push(".containerenv");
-        let mut file = std::fs::File::create(&containerenv)?;
-        if let Some(name) = image_name {
-            file.write_all(format!("image=\"{}\"\n", name).as_bytes())?;
-            display_name = Some(name);
-        }
-        if let Some(name) = container_name {
-            if use_con_name {
-                file.write_all(format!("name=\"{}\"\n", name).as_bytes())?;
-                // Custom container name takes precedence
-                display_name = Some(name);
-            }
-        }
-=======
         fs::create_dir_all(systemd_path.parent().unwrap())?;
         utils::write_file(&systemd_path, "docker\n")?;
 
@@ -197,12 +169,21 @@
 
         fs::create_dir_all(containerenv.parent().unwrap())?;
 
-        let contents = match name {
-            Some(name) => format!("image=\"{name}\"\n"),
+        let image_line = match image_name {
+            Some(image_name) => format!("image=\"{image_name}\"\n"),
             None => String::new(),
         };
+        let name_line = match container_name {
+            Some(container_name) => format!("name=\"{container_name}\"\n"),
+            None => String::new(),
+        };
+        let contents = format!("{image_line}{name_line}");
         utils::write_file(&containerenv, contents)?;
->>>>>>> ec794e45
+
+        let display_name = match use_con_name {
+            true => container_name,
+            false => image_name,
+        };
 
         // The output of the module
         let actual = renderer
