--- conflicted
+++ resolved
@@ -29,16 +29,11 @@
         Some(go_version) => {
             const GO_CHAR: &str = "🐹 ";
 
-<<<<<<< HEAD
             let mut module = context.new_module("golang");
-            module.set_style(module_color);
-=======
-            let mut module = context.new_module("golang")?;
             let module_style = module
                 .config_value_style("style")
                 .unwrap_or_else(|| Color::Cyan.bold());
             module.set_style(module_style);
->>>>>>> dc840933
 
             let formatted_version = format_go_version(&go_version)?;
             module.new_segment("symbol", GO_CHAR);
