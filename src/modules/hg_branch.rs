--- conflicted
+++ resolved
@@ -18,17 +18,12 @@
     let mut module = context.new_module("hg_branch");
     let config: HgBranchConfig = HgBranchConfig::try_load(module.config);
 
-<<<<<<< HEAD
-=======
     // As we default to disabled=true, we have to check here after loading our config module,
     // before it was only checking against whatever is in the config starship.toml
     if config.disabled {
         return None;
     };
 
-    // TODO: Once error handling is implemented, warn the user if their config
-    // truncation length is nonsensical
->>>>>>> c93bd7b7
     let len = if config.truncation_length <= 0 {
         log::warn!(
             "\"truncation_length\" should be a positive value, found {}",
