use super::{Context, Module};
use ansi_term::Color;

/// Creates a module for the prompt character
///
/// The character segment prints an arrow character in a color dependant on the exit-
/// code of the last executed command:
/// - If the exit-code was "0", the arrow will be formatted with `style_success`
/// (green by default)
/// - If the exit-code was anything else, the arrow will be formatted with
/// `style_failure` (red by default)
pub fn module<'a>(context: &'a Context) -> Option<Module<'a>> {
    const SUCCESS_CHAR: &str = "❯";
    const FAILURE_CHAR: &str = "✖";
    const VICMD_CHAR: &str = "❮";
    enum ShellEditMode {
        Normal,
        Insert,
    };
    const ASSUMED_MODE: ShellEditMode = ShellEditMode::Insert;
    // TODO: extend config to more modes

<<<<<<< HEAD
    let color_success = Color::Green.bold();
    let color_failure = Color::Red.bold();

    let mut module = context.new_module("character");
=======
    let mut module = context.new_module("character")?;
>>>>>>> dc840933
    module.get_prefix().set_value("");

    let style_success = module
        .config_value_style("style_success")
        .unwrap_or_else(|| Color::Green.bold());
    let style_failure = module
        .config_value_style("style_failure")
        .unwrap_or_else(|| Color::Red.bold());

    let arguments = &context.arguments;
    let use_symbol = module
        .config_value_bool("use_symbol_for_status")
        .unwrap_or(false);
    let exit_success = arguments.value_of("status_code").unwrap_or("0") == "0";
    let shell = std::env::var("STARSHIP_SHELL").unwrap_or_default();
    let keymap = arguments.value_of("keymap").unwrap_or("viins");

    // Match shell "keymap" names to normalized vi modes
    // NOTE: in vi mode, fish reports normal mode as "default".
    // Unfortunately, this is also the name of the non-vi default mode.
    // We do some environment detection in src/init.rs to translate.
    // The result: in non-vi fish, keymap is always reported as "insert"
    let mode = match (shell.as_str(), keymap) {
        ("fish", "default") | ("zsh", "vicmd") => ShellEditMode::Normal,
        _ => ASSUMED_MODE,
    };

    /* If an error symbol is set in the config, use symbols to indicate
    success/failure, in addition to color */
    let symbol = if use_symbol && !exit_success {
        module.new_segment("error_symbol", FAILURE_CHAR)
    } else {
        match mode {
            ShellEditMode::Normal => module.new_segment("vicmd_symbol", VICMD_CHAR),
            ShellEditMode::Insert => module.new_segment("symbol", SUCCESS_CHAR),
        }
    };

    if exit_success {
        symbol.set_style(style_success);
    } else {
        symbol.set_style(style_failure);
    };

    Some(module)
}<|MERGE_RESOLUTION|>--- conflicted
+++ resolved
@@ -20,14 +20,7 @@
     const ASSUMED_MODE: ShellEditMode = ShellEditMode::Insert;
     // TODO: extend config to more modes
 
-<<<<<<< HEAD
-    let color_success = Color::Green.bold();
-    let color_failure = Color::Red.bold();
-
     let mut module = context.new_module("character");
-=======
-    let mut module = context.new_module("character")?;
->>>>>>> dc840933
     module.get_prefix().set_value("");
 
     let style_success = module
