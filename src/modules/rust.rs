--- conflicted
+++ resolved
@@ -1,960 +1,3 @@
-<<<<<<< HEAD
-use std::fs;
-use std::path::{Path, PathBuf};
-use std::process::Output;
-
-use serde::Deserialize;
-use std::collections::HashMap;
-
-use super::{Context, Module, ModuleConfig};
-
-use crate::configs::rust::RustConfig;
-use crate::formatter::{StringFormatter, VersionFormatter};
-use crate::utils::create_command;
-use home::rustup_home;
-
-use once_cell::sync::OnceCell;
-
-use guess_host_triple::guess_host_triple;
-
-type VersionString = String;
-type ToolchainString = String;
-
-/// A struct to cache the output of any commands that need to be run.
-struct RustToolingEnvironmentInfo {
-    /// Rustup settings parsed from $HOME/.rustup/settings.toml
-    rustup_settings: OnceCell<RustupSettings>,
-    /// Rustc toolchain overrides as contained in the environment or files
-    env_toolchain_override: OnceCell<Option<String>>,
-    /// The output of `rustup rustc --version` with a fixed toolchain
-    rustup_rustc_output: OnceCell<RustupRunRustcVersionOutcome>,
-    /// The output of running rustc -vV. Only called if rustup rustc fails or
-    /// is unavailable.
-    rustc_verbose_output: OnceCell<Option<(VersionString, ToolchainString)>>,
-}
-
-impl RustToolingEnvironmentInfo {
-    fn new() -> Self {
-        Self {
-            rustup_settings: OnceCell::new(),
-            env_toolchain_override: OnceCell::new(),
-            rustup_rustc_output: OnceCell::new(),
-            rustc_verbose_output: OnceCell::new(),
-        }
-    }
-
-    fn get_rustup_settings(&self, context: &Context) -> &RustupSettings {
-        self.rustup_settings
-            .get_or_init(|| RustupSettings::load(context).unwrap_or_default())
-    }
-
-    /// Gets any environmental toolchain overrides without downloading cargo toolchains
-    fn get_env_toolchain_override(&self, context: &Context) -> Option<&str> {
-        // `$CARGO_HOME/bin/rustc(.exe) --version` may attempt installing a rustup toolchain.
-        // https://github.com/starship/starship/issues/417
-        //
-        // To display appropriate versions preventing `rustc` from downloading toolchains, we have to
-        // check
-        // 1. `$RUSTUP_TOOLCHAIN`
-        // 2. The override list from ~/.rustup/settings.toml (like `rustup override list`)
-        // 3. `rust-toolchain` or `rust-toolchain.toml` in `.` or parent directories
-        // 4. The `default_toolchain` from ~/.rustup/settings.toml (like `rustup default`)
-        // 5. `rustup default` (in addition to the above, this also looks at global fallback config files)
-        // as `rustup` does.
-        // https://github.com/rust-lang/rustup.rs/tree/eb694fcada7becc5d9d160bf7c623abe84f8971d#override-precedence
-        //
-        // Probably we have no other way to know whether any toolchain override is specified for the
-        // current directory. The following commands also cause toolchain installations.
-        // - `rustup show`
-        // - `rustup show active-toolchain`
-        // - `rustup which`
-        self.env_toolchain_override
-            .get_or_init(|| {
-                let out = env_rustup_toolchain(context)
-                    .or_else(|| {
-                        self.get_rustup_settings(context)
-                            .lookup_override(context.current_dir.as_path())
-                    })
-                    .or_else(|| find_rust_toolchain_file(context))
-                    .or_else(|| {
-                        self.get_rustup_settings(context)
-                            .default_toolchain()
-                            .map(std::string::ToString::to_string)
-                    })
-                    .or_else(|| execute_rustup_default(context));
-
-                log::debug!("Environmental toolchain override is {:?}", out);
-                out
-            })
-            .as_deref()
-    }
-
-    /// Gets the output of running `rustup rustc --version` with a toolchain
-    /// specified by `self.get_env_toolchain_override()`
-    fn get_rustup_rustc_version(&self, context: &Context) -> &RustupRunRustcVersionOutcome {
-        self.rustup_rustc_output.get_or_init(|| {
-            let out = if let Some(toolchain) = self.get_env_toolchain_override(context) {
-                // First try runnig ~/.rustup/toolchains/<toolchain>/bin/rustc --version
-                rustup_home()
-                    .map(|rustup_folder| {
-                        rustup_folder
-                            .join("toolchains")
-                            .join(toolchain)
-                            .join("bin")
-                            .join("rustc")
-                    })
-                    .and_then(|rustc| {
-                        log::trace!("Running rustc --version directly with {:?}", rustc);
-                        create_command(rustc).map(|mut cmd| {
-                            cmd.arg("--version");
-                            cmd
-                        })
-                    })
-                    .or_else(|_| {
-                        // If that fails, try running rustup rustup run <toolchain> rustc --version
-                        // Depending on the source of the toolchain override, it might not have been a full toolchain name ("stable" or "nightly").
-                        log::trace!("Running rustup {toolchain} rustc --version");
-                        create_command("rustup").map(|mut cmd| {
-                            cmd.args(["run", toolchain, "rustc", "--version"]);
-                            cmd
-                        })
-                    })
-                    .and_then(|mut cmd| cmd.current_dir(&context.current_dir).output())
-                    .map(extract_toolchain_from_rustup_run_rustc_version)
-                    .unwrap_or(RustupRunRustcVersionOutcome::RustupNotWorking)
-            } else {
-                RustupRunRustcVersionOutcome::ToolchainUnknown
-            };
-
-            log::debug!("Rustup rustc version is {:?}", out);
-            out
-        })
-    }
-
-    /// Gets the (version, toolchain) string as returned by `rustc -vV`
-    fn get_rustc_verbose_version(&self, context: &Context) -> Option<(&str, &str)> {
-        let toolchain = self.get_rustup_settings(context).default_toolchain();
-
-        self.rustc_verbose_output
-            .get_or_init(|| {
-                let Output { status, stdout, .. } = create_command("rustc")
-                    .and_then(|mut cmd| {
-                        cmd.args(["-Vv"]).current_dir(&context.current_dir).output()
-                    })
-                    .ok()?;
-                if !status.success() {
-                    return None;
-                }
-                let out =
-                    format_rustc_version_verbose(std::str::from_utf8(&stdout).ok()?, toolchain);
-
-                log::debug!("Rustup verbose version is {:?}", out);
-                out
-            })
-            .as_ref()
-            .map(|(x, y)| (&x[..], &y[..]))
-    }
-}
-
-/// Creates a module with the current Rust version
-pub fn module<'a>(context: &'a Context) -> Option<Module<'a>> {
-    let mut module = context.new_module("rust");
-    let config = RustConfig::try_load(module.config);
-
-    let is_rs_project = context
-        .try_begin_scan()?
-        .set_files(&config.detect_files)
-        .set_extensions(&config.detect_extensions)
-        .set_folders(&config.detect_folders)
-        .is_match();
-
-    if !is_rs_project {
-        return None;
-    }
-
-    let rust_env_info = RustToolingEnvironmentInfo::new();
-
-    let parsed = StringFormatter::new(config.format).and_then(|formatter| {
-        formatter
-            .map_meta(|var, _| match var {
-                "symbol" => Some(config.symbol),
-                _ => None,
-            })
-            .map_style(|variable| match variable {
-                "style" => Some(Ok(config.style)),
-                _ => None,
-            })
-            .map(|variable| match variable {
-                "version" => get_module_version(context, &config, &rust_env_info).map(Ok),
-                "numver" => get_module_numeric_version(context, &config, &rust_env_info).map(Ok),
-                "toolchain" => get_toolchain_version(context, &config, &rust_env_info).map(Ok),
-                _ => None,
-            })
-            .parse(None, Some(context))
-    });
-
-    module.set_segments(match parsed {
-        Ok(segments) => segments,
-        Err(error) => {
-            log::warn!("Error in module `rust`:\n{}", error);
-            return None;
-        }
-    });
-
-    Some(module)
-}
-
-fn get_module_version(
-    context: &Context,
-    config: &RustConfig,
-    rust_env_info: &RustToolingEnvironmentInfo,
-) -> Option<String> {
-    type Outcome = RustupRunRustcVersionOutcome;
-
-    match rust_env_info.get_rustup_rustc_version(context) {
-        Outcome::RustcVersion(rustc_version) => {
-            format_rustc_version(rustc_version, config.version_format)
-        }
-        Outcome::RustupNotWorking | Outcome::ToolchainUnknown => {
-            // If `rustup` can't be executed, or there is no environmental toolchain, we can
-            // execute `rustc --version` without triggering a toolchain download
-            format_rustc_version(&execute_rustc_version(context)?, config.version_format)
-        }
-        Outcome::ToolchainNotInstalled(name) => Some(name.to_string()),
-        Outcome::Err => None,
-    }
-}
-
-fn get_module_numeric_version(
-    context: &Context,
-    _config: &RustConfig,
-    rust_env_info: &RustToolingEnvironmentInfo,
-) -> Option<String> {
-    type Outcome = RustupRunRustcVersionOutcome;
-
-    match rust_env_info.get_rustup_rustc_version(context) {
-        Outcome::RustcVersion(version) => {
-            let release = version.split_whitespace().nth(1).unwrap_or(version);
-            Some(format_semver(release))
-        }
-        Outcome::RustupNotWorking | Outcome::ToolchainUnknown => {
-            let (numver, _toolchain) = rust_env_info.get_rustc_verbose_version(context)?;
-            Some(numver.to_string())
-        }
-        Outcome::ToolchainNotInstalled(_) | RustupRunRustcVersionOutcome::Err => None,
-    }
-}
-
-fn get_toolchain_version(
-    context: &Context,
-    _config: &RustConfig,
-    rust_env_info: &RustToolingEnvironmentInfo,
-) -> Option<String> {
-    type Outcome = RustupRunRustcVersionOutcome;
-
-    let settings_host_triple = rust_env_info
-        .get_rustup_settings(context)
-        .default_host_triple();
-    let default_host_triple = if settings_host_triple.is_none() {
-        guess_host_triple()
-    } else {
-        settings_host_triple
-    };
-
-    match rust_env_info.get_rustup_rustc_version(context) {
-        Outcome::RustcVersion(_) | Outcome::ToolchainNotInstalled(_) => {
-            let toolchain_override = rust_env_info
-                .get_env_toolchain_override(context)
-                // This match arm should only trigger if the toolchain override
-                // is not None because of how get_rustup_rustc_version works
-                .expect("Toolchain override was None: programming error.");
-            Some(format_toolchain(toolchain_override, default_host_triple))
-        }
-        Outcome::RustupNotWorking | Outcome::ToolchainUnknown => {
-            let (_numver, toolchain) = rust_env_info.get_rustc_verbose_version(context)?;
-            Some(format_toolchain(toolchain, default_host_triple))
-        }
-        Outcome::Err => None,
-    }
-}
-
-fn env_rustup_toolchain(context: &Context) -> Option<String> {
-    log::trace!("Searching for rustup toolchain in environment.");
-    let val = context.get_env("RUSTUP_TOOLCHAIN")?;
-    Some(val.trim().to_owned())
-}
-
-fn execute_rustup_default(context: &Context) -> Option<String> {
-    log::trace!("Searching for toolchain with rustup default");
-    // `rustup default` output is:
-    //    stable-x86_64-apple-darwin (default)
-    context
-        .exec_cmd("rustup", &["default"])?
-        .stdout
-        .split_whitespace()
-        .next()
-        .map(str::to_owned)
-}
-
-fn find_rust_toolchain_file(context: &Context) -> Option<String> {
-    log::trace!("Searching for toolchain in toolchain file");
-    // Look for 'rust-toolchain' or 'rust-toolchain.toml' as rustup does.
-    // for more information:
-    // https://rust-lang.github.io/rustup/overrides.html#the-toolchain-file
-    // for the implementation in 'rustup':
-    // https://github.com/rust-lang/rustup/blob/a45e4cd21748b04472fce51ba29999ee4b62bdec/src/config.rs#L631
-
-    #[derive(Deserialize)]
-    struct OverrideFile {
-        toolchain: ToolchainSection,
-    }
-
-    #[derive(Deserialize)]
-    struct ToolchainSection {
-        channel: Option<String>,
-    }
-
-    fn read_channel(path: &Path, only_toml: bool) -> Option<String> {
-        let contents = fs::read_to_string(path).ok()?;
-
-        match contents.lines().count() {
-            0 => None,
-            1 if !only_toml => Some(contents),
-            _ => {
-                toml::from_str::<OverrideFile>(&contents)
-                    .ok()?
-                    .toolchain
-                    .channel
-            }
-        }
-        .filter(|c| !c.trim().is_empty())
-        .map(|c| c.trim().to_owned())
-    }
-
-    if context
-        .dir_contents()
-        .map_or(false, |dir| dir.has_file("rust-toolchain"))
-    {
-        if let Some(toolchain) = read_channel(Path::new("rust-toolchain"), false) {
-            return Some(toolchain);
-        }
-    }
-
-    if context
-        .dir_contents()
-        .map_or(false, |dir| dir.has_file("rust-toolchain.toml"))
-    {
-        if let Some(toolchain) = read_channel(Path::new("rust-toolchain.toml"), true) {
-            return Some(toolchain);
-        }
-    }
-
-    let mut dir = &*context.current_dir;
-    loop {
-        if let Some(toolchain) = read_channel(&dir.join("rust-toolchain"), false) {
-            return Some(toolchain);
-        }
-        if let Some(toolchain) = read_channel(&dir.join("rust-toolchain.toml"), true) {
-            return Some(toolchain);
-        }
-        dir = dir.parent()?;
-    }
-}
-
-fn extract_toolchain_from_rustup_run_rustc_version(output: Output) -> RustupRunRustcVersionOutcome {
-    if output.status.success() {
-        if let Ok(output) = String::from_utf8(output.stdout) {
-            return RustupRunRustcVersionOutcome::RustcVersion(output);
-        }
-    } else if let Ok(stderr) = String::from_utf8(output.stderr) {
-        if stderr.starts_with("error: toolchain '") && stderr.ends_with("' is not installed\n") {
-            let stderr = stderr
-                ["error: toolchain '".len()..stderr.len() - "' is not installed\n".len()]
-                .to_owned();
-            return RustupRunRustcVersionOutcome::ToolchainNotInstalled(stderr);
-        }
-    }
-    RustupRunRustcVersionOutcome::Err
-}
-
-fn execute_rustc_version(context: &Context) -> Option<String> {
-    context
-        .exec_cmd("rustc", &["--version"])
-        .map(|o| o.stdout)
-        .filter(|s| !s.is_empty())
-}
-
-fn format_rustc_version(rustc_version: &str, version_format: &str) -> Option<String> {
-    let version = rustc_version
-        // split into ["rustc", "1.34.0", ...]
-        .split_whitespace()
-        // get down to "1.34.0"
-        .nth(1)?;
-
-    match VersionFormatter::format_version(version, version_format) {
-        Ok(formatted) => Some(formatted),
-        Err(error) => {
-            log::warn!("Error formatting `rust` version:\n{}", error);
-            Some(format!("v{version}"))
-        }
-    }
-}
-
-fn format_toolchain(toolchain: &str, default_host_triple: Option<&str>) -> String {
-    default_host_triple
-        .map_or(toolchain, |triple| {
-            toolchain.trim_end_matches(&format!("-{triple}"))
-        })
-        .to_owned()
-}
-
-fn format_rustc_version_verbose(stdout: &str, toolchain: Option<&str>) -> Option<(String, String)> {
-    let (mut release, mut host) = (None, None);
-    for line in stdout.lines() {
-        if line.starts_with("release: ") {
-            release = Some(line.trim_start_matches("release: "));
-        }
-        if line.starts_with("host: ") {
-            host = Some(line.trim_start_matches("host: "));
-        }
-    }
-    let (release, host) = (release?, host?);
-    let version = format_semver(release);
-    let toolchain = toolchain.map_or_else(|| host.to_string(), ToOwned::to_owned);
-    Some((version, toolchain))
-}
-
-fn format_semver(semver: &str) -> String {
-    format!("v{}", semver.find('-').map_or(semver, |i| &semver[..i]))
-}
-
-#[derive(Debug, PartialEq)]
-enum RustupRunRustcVersionOutcome {
-    RustcVersion(String),
-    ToolchainNotInstalled(String),
-    ToolchainUnknown,
-    RustupNotWorking,
-    Err,
-}
-
-#[derive(Default, Debug, PartialEq, Deserialize)]
-struct RustupSettings {
-    default_host_triple: Option<String>,
-    default_toolchain: Option<String>,
-    overrides: HashMap<PathBuf, String>,
-    version: Option<String>,
-}
-
-#[inline]
-#[cfg(windows)]
-fn strip_dos_path(path: PathBuf) -> PathBuf {
-    // Use the display version of the path to strip \\?\
-    let path = path.to_string_lossy();
-    PathBuf::from(path.strip_prefix(r"\\?\").unwrap_or(&path))
-}
-
-#[inline]
-#[cfg(not(windows))]
-fn strip_dos_path(path: PathBuf) -> PathBuf {
-    path
-}
-
-impl RustupSettings {
-    fn load(_context: &Context) -> Option<Self> {
-        let path = rustup_home().ok()?.join("settings.toml");
-        Self::from_toml_str(&fs::read_to_string(path).ok()?)
-    }
-
-    fn from_toml_str(toml_str: &str) -> Option<Self> {
-        let settings = toml::from_str::<Self>(toml_str).ok()?;
-        match settings.version.as_deref() {
-            Some("12") => Some(settings),
-            _ => {
-                log::warn!(
-                    r#"Rustup settings version is {:?}, expected "12""#,
-                    settings.version
-                );
-                None
-            }
-        }
-    }
-
-    fn default_host_triple(&self) -> Option<&str> {
-        self.default_host_triple.as_deref()
-    }
-
-    fn default_toolchain(&self) -> Option<&str> {
-        self.default_toolchain.as_deref()
-    }
-
-    fn lookup_override(&self, cwd: &Path) -> Option<String> {
-        let cwd = strip_dos_path(cwd.to_owned());
-        self.overrides
-            .iter()
-            .map(|(dir, toolchain)| (strip_dos_path(dir.clone()), toolchain))
-            .filter(|(dir, _)| cwd.starts_with(dir))
-            .max_by_key(|(dir, _)| dir.components().count())
-            .map(|(_, name)| name.clone())
-    }
-}
-
-#[cfg(test)]
-mod tests {
-    use crate::context::{Shell, Target};
-    use once_cell::sync::Lazy;
-    use std::io;
-    use std::process::{ExitStatus, Output};
-
-    use super::*;
-
-    #[test]
-    fn test_rustup_settings_from_toml_value() {
-        assert_eq!(
-            RustupSettings::from_toml_str(
-                r#"
-default_host_triple = "x86_64-unknown-linux-gnu"
-default_toolchain = "stable"
-version = "12"
-
-[overrides]
-"/home/user/src/starship" = "1.40.0-x86_64-unknown-linux-gnu"
-"#
-            ),
-            Some(RustupSettings {
-                default_host_triple: Some("x86_64-unknown-linux-gnu".to_owned()),
-                default_toolchain: Some("stable".to_owned()),
-                overrides: vec![(
-                    "/home/user/src/starship".into(),
-                    "1.40.0-x86_64-unknown-linux-gnu".to_owned(),
-                )]
-                .into_iter()
-                .collect(),
-                version: Some("12".to_string())
-            }),
-        );
-
-        // Invalid or missing version key causes a failure
-        assert_eq!(
-            RustupSettings::from_toml_str(
-                r#"
-                default_host_triple = "x86_64-unknown-linux-gnu"
-                default_toolchain = "stable"
-
-                [overrides]
-                "/home/user/src/starship" = "1.39.0-x86_64-unknown-linux-gnu"
-            "#
-            ),
-            None,
-        );
-    }
-
-    #[test]
-    fn test_override_matches_correct_directories() {
-        let test_settings = RustupSettings::from_toml_str(
-            r#"
-default_host_triple = "x86_64-unknown-linux-gnu"
-default_toolchain = "stable"
-version = "12"
-
-[overrides]
-"/home/user/src/a" = "beta-x86_64-unknown-linux-gnu"
-"/home/user/src/b" = "nightly-x86_64-unknown-linux-gnu"
-"/home/user/src/b/d c" = "stable-x86_64-pc-windows-msvc"
-"#,
-        )
-        .unwrap();
-
-        static OVERRIDES_CWD_A: &str = "/home/user/src/a/src";
-        static OVERRIDES_CWD_B: &str = "/home/user/src/b/tests";
-        static OVERRIDES_CWD_C: &str = "/home/user/src/c/examples";
-        static OVERRIDES_CWD_D: &str = "/home/user/src/b/d c/spaces";
-        static OVERRIDES_CWD_E: &str = "/home/user/src/b_and_more";
-        static OVERRIDES_CWD_F: &str = "/home/user/src/b";
-
-        static BETA_TOOLCHAIN: &str = "beta-x86_64-unknown-linux-gnu";
-        static NIGHTLY_TOOLCHAIN: &str = "nightly-x86_64-unknown-linux-gnu";
-        static STABLE_TOOLCHAIN: &str = "stable-x86_64-pc-windows-msvc";
-
-        assert_eq!(
-            test_settings.lookup_override(OVERRIDES_CWD_A.as_ref()),
-            Some(BETA_TOOLCHAIN.to_string())
-        );
-        assert_eq!(
-            test_settings.lookup_override(OVERRIDES_CWD_B.as_ref()),
-            Some(NIGHTLY_TOOLCHAIN.to_string())
-        );
-        assert_eq!(
-            test_settings.lookup_override(OVERRIDES_CWD_C.as_ref()),
-            None
-        );
-        assert_eq!(
-            test_settings.lookup_override(OVERRIDES_CWD_D.as_ref()),
-            Some(STABLE_TOOLCHAIN.to_string())
-        );
-        assert_eq!(
-            test_settings.lookup_override(OVERRIDES_CWD_E.as_ref()),
-            None
-        );
-        assert_eq!(
-            test_settings.lookup_override(OVERRIDES_CWD_F.as_ref()),
-            Some(NIGHTLY_TOOLCHAIN.to_string())
-        );
-    }
-
-    #[test]
-    #[cfg(windows)]
-    fn test_extract_toolchain_from_override_with_dospath() {
-        let test_settings = RustupSettings::from_toml_str(
-            r#"
-default_host_triple = "x86_64-unknown-linux-gnu"
-default_toolchain = "stable"
-version = "12"
-
-[overrides]
-"C:\\src1" = "beta-x86_64-unknown-linux-gnu"
-"\\\\?\\C:\\src2" = "beta-x86_64-unknown-linux-gnu"
-"#,
-        )
-        .unwrap();
-        static OVERRIDES_CWD_A: &str = r"\\?\C:\src1";
-        static OVERRIDES_CWD_B: &str = r"C:\src1";
-        static OVERRIDES_CWD_C: &str = r"\\?\C:\src2";
-        static OVERRIDES_CWD_D: &str = r"C:\src2";
-
-        static BETA_TOOLCHAIN: &str = "beta-x86_64-unknown-linux-gnu";
-
-        assert_eq!(
-            test_settings.lookup_override(OVERRIDES_CWD_A.as_ref()),
-            Some(BETA_TOOLCHAIN.to_string())
-        );
-        assert_eq!(
-            test_settings.lookup_override(OVERRIDES_CWD_B.as_ref()),
-            Some(BETA_TOOLCHAIN.to_string())
-        );
-        assert_eq!(
-            test_settings.lookup_override(OVERRIDES_CWD_C.as_ref()),
-            Some(BETA_TOOLCHAIN.to_string())
-        );
-        assert_eq!(
-            test_settings.lookup_override(OVERRIDES_CWD_D.as_ref()),
-            Some(BETA_TOOLCHAIN.to_string())
-        );
-    }
-
-    #[cfg(any(unix, windows))]
-    #[test]
-    fn test_extract_toolchain_from_rustup_run_rustc_version() {
-        #[cfg(unix)]
-        use std::os::unix::process::ExitStatusExt as _;
-        #[cfg(windows)]
-        use std::os::windows::process::ExitStatusExt as _;
-
-        static RUSTC_VERSION: Lazy<Output> = Lazy::new(|| Output {
-            status: ExitStatus::from_raw(0),
-            stdout: b"rustc 1.34.0\n"[..].to_owned(),
-            stderr: vec![],
-        });
-        assert_eq!(
-            extract_toolchain_from_rustup_run_rustc_version(RUSTC_VERSION.clone()),
-            RustupRunRustcVersionOutcome::RustcVersion("rustc 1.34.0\n".to_owned()),
-        );
-
-        static TOOLCHAIN_NAME: Lazy<Output> = Lazy::new(|| Output {
-            status: ExitStatus::from_raw(1),
-            stdout: vec![],
-            stderr: b"error: toolchain 'channel-triple' is not installed\n"[..].to_owned(),
-        });
-        assert_eq!(
-            extract_toolchain_from_rustup_run_rustc_version(TOOLCHAIN_NAME.clone()),
-            RustupRunRustcVersionOutcome::ToolchainNotInstalled("channel-triple".to_owned()),
-        );
-
-        static INVALID_STDOUT: Lazy<Output> = Lazy::new(|| Output {
-            status: ExitStatus::from_raw(0),
-            stdout: b"\xc3\x28"[..].to_owned(),
-            stderr: vec![],
-        });
-        assert_eq!(
-            extract_toolchain_from_rustup_run_rustc_version(INVALID_STDOUT.clone()),
-            RustupRunRustcVersionOutcome::Err,
-        );
-
-        static INVALID_STDERR: Lazy<Output> = Lazy::new(|| Output {
-            status: ExitStatus::from_raw(1),
-            stdout: vec![],
-            stderr: b"\xc3\x28"[..].to_owned(),
-        });
-        assert_eq!(
-            extract_toolchain_from_rustup_run_rustc_version(INVALID_STDERR.clone()),
-            RustupRunRustcVersionOutcome::Err,
-        );
-
-        static UNEXPECTED_FORMAT_OF_ERROR: Lazy<Output> = Lazy::new(|| Output {
-            status: ExitStatus::from_raw(1),
-            stdout: vec![],
-            stderr: b"error:"[..].to_owned(),
-        });
-        assert_eq!(
-            extract_toolchain_from_rustup_run_rustc_version(UNEXPECTED_FORMAT_OF_ERROR.clone()),
-            RustupRunRustcVersionOutcome::Err,
-        );
-    }
-
-    #[test]
-    fn test_format_rustc_version() {
-        let config = RustConfig::default();
-        let rustc_stable = "rustc 1.34.0 (91856ed52 2019-04-10)";
-        let rustc_beta = "rustc 1.34.0-beta.1 (2bc1d406d 2019-04-10)";
-        let rustc_nightly = "rustc 1.34.0-nightly (b139669f3 2019-04-10)";
-        assert_eq!(
-            format_rustc_version(rustc_nightly, config.version_format),
-            Some("v1.34.0-nightly".to_string())
-        );
-        assert_eq!(
-            format_rustc_version(rustc_beta, config.version_format),
-            Some("v1.34.0-beta.1".to_string())
-        );
-        assert_eq!(
-            format_rustc_version(rustc_stable, config.version_format),
-            Some("v1.34.0".to_string())
-        );
-        assert_eq!(
-            format_rustc_version("rustc 1.34.0", config.version_format),
-            Some("v1.34.0".to_string())
-        );
-    }
-
-    #[test]
-    fn test_find_rust_toolchain_file() -> io::Result<()> {
-        // `rust-toolchain` with toolchain in one line
-        let dir = tempfile::tempdir()?;
-        fs::write(dir.path().join("rust-toolchain"), "1.34.0")?;
-
-        let context = Context::new_with_shell_and_path(
-            Default::default(),
-            Shell::Unknown,
-            Target::Main,
-            dir.path().into(),
-            dir.path().into(),
-            Default::default(),
-        );
-
-        assert_eq!(
-            find_rust_toolchain_file(&context),
-            Some("1.34.0".to_owned())
-        );
-        dir.close()?;
-
-        // `rust-toolchain` in toml format
-        let dir = tempfile::tempdir()?;
-        fs::write(
-            dir.path().join("rust-toolchain"),
-            "[toolchain]\nchannel = \"1.34.0\"",
-        )?;
-
-        let context = Context::new_with_shell_and_path(
-            Default::default(),
-            Shell::Unknown,
-            Target::Main,
-            dir.path().into(),
-            dir.path().into(),
-            Default::default(),
-        );
-
-        assert_eq!(
-            find_rust_toolchain_file(&context),
-            Some("1.34.0".to_owned())
-        );
-        dir.close()?;
-
-        // `rust-toolchain` in toml format with new lines
-        let dir = tempfile::tempdir()?;
-        fs::write(
-            dir.path().join("rust-toolchain"),
-            "\n\n[toolchain]\n\n\nchannel = \"1.34.0\"",
-        )?;
-
-        let context = Context::new_with_shell_and_path(
-            Default::default(),
-            Shell::Unknown,
-            Target::Main,
-            dir.path().into(),
-            dir.path().into(),
-            Default::default(),
-        );
-
-        assert_eq!(
-            find_rust_toolchain_file(&context),
-            Some("1.34.0".to_owned())
-        );
-        dir.close()?;
-
-        // `rust-toolchain` in parent directory.
-        let dir = tempfile::tempdir()?;
-        let child_dir_path = dir.path().join("child");
-        fs::create_dir(&child_dir_path)?;
-        fs::write(
-            dir.path().join("rust-toolchain"),
-            "\n\n[toolchain]\n\n\nchannel = \"1.34.0\"",
-        )?;
-
-        let context = Context::new_with_shell_and_path(
-            Default::default(),
-            Shell::Unknown,
-            Target::Main,
-            child_dir_path.clone(),
-            child_dir_path,
-            Default::default(),
-        );
-
-        assert_eq!(
-            find_rust_toolchain_file(&context),
-            Some("1.34.0".to_owned())
-        );
-        dir.close()?;
-
-        // `rust-toolchain.toml` with toolchain in one line
-        // This should not work!
-        // See https://rust-lang.github.io/rustup/overrides.html#the-toolchain-file
-        let dir = tempfile::tempdir()?;
-        fs::write(dir.path().join("rust-toolchain.toml"), "1.34.0")?;
-
-        let context = Context::new_with_shell_and_path(
-            Default::default(),
-            Shell::Unknown,
-            Target::Main,
-            dir.path().into(),
-            dir.path().into(),
-            Default::default(),
-        );
-
-        assert_eq!(find_rust_toolchain_file(&context), None);
-        dir.close()?;
-
-        // `rust-toolchain.toml` in toml format
-        let dir = tempfile::tempdir()?;
-        fs::write(
-            dir.path().join("rust-toolchain.toml"),
-            "[toolchain]\nchannel = \"1.34.0\"",
-        )?;
-
-        let context = Context::new_with_shell_and_path(
-            Default::default(),
-            Shell::Unknown,
-            Target::Main,
-            dir.path().into(),
-            dir.path().into(),
-            Default::default(),
-        );
-
-        assert_eq!(
-            find_rust_toolchain_file(&context),
-            Some("1.34.0".to_owned())
-        );
-        dir.close()?;
-
-        // `rust-toolchain.toml` in toml format with new lines
-        let dir = tempfile::tempdir()?;
-        fs::write(
-            dir.path().join("rust-toolchain.toml"),
-            "\n\n[toolchain]\n\n\nchannel = \"1.34.0\"",
-        )?;
-
-        let context = Context::new_with_shell_and_path(
-            Default::default(),
-            Shell::Unknown,
-            Target::Main,
-            dir.path().into(),
-            dir.path().into(),
-            Default::default(),
-        );
-
-        assert_eq!(
-            find_rust_toolchain_file(&context),
-            Some("1.34.0".to_owned())
-        );
-        dir.close()?;
-
-        // `rust-toolchain.toml` in parent directory.
-        let dir = tempfile::tempdir()?;
-        let child_dir_path = dir.path().join("child");
-        fs::create_dir(&child_dir_path)?;
-        fs::write(
-            dir.path().join("rust-toolchain.toml"),
-            "\n\n[toolchain]\n\n\nchannel = \"1.34.0\"",
-        )?;
-
-        let context = Context::new_with_shell_and_path(
-            Default::default(),
-            Shell::Unknown,
-            Target::Main,
-            child_dir_path.clone(),
-            child_dir_path,
-            Default::default(),
-        );
-
-        assert_eq!(
-            find_rust_toolchain_file(&context),
-            Some("1.34.0".to_owned())
-        );
-        dir.close()
-    }
-
-    #[test]
-    fn test_format_rustc_version_verbose() {
-        macro_rules! test {
-            () => {};
-            (($input:expr, $toolchain:expr) => $expected:expr $(,$($rest:tt)*)?) => {
-                assert_eq!(
-                    format_rustc_version_verbose($input, $toolchain)
-                        .as_ref()
-                        .map(|(s1, s2)| (&**s1, &**s2)),
-                    $expected,
-                );
-                test!($($($rest)*)?);
-            };
-        }
-
-        static STABLE: &str = r#"rustc 1.40.0 (73528e339 2019-12-16)
-binary: rustc
-commit-hash: 73528e339aae0f17a15ffa49a8ac608f50c6cf14
-commit-date: 2019-12-16
-host: x86_64-unknown-linux-gnu
-release: 1.40.0
-LLVM version: 9.0
-"#;
-
-        static BETA: &str = r#"rustc 1.41.0-beta.1 (eb3f7c2d3 2019-12-17)
-binary: rustc
-commit-hash: eb3f7c2d3aec576f47eba854cfbd3c1187b8a2a0
-commit-date: 2019-12-17
-host: x86_64-unknown-linux-gnu
-release: 1.41.0-beta.1
-LLVM version: 9.0
-"#;
-
-        static NIGHTLY: &str = r#"rustc 1.42.0-nightly (da3629b05 2019-12-29)
-binary: rustc
-commit-hash: da3629b05f8f1b425a738bfe9fe9aedd47c5417a
-commit-date: 2019-12-29
-host: x86_64-unknown-linux-gnu
-release: 1.42.0-nightly
-LLVM version: 9.0
-"#;
-
-        test!(
-            (STABLE, None) => Some(("v1.40.0", "x86_64-unknown-linux-gnu")),
-            (STABLE, Some("stable")) => Some(("v1.40.0", "stable")),
-            (BETA, None) => Some(("v1.41.0", "x86_64-unknown-linux-gnu")),
-            (BETA, Some("beta")) => Some(("v1.41.0", "beta")),
-            (NIGHTLY, None) => Some(("v1.42.0", "x86_64-unknown-linux-gnu")),
-            (NIGHTLY, Some("nightly")) => Some(("v1.42.0", "nightly")),
-            ("", None) => None,
-            ("", Some("stable")) => None,
-        );
-    }
-}
-=======
 use std::fs;
 use std::path::{Path, PathBuf};
 use std::process::Output;
@@ -1692,6 +735,7 @@
             Target::Main,
             dir.path().into(),
             dir.path().into(),
+            Default::default(),
         );
 
         assert_eq!(
@@ -1713,6 +757,7 @@
             Target::Main,
             dir.path().into(),
             dir.path().into(),
+            Default::default(),
         );
 
         assert_eq!(
@@ -1734,6 +779,7 @@
             Target::Main,
             dir.path().into(),
             dir.path().into(),
+            Default::default(),
         );
 
         assert_eq!(
@@ -1757,6 +803,7 @@
             Target::Main,
             child_dir_path.clone(),
             child_dir_path,
+            Default::default(),
         );
 
         assert_eq!(
@@ -1777,6 +824,7 @@
             Target::Main,
             dir.path().into(),
             dir.path().into(),
+            Default::default(),
         );
 
         assert_eq!(find_rust_toolchain_file(&context), None);
@@ -1795,6 +843,7 @@
             Target::Main,
             dir.path().into(),
             dir.path().into(),
+            Default::default(),
         );
 
         assert_eq!(
@@ -1816,6 +865,7 @@
             Target::Main,
             dir.path().into(),
             dir.path().into(),
+            Default::default(),
         );
 
         assert_eq!(
@@ -1839,6 +889,7 @@
             Target::Main,
             child_dir_path.clone(),
             child_dir_path,
+            Default::default(),
         );
 
         assert_eq!(
@@ -1901,5 +952,4 @@
             ("", Some("stable")) => None,
         );
     }
-}
->>>>>>> 8f21a1f6
+}