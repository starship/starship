--- conflicted
+++ resolved
@@ -23,16 +23,11 @@
         Some(rust_version) => {
             const RUST_CHAR: &str = "🦀 ";
 
-<<<<<<< HEAD
             let mut module = context.new_module("rust");
-            module.set_style(module_color);
-=======
-            let mut module = context.new_module("rust")?;
             let module_style = module
                 .config_value_style("style")
                 .unwrap_or_else(|| Color::Red.bold());
             module.set_style(module_style);
->>>>>>> dc840933
 
             let formatted_version = format_rustc_version(rust_version);
             module.new_segment("symbol", RUST_CHAR);
