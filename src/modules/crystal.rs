--- conflicted
+++ resolved
@@ -88,13 +88,8 @@
         let dir = tempfile::tempdir()?;
         File::create(dir.path().join("shard.yml"))?.sync_all()?;
 
-<<<<<<< HEAD
         let actual = ModuleRenderer::new("crystal").path(dir.path()).collect();
-        let expected = Some(format!("via {} ", Color::Red.bold().paint("🔮 v0.32.1")));
-=======
-        let actual = render_module("crystal", dir.path(), None);
         let expected = Some(format!("via {} ", Color::Red.bold().paint("🔮 v0.35.1")));
->>>>>>> 6763a7b0
         assert_eq!(expected, actual);
 
         dir.close()
@@ -105,13 +100,8 @@
         let dir = tempfile::tempdir()?;
         File::create(dir.path().join("main.cr"))?.sync_all()?;
 
-<<<<<<< HEAD
         let actual = ModuleRenderer::new("crystal").path(dir.path()).collect();
-        let expected = Some(format!("via {} ", Color::Red.bold().paint("🔮 v0.32.1")));
-=======
-        let actual = render_module("crystal", dir.path(), None);
         let expected = Some(format!("via {} ", Color::Red.bold().paint("🔮 v0.35.1")));
->>>>>>> 6763a7b0
         assert_eq!(expected, actual);
 
         dir.close()
