use std::env;
use std::path::Path;

use super::{Context, Module, RootModuleConfig};
use crate::configs::python::PythonConfig;
use crate::formatter::StringFormatter;
use crate::utils;

/// Creates a module with the current Python version
///
/// Will display the Python version if any of the following criteria are met:
///     - Current directory contains a `.python-version` file
///     - Current directory contains a `requirements.txt` file
///     - Current directory contains a `pyproject.toml` file
///     - Current directory contains a file with the `.py` extension
///     - Current directory contains a `Pipfile` file
///     - Current directory contains a `tox.ini` file
pub fn module<'a>(context: &'a Context) -> Option<Module<'a>> {
    let mut module = context.new_module("python");
    let config: PythonConfig = PythonConfig::try_load(module.config);

    let is_py_project = {
        let base = context.try_begin_scan()?.set_files(&[
            "requirements.txt",
            ".python-version",
            "pyproject.toml",
            "Pipfile",
            "tox.ini",
            "setup.py",
            "__init__.py",
        ]);
        if config.scan_for_pyfiles {
            base.set_extensions(&["py"]).is_match()
        } else {
            base.is_match()
        }
    };

    let is_venv = env::var("VIRTUAL_ENV").ok().is_some();

    if !is_py_project && !is_venv {
        return None;
    }

    let python_version = if config.pyenv_version_name {
        utils::exec_cmd("pyenv", &["version-name"])?.stdout
    } else {
<<<<<<< HEAD
        let version = get_python_version()?;
        format_python_version(&version)
=======
        let python_version = get_python_version(&config.python_binary)?;
        let formatted_version = format_python_version(&python_version);
        module.create_segment("version", &SegmentConfig::new(&formatted_version));
>>>>>>> ee3c0ec9
    };
    let virtual_env = get_python_virtual_env();

    let parsed = StringFormatter::new(config.format).and_then(|formatter| {
        formatter
            .map_meta(|var, _| match var {
                "symbol" => Some(config.symbol),
                _ => None,
            })
            .map_style(|variable| match variable {
                "style" => Some(Ok(config.style)),
                _ => None,
            })
            .map(|variable| match variable {
                "version" => Some(Ok(python_version.trim())),
                "virtualenv" => virtual_env.as_ref().map(|e| Ok(e.trim())),
                _ => None,
            })
            .parse(None)
    });

    module.set_segments(match parsed {
        Ok(segments) => segments,
        Err(error) => {
            log::warn!("Error in module `python`:\n{}", error);
            return None;
        }
    });

    module.get_prefix().set_value("");
    module.get_suffix().set_value("");

    Some(module)
}

fn get_python_version(python_binary: &str) -> Option<String> {
    match utils::exec_cmd(python_binary, &["--version"]) {
        Some(output) => {
            if output.stdout.is_empty() {
                Some(output.stderr)
            } else {
                Some(output.stdout)
            }
        }
        None => None,
    }
}

fn format_python_version(python_stdout: &str) -> String {
    format!(
        "v{}",
        python_stdout
            .trim_start_matches("Python ")
            .trim_end_matches(":: Anaconda, Inc.")
            .trim()
    )
}

fn get_python_virtual_env() -> Option<String> {
    env::var("VIRTUAL_ENV").ok().and_then(|venv| {
        Path::new(&venv)
            .file_name()
            .map(|filename| String::from(filename.to_str().unwrap_or("")))
    })
}

#[cfg(test)]
mod tests {
    use super::*;
    use crate::modules::utils::test::render_module;
    use ansi_term::Color;
    use std::fs::File;
    use std::io;

    #[test]
    fn test_format_python_version() {
        let input = "Python 3.7.2";
        assert_eq!(format_python_version(input), "v3.7.2");
    }

    #[test]
    fn test_format_python_version_anaconda() {
        let input = "Python 3.6.10 :: Anaconda, Inc.";
        assert_eq!(format_python_version(input), "v3.6.10");
    }

    #[test]
    fn folder_without_python_files() -> io::Result<()> {
        let dir = tempfile::tempdir()?;
        let actual = render_module("python", dir.path(), None);
        let expected = None;
        assert_eq!(expected, actual);

        dir.close()
    }

    #[test]
    fn folder_with_python_version() -> io::Result<()> {
        let dir = tempfile::tempdir()?;
        File::create(dir.path().join(".python-version"))?.sync_all()?;

        check_python2_renders(&dir, None);
        check_python3_renders(&dir, None);
        dir.close()
    }

    #[test]
    fn folder_with_requirements_txt() -> io::Result<()> {
        let dir = tempfile::tempdir()?;
        File::create(dir.path().join("requirements.txt"))?.sync_all()?;

        check_python2_renders(&dir, None);
        check_python3_renders(&dir, None);
        dir.close()
    }

    #[test]
    fn folder_with_pyproject_toml() -> io::Result<()> {
        let dir = tempfile::tempdir()?;
        File::create(dir.path().join("pyproject.toml"))?.sync_all()?;

        check_python2_renders(&dir, None);
        check_python3_renders(&dir, None);
        dir.close()
    }

    #[test]
    fn folder_with_pipfile() -> io::Result<()> {
        let dir = tempfile::tempdir()?;
        File::create(dir.path().join("Pipfile"))?.sync_all()?;

        check_python2_renders(&dir, None);
        check_python3_renders(&dir, None);
        dir.close()
    }

    #[test]
    fn folder_with_tox() -> io::Result<()> {
        let dir = tempfile::tempdir()?;
        File::create(dir.path().join("tox.ini"))?.sync_all()?;

        check_python2_renders(&dir, None);
        check_python3_renders(&dir, None);
        dir.close()
    }

    #[test]
    fn folder_with_setup_py() -> io::Result<()> {
        let dir = tempfile::tempdir()?;
        File::create(dir.path().join("setup.py"))?.sync_all()?;

        check_python2_renders(&dir, None);
        check_python3_renders(&dir, None);
        dir.close()
    }

    #[test]
    fn folder_with_init_py() -> io::Result<()> {
        let dir = tempfile::tempdir()?;
        File::create(dir.path().join("__init__.py"))?.sync_all()?;

        check_python2_renders(&dir, None);
        check_python3_renders(&dir, None);
        dir.close()
    }

    #[test]
    fn folder_with_py_file() -> io::Result<()> {
        let dir = tempfile::tempdir()?;
        File::create(dir.path().join("main.py"))?.sync_all()?;

        check_python2_renders(&dir, None);
        check_python3_renders(&dir, None);
        dir.close()
    }

    #[test]
    fn disabled_scan_for_pyfiles_and_folder_with_ignored_py_file() -> io::Result<()> {
        let dir = tempfile::tempdir()?;
        File::create(dir.path().join("foo.py"))?.sync_all()?;

        let expected = None;
        let config = toml::toml! {
            [python]
            scan_for_pyfiles = false
        };
        let actual = render_module("python", dir.path(), Some(config));
        assert_eq!(expected, actual);
        dir.close()
    }

    #[test]
    fn disabled_scan_for_pyfiles_and_folder_with_setup_py() -> io::Result<()> {
        let dir = tempfile::tempdir()?;
        File::create(dir.path().join("setup.py"))?.sync_all()?;

        let config = toml::toml! {
            [python]
            scan_for_pyfiles = false
        };

        check_python2_renders(&dir, Some(config));

        let config_python3 = toml::toml! {
            [python]
            python_binary = "python3"
            scan_for_pyfiles = false
        };

        check_python3_renders(&dir, Some(config_python3));

        dir.close()
    }

    fn check_python2_renders(dir: &tempfile::TempDir, starship_config: Option<toml::Value>) {
        let actual = render_module("python", dir.path(), starship_config);
        let expected = Some(format!("via {} ", Color::Yellow.bold().paint("🐍 v2.7.17")));
        assert_eq!(expected, actual);
    }

    fn check_python3_renders(dir: &tempfile::TempDir, starship_config: Option<toml::Value>) {
        let config = Some(starship_config.unwrap_or(toml::toml! {
             [python]
             python_binary = "python3"
        }));

        let actual = render_module("python", dir.path(), config);
        let expected = Some(format!("via {} ", Color::Yellow.bold().paint("🐍 v3.8.0")));
        assert_eq!(expected, actual);
    }
}<|MERGE_RESOLUTION|>--- conflicted
+++ resolved
@@ -45,14 +45,8 @@
     let python_version = if config.pyenv_version_name {
         utils::exec_cmd("pyenv", &["version-name"])?.stdout
     } else {
-<<<<<<< HEAD
-        let version = get_python_version()?;
+        let version = get_python_version(&config.python_binary)?;
         format_python_version(&version)
-=======
-        let python_version = get_python_version(&config.python_binary)?;
-        let formatted_version = format_python_version(&python_version);
-        module.create_segment("version", &SegmentConfig::new(&formatted_version));
->>>>>>> ee3c0ec9
     };
     let virtual_env = get_python_virtual_env();
 
