--- conflicted
+++ resolved
@@ -44,20 +44,14 @@
     } else {
         let python_version = get_python_version()?;
         let formatted_version = format_python_version(&python_version);
-<<<<<<< HEAD
         module.create_segment("version", &SegmentConfig::new(&formatted_version));
 
         if let Some(virtual_env) = get_python_virtual_env() {
             module.create_segment(
                 "virtualenv",
-                &SegmentConfig::new(&format!("({})", virtual_env)),
+                &SegmentConfig::new(&format!(" ({})", virtual_env)),
             );
         };
-=======
-        module.new_segment("version", &formatted_version);
-        get_python_virtual_env()
-            .map(|virtual_env| module.new_segment("virtualenv", &format!(" ({})", virtual_env)));
->>>>>>> 09353fff
     };
 
     Some(module)
