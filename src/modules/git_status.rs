use once_cell::sync::OnceCell;
use regex::Regex;

use super::{Context, Module, ModuleConfig};

use crate::configs::git_status::GitStatusConfig;
use crate::formatter::StringFormatter;
use crate::segment::Segment;
use std::ffi::OsStr;
use std::sync::Arc;

const ALL_STATUS_FORMAT: &str =
    "$conflicted$stashed$deleted$renamed$modified$typechanged$staged$untracked";

/// Creates a module with the Git branch in the current directory
///
/// Will display the branch name if the current directory is a git repo
/// By default, the following symbols will be used to represent the repo's status:
///   - `=` – This branch has merge conflicts
///   - `⇡` – This branch is ahead of the branch being tracked
///   - `⇣` – This branch is behind of the branch being tracked
///   - `⇕` – This branch has diverged from the branch being tracked
///   - `` – This branch is up-to-date with the branch being tracked
///   - `?` — There are untracked files in the working directory
///   - `$` — A stash exists for the local repository
///   - `!` — There are file modifications in the working directory
///   - `+` — A new file has been added to the staging area
///   - `»` — A renamed file has been added to the staging area
///   - `✘` — A file's deletion has been added to the staging area
pub fn module<'a>(context: &'a Context) -> Option<Module<'a>> {
    let mut module = context.new_module("git_status");
    let config: GitStatusConfig = GitStatusConfig::try_load(module.config);

    let info = Arc::new(GitStatusInfo::load(context, config.clone()));

    //Return None if not in git repository
    context.get_repo().ok()?;

    if let Some(git_status) = git_status_wsl(context, &config) {
        if git_status.is_empty() {
            return None;
        }
        module.set_segments(Segment::from_text(None, git_status));
        return Some(module);
    }

    let parsed = StringFormatter::new(config.format).and_then(|formatter| {
        formatter
            .map_meta(|variable, _| match variable {
                "all_status" => Some(ALL_STATUS_FORMAT),
                _ => None,
            })
            .map_style(|variable: &str| match variable {
                "style" => Some(Ok(config.style)),
                _ => None,
            })
            .map_variables_to_segments(|variable: &str| {
                let info = Arc::clone(&info);
                let segments = match variable {
                    "stashed" => info.get_stashed().and_then(|count| {
                        format_count(config.stashed, "git_status.stashed", context, count)
                    }),
                    "ahead_behind" => info.get_ahead_behind().and_then(|(ahead, behind)| {
                        let (ahead, behind) = (ahead?, behind?);
                        if ahead > 0 && behind > 0 {
                            format_text(
                                config.diverged,
                                "git_status.diverged",
                                context,
                                |variable| match variable {
                                    "ahead_count" => Some(ahead.to_string()),
                                    "behind_count" => Some(behind.to_string()),
                                    _ => None,
                                },
                            )
                        } else if ahead > 0 && behind == 0 {
                            format_count(config.ahead, "git_status.ahead", context, ahead)
                        } else if behind > 0 && ahead == 0 {
                            format_count(config.behind, "git_status.behind", context, behind)
                        } else {
                            format_symbol(config.up_to_date, "git_status.up_to_date", context)
                        }
                    }),
                    "conflicted" => info.get_conflicted().and_then(|count| {
                        format_count(config.conflicted, "git_status.conflicted", context, count)
                    }),
                    "deleted" => info.get_deleted().and_then(|count| {
                        format_count(config.deleted, "git_status.deleted", context, count)
                    }),
                    "renamed" => info.get_renamed().and_then(|count| {
                        format_count(config.renamed, "git_status.renamed", context, count)
                    }),
                    "modified" => info.get_modified().and_then(|count| {
                        format_count(config.modified, "git_status.modified", context, count)
                    }),
                    "staged" => info.get_staged().and_then(|count| {
                        format_count(config.staged, "git_status.staged", context, count)
                    }),
                    "untracked" => info.get_untracked().and_then(|count| {
                        format_count(config.untracked, "git_status.untracked", context, count)
                    }),
                    "typechanged" => info.get_typechanged().and_then(|count| {
                        format_count(config.typechanged, "git_status.typechanged", context, count)
                    }),
                    _ => None,
                };
                segments.map(Ok)
            })
            .parse(None, Some(context))
    });

    module.set_segments(match parsed {
        Ok(segments) => {
            if segments.is_empty() {
                return None;
            } else {
                segments
            }
        }
        Err(error) => {
            log::warn!("Error in module `git_status`:\n{}", error);
            return None;
        }
    });

    Some(module)
}

struct GitStatusInfo<'a> {
    context: &'a Context<'a>,
    config: GitStatusConfig<'a>,
    repo_status: OnceCell<Option<RepoStatus>>,
    stashed_count: OnceCell<Option<usize>>,
}

impl<'a> GitStatusInfo<'a> {
    pub fn load(context: &'a Context, config: GitStatusConfig<'a>) -> Self {
        Self {
            context,
            config,
            repo_status: OnceCell::new(),
            stashed_count: OnceCell::new(),
        }
    }

    pub fn get_ahead_behind(&self) -> Option<(Option<usize>, Option<usize>)> {
        self.get_repo_status().map(|data| (data.ahead, data.behind))
    }

    pub fn get_repo_status(&self) -> &Option<RepoStatus> {
        self.repo_status
            .get_or_init(|| match get_repo_status(self.context, &self.config) {
                Some(repo_status) => Some(repo_status),
                None => {
                    log::debug!("get_repo_status: git status execution failed");
                    None
                }
            })
    }

    pub fn get_stashed(&self) -> &Option<usize> {
        self.stashed_count
            .get_or_init(|| match get_stashed_count(self.context) {
                Some(stashed_count) => Some(stashed_count),
                None => {
                    log::debug!("get_stashed_count: git stash execution failed");
                    None
                }
            })
    }

    pub fn get_conflicted(&self) -> Option<usize> {
        self.get_repo_status().map(|data| data.conflicted)
    }

    pub fn get_deleted(&self) -> Option<usize> {
        self.get_repo_status().map(|data| data.deleted)
    }

    pub fn get_renamed(&self) -> Option<usize> {
        self.get_repo_status().map(|data| data.renamed)
    }

    pub fn get_modified(&self) -> Option<usize> {
        self.get_repo_status().map(|data| data.modified)
    }

    pub fn get_staged(&self) -> Option<usize> {
        self.get_repo_status().map(|data| data.staged)
    }

    pub fn get_untracked(&self) -> Option<usize> {
        self.get_repo_status().map(|data| data.untracked)
    }

    pub fn get_typechanged(&self) -> Option<usize> {
        self.get_repo_status().map(|data| data.typechanged)
    }
}

/// Gets the number of files in various git states (staged, modified, deleted, etc...)
fn get_repo_status(context: &Context, config: &GitStatusConfig) -> Option<RepoStatus> {
    log::debug!("New repo status created");

    let mut repo_status = RepoStatus::default();
    let mut args = vec![
        OsStr::new("-C"),
        context.current_dir.as_os_str(),
        OsStr::new("--no-optional-locks"),
        OsStr::new("status"),
        OsStr::new("--porcelain=2"),
    ];

    // for performance reasons, only pass flags if necessary...
    let has_ahead_behind = !config.ahead.is_empty() || !config.behind.is_empty();
    let has_up_to_date_diverged = !config.up_to_date.is_empty() || !config.diverged.is_empty();
    if has_ahead_behind || has_up_to_date_diverged {
        args.push(OsStr::new("--branch"));
    }

    // ... and add flags that omit information the user doesn't want
    let has_untracked = !config.untracked.is_empty();
    if !has_untracked {
        args.push(OsStr::new("--untracked-files=no"));
    }
    if config.ignore_submodules {
        args.push(OsStr::new("--ignore-submodules=dirty"));
    } else if !has_untracked {
        args.push(OsStr::new("--ignore-submodules=untracked"));
    }

    let status_output = context.exec_cmd("git", &args)?;
    let statuses = status_output.stdout.lines();

    statuses.for_each(|status| {
        if status.starts_with("# branch.ab ") {
            repo_status.set_ahead_behind(status);
        } else if !status.starts_with('#') {
            repo_status.add(status);
        }
    });

    Some(repo_status)
}

fn get_stashed_count(context: &Context) -> Option<usize> {
    let repo = context.get_repo().ok()?.open();
    let reference = match repo.try_find_reference("refs/stash") {
        Ok(Some(reference)) => reference,
        // No stash reference found
        Ok(None) => return Some(0),
        Err(err) => {
            log::warn!("Error finding stash reference: {err}");
            return None;
        }
    };

    match reference.log_iter().all() {
        Ok(Some(log)) => Some(log.count()),
        Ok(None) => {
            log::debug!("No reflog found for stash");
            Some(0)
        }
        Err(err) => {
            log::warn!("Error getting stash log: {err}");
            None
        }
    }
}

#[derive(Default, Debug, Copy, Clone)]
struct RepoStatus {
    ahead: Option<usize>,
    behind: Option<usize>,
    conflicted: usize,
    deleted: usize,
    renamed: usize,
    modified: usize,
    staged: usize,
    typechanged: usize,
    untracked: usize,
}

impl RepoStatus {
    fn is_deleted(short_status: &str) -> bool {
        // is_wt_deleted || is_index_deleted
        short_status.contains('D')
    }

    fn is_modified(short_status: &str) -> bool {
        // is_wt_modified || is_wt_added
        short_status.ends_with('M') || short_status.ends_with('A')
    }

    fn is_staged(short_status: &str) -> bool {
        // is_index_modified || is_index_added || is_index_typechanged
        short_status.starts_with('M')
            || short_status.starts_with('A')
            || short_status.starts_with('T')
    }

    fn is_typechanged(short_status: &str) -> bool {
        short_status.ends_with('T')
    }

    fn parse_normal_status(&mut self, short_status: &str) {
        if Self::is_deleted(short_status) {
            self.deleted += 1;
        }

        if Self::is_modified(short_status) {
            self.modified += 1;
        }

        if Self::is_staged(short_status) {
            self.staged += 1;
        }

        if Self::is_typechanged(short_status) {
            self.typechanged += 1;
        }
    }

    fn add(&mut self, s: &str) {
        match s.chars().next() {
            Some('1') => self.parse_normal_status(&s[2..4]),
            Some('2') => {
                self.renamed += 1;
                self.parse_normal_status(&s[2..4])
            }
            Some('u') => self.conflicted += 1,
            Some('?') => self.untracked += 1,
            Some('!') => (),
            Some(_) => log::error!("Unknown line type in git status output"),
            None => log::error!("Missing line type in git status output"),
        }
    }

    fn set_ahead_behind(&mut self, s: &str) {
        let re = Regex::new(r"branch\.ab \+([0-9]+) \-([0-9]+)").unwrap();

        if let Some(caps) = re.captures(s) {
            self.ahead = caps.get(1).unwrap().as_str().parse::<usize>().ok();
            self.behind = caps.get(2).unwrap().as_str().parse::<usize>().ok();
        }
    }
}

fn format_text<F>(
    format_str: &str,
    config_path: &str,
    context: &Context,
    mapper: F,
) -> Option<Vec<Segment>>
where
    F: Fn(&str) -> Option<String> + Send + Sync,
{
    if let Ok(formatter) = StringFormatter::new(format_str) {
        formatter
            .map(|variable| mapper(variable).map(Ok))
            .parse(None, Some(context))
            .ok()
    } else {
        log::warn!("Error parsing format string `{}`", &config_path);
        None
    }
}

fn format_count(
    format_str: &str,
    config_path: &str,
    context: &Context,
    count: usize,
) -> Option<Vec<Segment>> {
    if count == 0 {
        return None;
    }

    format_text(
        format_str,
        config_path,
        context,
        |variable| match variable {
            "count" => Some(count.to_string()),
            _ => None,
        },
    )
}

fn format_symbol(format_str: &str, config_path: &str, context: &Context) -> Option<Vec<Segment>> {
    format_text(format_str, config_path, context, |_variable| None)
}

#[cfg(target_os = "linux")]
fn git_status_wsl(context: &Context, conf: &GitStatusConfig) -> Option<String> {
    use crate::utils::create_command;
    use nix::sys::utsname::uname;
    use std::env;
    use std::ffi::OsString;
    use std::io::ErrorKind;

    let starship_exe = conf.windows_starship?;

    // Ensure this is WSL
    // This is lowercase in WSL1 and uppercase in WSL2, just skip the first letter
    if !uname()
        .ok()?
        .release()
        .to_string_lossy()
        .contains("icrosoft")
    {
        return None;
    }

    log::trace!("Using WSL mode");

    // Get Windows path
    let winpath = match create_command("wslpath")
        .map(|mut c| {
            c.arg("-w").arg(&context.current_dir);
            c
        })
        .and_then(|mut c| c.output())
    {
        Ok(r) => r,
        Err(e) => {
            // Not found might means this might not be WSL after all
            let level = if e.kind() == ErrorKind::NotFound {
                log::Level::Debug
            } else {
                log::Level::Error
            };

            log::log!(level, "Failed to get Windows path:\n{:?}", e);

            return None;
        }
    };

    let winpath = match std::str::from_utf8(&winpath.stdout) {
        Ok(r) => r.trim_end(),
        Err(e) => {
            log::error!("Failed to parse Windows path:\n{:?}", e);

            return None;
        }
    };

    log::trace!("Windows path: {}", winpath);

    // In Windows or Linux dir?
    if winpath.starts_with(r"\\wsl") {
        log::trace!("Not a Windows path");
        return None;
    }

    // Get foreign starship to use WSL config
    // https://devblogs.microsoft.com/commandline/share-environment-vars-between-wsl-and-windows/
    let wslenv = env::var("WSLENV").map_or_else(
        |_| "STARSHIP_CONFIG/wp".to_string(),
        |e| e + ":STARSHIP_CONFIG/wp",
    );

    let out = match create_command(starship_exe)
        .map(|mut c| {
            c.env(
                "STARSHIP_CONFIG",
                context
                    .get_config_path_os()
                    .unwrap_or_else(|| OsString::from("/dev/null")),
            )
            .env("WSLENV", wslenv)
            .args(["module", "git_status", "--path", winpath]);
            c
        })
        .and_then(|mut c| c.output())
    {
        Ok(r) => r,
        Err(e) => {
            log::error!("Failed to run Git Status module on Windows:\n{}", e);

            return None;
        }
    };

    match String::from_utf8(out.stdout) {
        Ok(r) => Some(r),
        Err(e) => {
            log::error!(
                "Failed to parse Windows Git Status module status output:\n{}",
                e
            );

            None
        }
    }
}

#[cfg(not(target_os = "linux"))]
fn git_status_wsl(_context: &Context, _conf: &GitStatusConfig) -> Option<String> {
    None
}

#[cfg(test)]
mod tests {
    use nu_ansi_term::{AnsiStrings, Color};
    use std::ffi::OsStr;
    use std::fs::{self, File};
    use std::io::{self, prelude::*};
    use std::path::Path;

    use crate::test::{fixture_repo, FixtureProvider, ModuleRenderer};
    use crate::utils::create_command;

    #[allow(clippy::unnecessary_wraps)]
    fn format_output(symbols: &str) -> Option<String> {
        Some(format!(
            "{} ",
            Color::Red.bold().paint(format!("[{symbols}]"))
        ))
    }

    #[test]
    fn show_nothing_on_empty_dir() -> io::Result<()> {
        let repo_dir = tempfile::tempdir()?;

        let actual = ModuleRenderer::new("git_status")
            .path(repo_dir.path())
            .collect();
        let expected = None;

        assert_eq!(expected, actual);
        repo_dir.close()
    }

    #[test]
    fn shows_behind() -> io::Result<()> {
        let repo_dir = fixture_repo(FixtureProvider::Git)?;

        behind(repo_dir.path())?;

        let actual = ModuleRenderer::new("git_status")
            .path(repo_dir.path())
            .collect();
        let expected = format_output("⇣");

        assert_eq!(expected, actual);
        repo_dir.close()
    }

    #[test]
    fn shows_behind_with_count() -> io::Result<()> {
        let repo_dir = fixture_repo(FixtureProvider::Git)?;

        behind(repo_dir.path())?;

        let actual = ModuleRenderer::new("git_status")
            .config(toml::toml! {
                [git_status]
                behind = "⇣$count"
            })
            .path(repo_dir.path())
            .collect();
        let expected = format_output("⇣1");

        assert_eq!(expected, actual);
        repo_dir.close()
    }

    #[test]
    fn shows_ahead() -> io::Result<()> {
        let repo_dir = fixture_repo(FixtureProvider::Git)?;

        File::create(repo_dir.path().join("readme.md"))?.sync_all()?;
        ahead(repo_dir.path())?;

        let actual = ModuleRenderer::new("git_status")
            .path(repo_dir.path())
            .collect();
        let expected = format_output("⇡");

        assert_eq!(expected, actual);
        repo_dir.close()
    }

    #[test]
    fn shows_ahead_with_count() -> io::Result<()> {
        let repo_dir = fixture_repo(FixtureProvider::Git)?;

        File::create(repo_dir.path().join("readme.md"))?.sync_all()?;
        ahead(repo_dir.path())?;

        let actual = ModuleRenderer::new("git_status")
            .config(toml::toml! {
                [git_status]
                ahead="⇡$count"
            })
            .path(repo_dir.path())
            .collect();
        let expected = format_output("⇡1");

        assert_eq!(expected, actual);
        repo_dir.close()
    }

    #[test]
    fn shows_diverged() -> io::Result<()> {
        let repo_dir = fixture_repo(FixtureProvider::Git)?;

        diverge(repo_dir.path())?;

        let actual = ModuleRenderer::new("git_status")
            .path(repo_dir.path())
            .collect();
        let expected = format_output("⇕");

        assert_eq!(expected, actual);
        repo_dir.close()
    }

    #[test]
    fn shows_diverged_with_count() -> io::Result<()> {
        let repo_dir = fixture_repo(FixtureProvider::Git)?;

        diverge(repo_dir.path())?;

        let actual = ModuleRenderer::new("git_status")
            .config(toml::toml! {
                [git_status]
                diverged=r"⇕⇡$ahead_count⇣$behind_count"
            })
            .path(repo_dir.path())
            .collect();
        let expected = format_output("⇕⇡1⇣1");

        assert_eq!(expected, actual);
        repo_dir.close()
    }

    #[test]
    fn shows_up_to_date_with_upstream() -> io::Result<()> {
        let repo_dir = fixture_repo(FixtureProvider::Git)?;

        let actual = ModuleRenderer::new("git_status")
            .config(toml::toml! {
                [git_status]
                up_to_date="✓"
            })
            .path(repo_dir.path())
            .collect();
        let expected = format_output("✓");

        assert_eq!(expected, actual);
        repo_dir.close()
    }

    #[test]
    fn shows_conflicted() -> io::Result<()> {
        let repo_dir = fixture_repo(FixtureProvider::Git)?;

        create_conflict(repo_dir.path())?;

        let actual = ModuleRenderer::new("git_status")
            .path(repo_dir.path())
            .collect();
        let expected = format_output("=");

        assert_eq!(expected, actual);
        repo_dir.close()
    }

    #[test]
    fn shows_conflicted_with_count() -> io::Result<()> {
        let repo_dir = fixture_repo(FixtureProvider::Git)?;

        create_conflict(repo_dir.path())?;

        let actual = ModuleRenderer::new("git_status")
            .config(toml::toml! {
                [git_status]
                conflicted = "=$count"
            })
            .path(repo_dir.path())
            .collect();
        let expected = format_output("=1");

        assert_eq!(expected, actual);
        repo_dir.close()
    }

    #[test]
    fn shows_untracked_file() -> io::Result<()> {
        let repo_dir = fixture_repo(FixtureProvider::Git)?;

        create_untracked(repo_dir.path())?;

        let actual = ModuleRenderer::new("git_status")
            .path(repo_dir.path())
            .collect();
        let expected = format_output("?");

        assert_eq!(expected, actual);
        repo_dir.close()
    }

    #[test]
    fn shows_untracked_file_with_count() -> io::Result<()> {
        let repo_dir = fixture_repo(FixtureProvider::Git)?;

        create_untracked(repo_dir.path())?;

        let actual = ModuleRenderer::new("git_status")
            .config(toml::toml! {
                [git_status]
                untracked = "?$count"
            })
            .path(repo_dir.path())
            .collect();
        let expected = format_output("?1");

        assert_eq!(expected, actual);
        repo_dir.close()
    }

    #[test]
    fn doesnt_show_untracked_file_if_disabled() -> io::Result<()> {
        let repo_dir = fixture_repo(FixtureProvider::Git)?;

        create_untracked(repo_dir.path())?;

        create_command("git")?
            .args(["config", "status.showUntrackedFiles", "no"])
            .current_dir(repo_dir.path())
            .output()?;

        let actual = ModuleRenderer::new("git_status")
            .path(repo_dir.path())
            .collect();
        let expected = None;

        assert_eq!(expected, actual);
        repo_dir.close()
    }

    #[test]
    fn shows_stashed() -> io::Result<()> {
        let repo_dir = fixture_repo(FixtureProvider::Git)?;

        create_stash(repo_dir.path())?;

        create_command("git")?
            .args(["reset", "--hard", "HEAD"])
            .current_dir(repo_dir.path())
            .output()?;

        let actual = ModuleRenderer::new("git_status")
<<<<<<< HEAD
=======
            .config(toml::toml! {
                [git_status]
                format = "$stashed"
            })
>>>>>>> 6fc41526
            .path(repo_dir.path())
            .collect();
        let expected = Some(String::from("$"));

        assert_eq!(expected, actual);
        repo_dir.close()
    }

    #[test]
    fn shows_no_stashed_after_undo() -> io::Result<()> {
        let repo_dir = fixture_repo(FixtureProvider::Git)?;

        create_stash(repo_dir.path())?;
        undo_stash(repo_dir.path())?;

        create_command("git")?
            .args(["reset", "--hard", "HEAD"])
            .current_dir(repo_dir.path())
            .output()?;

        let actual = ModuleRenderer::new("git_status")
            .config(toml::toml! {
                [git_status]
                format = "$stashed"
            })
            .path(repo_dir.path())
            .collect();
        let expected = None;

        assert_eq!(expected, actual);
        repo_dir.close()
    }

    #[test]
    fn shows_stashed_with_count() -> io::Result<()> {
        let repo_dir = fixture_repo(FixtureProvider::Git)?;

        create_stash(repo_dir.path())?;
        undo_stash(repo_dir.path())?;
        create_stash(repo_dir.path())?;
        create_stash(repo_dir.path())?;

        create_command("git")?
            .args(["reset", "--hard", "HEAD"])
            .current_dir(repo_dir.path())
            .output()?;

        let actual = ModuleRenderer::new("git_status")
            .config(toml::toml! {
                [git_status]
                stashed = r"\$$count"
            })
            .path(repo_dir.path())
            .collect();
        let expected = format_output("$2");

        assert_eq!(expected, actual);
        repo_dir.close()
    }

    #[test]
    fn shows_typechanged() -> io::Result<()> {
        let repo_dir = fixture_repo(FixtureProvider::Git)?;

        create_typechanged(repo_dir.path())?;

        let actual = ModuleRenderer::new("git_status")
            .config(toml::toml! {
                [git_status]
                typechanged = "⇢"
            })
            .path(repo_dir.path())
            .collect();
        let expected = format_output("⇢");

        assert_eq!(expected, actual);
        repo_dir.close()
    }

    #[test]
    fn shows_typechanged() -> io::Result<()> {
        let repo_dir = fixture_repo(FixtureProvider::Git)?;

        create_typechanged(repo_dir.path())?;

        let actual = ModuleRenderer::new("git_status")
            .config(toml::toml! {
                [git_status]
                typechanged = "⇢"
            })
            .path(repo_dir.path())
            .collect();
        let expected = format_output("⇢");

        assert_eq!(expected, actual);
        repo_dir.close()
    }

    #[test]
    fn shows_modified() -> io::Result<()> {
        let repo_dir = fixture_repo(FixtureProvider::Git)?;

        create_modified(repo_dir.path())?;

        let actual = ModuleRenderer::new("git_status")
            .path(repo_dir.path())
            .collect();
        let expected = format_output("!");

        assert_eq!(expected, actual);
        repo_dir.close()
    }

    #[test]
    fn shows_modified_with_count() -> io::Result<()> {
        let repo_dir = fixture_repo(FixtureProvider::Git)?;

        create_modified(repo_dir.path())?;

        let actual = ModuleRenderer::new("git_status")
            .config(toml::toml! {
                [git_status]
                modified = "!$count"
            })
            .path(repo_dir.path())
            .collect();
        let expected = format_output("!1");

        assert_eq!(expected, actual);
        repo_dir.close()
    }

    #[test]
    fn shows_added() -> io::Result<()> {
        let repo_dir = fixture_repo(FixtureProvider::Git)?;

        create_added(repo_dir.path())?;

        let actual = ModuleRenderer::new("git_status")
            .path(repo_dir.path())
            .collect();
        let expected = format_output("!");

        assert_eq!(expected, actual);
        repo_dir.close()
    }

    #[test]
    fn shows_staged_file() -> io::Result<()> {
        let repo_dir = fixture_repo(FixtureProvider::Git)?;

        create_staged(repo_dir.path())?;

        let actual = ModuleRenderer::new("git_status")
            .path(repo_dir.path())
            .collect();
        let expected = format_output("+");

        assert_eq!(expected, actual);
        repo_dir.close()
    }

    #[test]
    fn shows_staged_file_with_count() -> io::Result<()> {
        let repo_dir = fixture_repo(FixtureProvider::Git)?;

        create_staged(repo_dir.path())?;

        let actual = ModuleRenderer::new("git_status")
            .config(toml::toml! {
                [git_status]
                staged = "+[$count](green)"
            })
            .path(repo_dir.path())
<<<<<<< HEAD
            .collect();
        let expected = Some(format!(
            "{} ",
            AnsiStrings(&[
                Color::Red.bold().paint("[+"),
                Color::Green.paint("1"),
                Color::Red.bold().paint("]"),
            ])
        ));

        assert_eq!(expected, actual);
        repo_dir.close()
    }

    #[test]
    fn shows_staged_typechange_with_count() -> io::Result<()> {
        let repo_dir = fixture_repo(FixtureProvider::Git)?;

        create_staged_typechange(repo_dir.path())?;

        let actual = ModuleRenderer::new("git_status")
            .config(toml::toml! {
                [git_status]
                staged = "+[$count](green)"
            })
            .path(repo_dir.path())
=======
>>>>>>> 6fc41526
            .collect();
        let expected = Some(format!(
            "{} ",
            AnsiStrings(&[
<<<<<<< HEAD
=======
                Color::Red.bold().paint("[+"),
                Color::Green.paint("1"),
                Color::Red.bold().paint("]"),
            ])
        ));

        assert_eq!(expected, actual);
        repo_dir.close()
    }

    #[test]
    fn shows_staged_typechange_with_count() -> io::Result<()> {
        let repo_dir = fixture_repo(FixtureProvider::Git)?;

        create_staged_typechange(repo_dir.path())?;

        let actual = ModuleRenderer::new("git_status")
            .config(toml::toml! {
                [git_status]
                staged = "+[$count](green)"
            })
            .path(repo_dir.path())
            .collect();
        let expected = Some(format!(
            "{} ",
            AnsiStrings(&[
>>>>>>> 6fc41526
                Color::Red.bold().paint("[+"),
                Color::Green.paint("1"),
                Color::Red.bold().paint("]"),
            ])
        ));

        assert_eq!(expected, actual);
        repo_dir.close()
    }

    #[test]
    fn shows_staged_and_modified_file() -> io::Result<()> {
        let repo_dir = fixture_repo(FixtureProvider::Git)?;

        create_staged_and_modified(repo_dir.path())?;

        let actual = ModuleRenderer::new("git_status")
            .path(repo_dir.path())
            .collect();
        let expected = format_output("!+");

        assert_eq!(expected, actual);
        repo_dir.close()
    }

    #[test]
    fn shows_renamed_file() -> io::Result<()> {
        let repo_dir = fixture_repo(FixtureProvider::Git)?;

        create_renamed(repo_dir.path())?;

        let actual = ModuleRenderer::new("git_status")
            .path(repo_dir.path())
            .collect();
        let expected = format_output("»");

        assert_eq!(expected, actual);
        repo_dir.close()
    }

    #[test]
    fn shows_renamed_file_with_count() -> io::Result<()> {
        let repo_dir = fixture_repo(FixtureProvider::Git)?;

        create_renamed(repo_dir.path())?;

        let actual = ModuleRenderer::new("git_status")
            .config(toml::toml! {
                [git_status]
                renamed = "»$count"
            })
            .path(repo_dir.path())
            .collect();
        let expected = format_output("»1");

        assert_eq!(expected, actual);
        repo_dir.close()
    }

    #[test]
    fn shows_renamed_and_modified_file() -> io::Result<()> {
        let repo_dir = fixture_repo(FixtureProvider::Git)?;

        create_renamed_and_modified(repo_dir.path())?;

        let actual = ModuleRenderer::new("git_status")
            .path(repo_dir.path())
            .collect();
        let expected = format_output("»!");

        assert_eq!(expected, actual);
        repo_dir.close()
    }

    #[test]
    fn shows_deleted_file() -> io::Result<()> {
        let repo_dir = fixture_repo(FixtureProvider::Git)?;

        create_deleted(repo_dir.path())?;

        let actual = ModuleRenderer::new("git_status")
            .path(repo_dir.path())
            .collect();
        let expected = format_output("✘");

        assert_eq!(expected, actual);
        repo_dir.close()
    }

    #[test]
    fn shows_deleted_file_with_count() -> io::Result<()> {
        let repo_dir = fixture_repo(FixtureProvider::Git)?;

        create_deleted(repo_dir.path())?;

        let actual = ModuleRenderer::new("git_status")
            .config(toml::toml! {
                [git_status]
                deleted = "✘$count"
            })
            .path(repo_dir.path())
            .collect();
        let expected = format_output("✘1");

        assert_eq!(expected, actual);
        repo_dir.close()
    }

    #[test]
    fn doesnt_show_ignored_file() -> io::Result<()> {
        let repo_dir = fixture_repo(FixtureProvider::Git)?;

        create_staged_and_ignored(repo_dir.path())?;

        let actual = ModuleRenderer::new("git_status")
            .path(repo_dir.path())
            .collect();
        let expected = format_output("+");

        assert_eq!(expected, actual);
        repo_dir.close()
    }

    #[test]
    fn worktree_in_different_dir() -> io::Result<()> {
        let worktree_dir = tempfile::tempdir()?;
        let repo_dir = fixture_repo(FixtureProvider::Git)?;

        create_command("git")?
            .args([
                OsStr::new("config"),
                OsStr::new("core.worktree"),
                worktree_dir.path().as_os_str(),
            ])
            .current_dir(repo_dir.path())
            .output()?;

        File::create(worktree_dir.path().join("test_file"))?.sync_all()?;

        let actual = ModuleRenderer::new("git_status")
            .path(repo_dir.path())
            .collect();
        let expected = format_output("✘?");

        assert_eq!(expected, actual);
        worktree_dir.close()?;
        repo_dir.close()
    }

    // Whenever a file is manually renamed, git itself ('git status') does not treat such file as renamed,
    // but as untracked instead. The following test checks if manually deleted and manually renamed
    // files are tracked by git_status module in the same way 'git status' does.
    #[test]
    #[ignore]
    fn ignore_manually_renamed() -> io::Result<()> {
        let repo_dir = fixture_repo(FixtureProvider::Git)?;
        File::create(repo_dir.path().join("a"))?.sync_all()?;
        File::create(repo_dir.path().join("b"))?.sync_all()?;
        create_command("git")?
            .args(["add", "--all"])
            .current_dir(repo_dir.path())
            .output()?;
        create_command("git")?
            .args(["commit", "-m", "add new files", "--no-gpg-sign"])
            .current_dir(repo_dir.path())
            .output()?;

        fs::remove_file(repo_dir.path().join("a"))?;
        fs::rename(repo_dir.path().join("b"), repo_dir.path().join("c"))?;

        let actual = ModuleRenderer::new("git_status")
            .path(repo_dir.path())
            .config(toml::toml! {
                [git_status]
                ahead = "A"
                deleted = "D"
                untracked = "U"
                renamed = "R"
            })
            .collect();
        let expected = format_output("DUA");

        assert_eq!(actual, expected);

        repo_dir.close()
    }

    fn ahead(repo_dir: &Path) -> io::Result<()> {
        File::create(repo_dir.join("readme.md"))?.sync_all()?;

        create_command("git")?
            .args(["commit", "-am", "Update readme", "--no-gpg-sign"])
            .current_dir(repo_dir)
            .output()?;

        Ok(())
    }

    fn behind(repo_dir: &Path) -> io::Result<()> {
        create_command("git")?
            .args(["reset", "--hard", "HEAD^"])
            .current_dir(repo_dir)
            .output()?;

        Ok(())
    }

    fn diverge(repo_dir: &Path) -> io::Result<()> {
        create_command("git")?
            .args(["reset", "--hard", "HEAD^"])
            .current_dir(repo_dir)
            .output()?;

        fs::write(repo_dir.join("Cargo.toml"), " ")?;

        create_command("git")?
            .args(["commit", "-am", "Update readme", "--no-gpg-sign"])
            .current_dir(repo_dir)
            .output()?;

        Ok(())
    }

    fn create_typechanged(repo_dir: &Path) -> io::Result<()> {
        fs::remove_file(repo_dir.join("readme.md"))?;

        #[cfg(not(target_os = "windows"))]
        std::os::unix::fs::symlink(repo_dir.join("Cargo.toml"), repo_dir.join("readme.md"))?;

        #[cfg(target_os = "windows")]
        std::os::windows::fs::symlink_file(
            repo_dir.join("Cargo.toml"),
            repo_dir.join("readme.md"),
        )?;

        Ok(())
    }

    fn create_staged_typechange(repo_dir: &Path) -> io::Result<()> {
        create_typechanged(repo_dir)?;

        create_command("git")?
            .args(["add", "."])
            .current_dir(repo_dir)
            .output()?;

        Ok(())
    }

    fn create_conflict(repo_dir: &Path) -> io::Result<()> {
        create_command("git")?
            .args(["reset", "--hard", "HEAD^"])
            .current_dir(repo_dir)
            .output()?;

        fs::write(repo_dir.join("readme.md"), "# goodbye")?;

        create_command("git")?
            .args(["add", "."])
            .current_dir(repo_dir)
            .output()?;

        create_command("git")?
            .args(["commit", "-m", "Change readme", "--no-gpg-sign"])
            .current_dir(repo_dir)
            .output()?;

        create_command("git")?
            .args(["pull", "--rebase"])
            .current_dir(repo_dir)
            .output()?;

        Ok(())
    }

    fn create_stash(repo_dir: &Path) -> io::Result<()> {
        let (file, _path) = tempfile::NamedTempFile::new_in(repo_dir)?.keep()?;
        file.sync_all()?;

        create_command("git")?
            .args(["stash", "--all"])
            .current_dir(repo_dir)
            .output()?;

        Ok(())
    }

    fn undo_stash(repo_dir: &Path) -> io::Result<()> {
        create_command("git")?
<<<<<<< HEAD
            .args(["stash", "--all"])
=======
            .args(["stash", "pop"])
>>>>>>> 6fc41526
            .current_dir(repo_dir)
            .output()?;

        Ok(())
    }

    fn create_untracked(repo_dir: &Path) -> io::Result<()> {
        File::create(repo_dir.join("license"))?.sync_all()?;

        Ok(())
    }

    fn create_added(repo_dir: &Path) -> io::Result<()> {
        File::create(repo_dir.join("license"))?.sync_all()?;

        create_command("git")?
            .args(["add", "-A", "-N"])
            .current_dir(repo_dir)
            .output()?;

        Ok(())
    }

    fn create_modified(repo_dir: &Path) -> io::Result<()> {
        File::create(repo_dir.join("readme.md"))?.sync_all()?;

        Ok(())
    }

    fn create_staged(repo_dir: &Path) -> io::Result<()> {
        File::create(repo_dir.join("license"))?.sync_all()?;

        create_command("git")?
            .args(["add", "."])
            .current_dir(repo_dir)
            .output()?;

        Ok(())
    }

    fn create_staged_and_modified(repo_dir: &Path) -> io::Result<()> {
        let mut file = File::create(repo_dir.join("readme.md"))?;
        file.sync_all()?;

        create_command("git")?
            .args(["add", "."])
            .current_dir(repo_dir)
            .output()?;

        writeln!(&mut file, "modified")?;
        file.sync_all()?;

        Ok(())
    }

    fn create_renamed(repo_dir: &Path) -> io::Result<()> {
        create_command("git")?
            .args(["mv", "readme.md", "readme.md.bak"])
            .current_dir(repo_dir)
            .output()?;

        create_command("git")?
            .args(["add", "-A"])
            .current_dir(repo_dir)
            .output()?;

        Ok(())
    }

    fn create_renamed_and_modified(repo_dir: &Path) -> io::Result<()> {
        create_command("git")?
            .args(["mv", "readme.md", "readme.md.bak"])
            .current_dir(repo_dir)
            .output()?;

        create_command("git")?
            .args(["add", "-A"])
            .current_dir(repo_dir)
            .output()?;

        let mut file = File::create(repo_dir.join("readme.md.bak"))?;
        writeln!(&mut file, "modified")?;
        file.sync_all()?;

        Ok(())
    }

    fn create_deleted(repo_dir: &Path) -> io::Result<()> {
        fs::remove_file(repo_dir.join("readme.md"))?;

        Ok(())
    }

    fn create_staged_and_ignored(repo_dir: &Path) -> io::Result<()> {
        let mut file = File::create(repo_dir.join(".gitignore"))?;
        writeln!(&mut file, "ignored.txt")?;
        file.sync_all()?;

        create_command("git")?
            .args(["add", ".gitignore"])
            .current_dir(repo_dir)
            .output()?;

        let mut file = File::create(repo_dir.join("ignored.txt"))?;
        writeln!(&mut file, "modified")?;
        file.sync_all()?;

        Ok(())
    }
}<|MERGE_RESOLUTION|>--- conflicted
+++ resolved
@@ -754,13 +754,10 @@
             .output()?;
 
         let actual = ModuleRenderer::new("git_status")
-<<<<<<< HEAD
-=======
             .config(toml::toml! {
                 [git_status]
                 format = "$stashed"
             })
->>>>>>> 6fc41526
             .path(repo_dir.path())
             .collect();
         let expected = Some(String::from("$"));
@@ -935,7 +932,6 @@
                 staged = "+[$count](green)"
             })
             .path(repo_dir.path())
-<<<<<<< HEAD
             .collect();
         let expected = Some(format!(
             "{} ",
@@ -962,41 +958,10 @@
                 staged = "+[$count](green)"
             })
             .path(repo_dir.path())
-=======
->>>>>>> 6fc41526
             .collect();
         let expected = Some(format!(
             "{} ",
             AnsiStrings(&[
-<<<<<<< HEAD
-=======
-                Color::Red.bold().paint("[+"),
-                Color::Green.paint("1"),
-                Color::Red.bold().paint("]"),
-            ])
-        ));
-
-        assert_eq!(expected, actual);
-        repo_dir.close()
-    }
-
-    #[test]
-    fn shows_staged_typechange_with_count() -> io::Result<()> {
-        let repo_dir = fixture_repo(FixtureProvider::Git)?;
-
-        create_staged_typechange(repo_dir.path())?;
-
-        let actual = ModuleRenderer::new("git_status")
-            .config(toml::toml! {
-                [git_status]
-                staged = "+[$count](green)"
-            })
-            .path(repo_dir.path())
-            .collect();
-        let expected = Some(format!(
-            "{} ",
-            AnsiStrings(&[
->>>>>>> 6fc41526
                 Color::Red.bold().paint("[+"),
                 Color::Green.paint("1"),
                 Color::Red.bold().paint("]"),
@@ -1286,11 +1251,7 @@
 
     fn undo_stash(repo_dir: &Path) -> io::Result<()> {
         create_command("git")?
-<<<<<<< HEAD
-            .args(["stash", "--all"])
-=======
             .args(["stash", "pop"])
->>>>>>> 6fc41526
             .current_dir(repo_dir)
             .output()?;
 
