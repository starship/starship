use super::{Context, Module, ModuleConfig};
use crate::configs::git_status::GitStatusConfig;
use crate::formatter::StringFormatter;
use crate::segment::Segment;
use crate::{context, num_configured_starship_threads, num_rayon_threads};
use gix::bstr::ByteVec;
use gix::status::Submodule;
use regex::Regex;
use std::path::PathBuf;
use std::sync::atomic::AtomicBool;
use std::sync::{Arc, OnceLock};

const ALL_STATUS_FORMAT: &str =
    "$conflicted$stashed$deleted$renamed$modified$typechanged$staged$untracked";

/// Creates a module with the Git branch in the current directory
///
/// Will display the branch name if the current directory is a git repo
/// By default, the following symbols will be used to represent the repo's status:
///   - `=` – This branch has merge conflicts
///   - `⇡` – This branch is ahead of the branch being tracked
///   - `⇣` – This branch is behind of the branch being tracked
///   - `⇕` – This branch has diverged from the branch being tracked
///   - `` – This branch is up-to-date with the branch being tracked
///   - `?` — There are untracked files in the working directory
///   - `$` — A stash exists for the local repository
///   - `!` — There are file modifications in the working directory
///   - `+` — A new file has been added to the staging area
///   - `»` — A renamed file has been added to the staging area
///   - `✘` — A file's deletion has been added to the staging area
pub fn module<'a>(context: &'a Context) -> Option<Module<'a>> {
    let mut module = context.new_module("git_status");
    let config: GitStatusConfig = GitStatusConfig::try_load(module.config);

    // Return None if not in git repository
    let repo = context.get_repo().ok()?;

    if repo.kind.is_bare() {
        log::debug!("This is a bare repository, git_status is not applicable");
        return None;
    }

    if let Some(git_status) = git_status_wsl(context, &config) {
        if git_status.is_empty() {
            return None;
        }
        module.set_segments(Segment::from_text(None, git_status));
        return Some(module);
    }

    let info = GitStatusInfo::load(context, repo, config.clone());

    let parsed = StringFormatter::new(config.format).and_then(|formatter| {
        formatter
            .map_meta(|variable, _| match variable {
                "all_status" => Some(ALL_STATUS_FORMAT),
                _ => None,
            })
            .map_style(|variable: &str| match variable {
                "style" => Some(Ok(config.style)),
                _ => None,
            })
            .map_variables_to_segments(|variable: &str| {
                let segments = match variable {
                    "stashed" => info.get_stashed().and_then(|count| {
                        format_count(config.stashed, "git_status.stashed", context, count)
                    }),
                    "ahead_behind" => info.get_ahead_behind().and_then(|(ahead, behind)| {
                        let (ahead, behind) = (ahead?, behind?);
                        if ahead > 0 && behind > 0 {
                            format_text(
                                config.diverged,
                                "git_status.diverged",
                                context,
                                |variable| match variable {
                                    "ahead_count" => Some(ahead.to_string()),
                                    "behind_count" => Some(behind.to_string()),
                                    _ => None,
                                },
                            )
                        } else if ahead > 0 && behind == 0 {
                            format_count(config.ahead, "git_status.ahead", context, ahead)
                        } else if behind > 0 && ahead == 0 {
                            format_count(config.behind, "git_status.behind", context, behind)
                        } else {
                            format_symbol(config.up_to_date, "git_status.up_to_date", context)
                        }
                    }),
                    "conflicted" => info.get_conflicted().and_then(|count| {
                        format_count(config.conflicted, "git_status.conflicted", context, count)
                    }),
                    "deleted" => info.get_deleted().and_then(|count| {
                        format_count(config.deleted, "git_status.deleted", context, count)
                    }),
                    "renamed" => info.get_renamed().and_then(|count| {
                        format_count(config.renamed, "git_status.renamed", context, count)
                    }),
                    "modified" => info.get_modified().and_then(|count| {
                        format_count(config.modified, "git_status.modified", context, count)
                    }),
                    "staged" => info.get_staged().and_then(|count| {
                        format_count(config.staged, "git_status.staged", context, count)
                    }),
                    "untracked" => info.get_untracked().and_then(|count| {
                        format_count(config.untracked, "git_status.untracked", context, count)
                    }),
                    "typechanged" => info.get_typechanged().and_then(|count| {
                        format_count(config.typechanged, "git_status.typechanged", context, count)
                    }),
                    "worktree_added" => info.get_worktree_added().and_then(|count| {
                        format_count(
                            config.worktree_added,
                            "git_status.worktree_added",
                            context,
                            count,
                        )
                    }),
                    "worktree_deleted" => info.get_worktree_deleted().and_then(|count| {
                        format_count(
                            config.worktree_deleted,
                            "git_status.worktree_deleted",
                            context,
                            count,
                        )
                    }),
                    "worktree_modified" => info.get_worktree_modified().and_then(|count| {
                        format_count(
                            config.worktree_modified,
                            "git_status.worktree_modified",
                            context,
                            count,
                        )
                    }),
                    "worktree_typechanged" => info.get_worktree_typechanged().and_then(|count| {
                        format_count(
                            config.worktree_typechanged,
                            "git_status.worktree_typechanged",
                            context,
                            count,
                        )
                    }),
                    "index_added" => info.get_index_added().and_then(|count| {
                        format_count(config.index_added, "git_status.index_added", context, count)
                    }),
                    "index_deleted" => info.get_index_deleted().and_then(|count| {
                        format_count(
                            config.index_deleted,
                            "git_status.index_deleted",
                            context,
                            count,
                        )
                    }),
                    "index_modified" => info.get_index_modified().and_then(|count| {
                        format_count(
                            config.index_modified,
                            "git_status.index_modified",
                            context,
                            count,
                        )
                    }),
                    "index_typechanged" => info.get_index_typechanged().and_then(|count| {
                        format_count(
                            config.index_typechanged,
                            "git_status.index_typechanged",
                            context,
                            count,
                        )
                    }),
                    _ => None,
                };
                segments.map(Ok)
            })
            .parse(None, Some(context))
    });

    module.set_segments(match parsed {
        Ok(segments) => {
            if segments.is_empty() {
                return None;
            }
            segments
        }
        Err(error) => {
            log::warn!("Error in module `git_status`:\n{error}");
            return None;
        }
    });

    Some(module)
}

struct GitStatusInfo<'a> {
    context: &'a Context<'a>,
    repo: &'a context::Repo,
    config: GitStatusConfig<'a>,
    repo_status: OnceLock<Option<Arc<RepoStatus>>>,
    stashed_count: OnceLock<Option<usize>>,
}

impl<'a> GitStatusInfo<'a> {
    pub fn load(
        context: &'a Context,
        repo: &'a context::Repo,
        config: GitStatusConfig<'a>,
    ) -> Self {
        Self {
            context,
            repo,
            config,
            repo_status: OnceLock::new(),
            stashed_count: OnceLock::new(),
        }
    }

    pub fn get_ahead_behind(&self) -> Option<(Option<usize>, Option<usize>)> {
        self.get_repo_status().map(|data| (data.ahead, data.behind))
    }

    pub fn get_repo_status(&self) -> Option<&RepoStatus> {
        self.repo_status
            .get_or_init(|| {
                get_static_repo_status(self.context, self.repo, &self.config).or_else(|| {
                    log::debug!("get_repo_status: git status execution failed");
                    None
                })
            })
            .as_deref()
    }

    pub fn get_stashed(&self) -> &Option<usize> {
        self.stashed_count.get_or_init(|| {
            get_stashed_count(self.repo).or_else(|| {
                log::debug!("get_stashed_count: git stash execution failed");
                None
            })
        })
    }

    pub fn get_conflicted(&self) -> Option<usize> {
        self.get_repo_status().map(|data| data.conflicted)
    }

    pub fn get_deleted(&self) -> Option<usize> {
        self.get_repo_status().map(|data| data.deleted)
    }

    pub fn get_renamed(&self) -> Option<usize> {
        self.get_repo_status().map(|data| data.renamed)
    }

    pub fn get_modified(&self) -> Option<usize> {
        self.get_repo_status().map(|data| data.modified)
    }

    pub fn get_staged(&self) -> Option<usize> {
        self.get_repo_status().map(|data| data.staged)
    }

    pub fn get_untracked(&self) -> Option<usize> {
        self.get_repo_status().map(|data| data.untracked)
    }

    pub fn get_typechanged(&self) -> Option<usize> {
        self.get_repo_status().map(|data| data.typechanged)
    }

    pub fn get_worktree_added(&self) -> Option<usize> {
        self.get_repo_status().map(|data| data.worktree_added)
    }

    pub fn get_worktree_deleted(&self) -> Option<usize> {
        self.get_repo_status().map(|data| data.worktree_deleted)
    }

    pub fn get_worktree_modified(&self) -> Option<usize> {
        self.get_repo_status().map(|data| data.worktree_modified)
    }

    pub fn get_worktree_typechanged(&self) -> Option<usize> {
        self.get_repo_status().map(|data| data.worktree_typechanged)
    }

    pub fn get_index_added(&self) -> Option<usize> {
        self.get_repo_status().map(|data| data.index_added)
    }

    pub fn get_index_deleted(&self) -> Option<usize> {
        self.get_repo_status().map(|data| data.index_deleted)
    }

    pub fn get_index_modified(&self) -> Option<usize> {
        self.get_repo_status().map(|data| data.index_modified)
    }

    pub fn get_index_typechanged(&self) -> Option<usize> {
        self.get_repo_status().map(|data| data.index_typechanged)
    }
}

/// Return a globally shared version the repository status so it can be reused.
/// It's shared so those who received a copy can keep it, even if the next call uses a different
/// path so the cache is trashed.
///
/// The trashing is only expected when tests run though, as otherwise one path is used with a variety of modules.
pub(crate) fn get_static_repo_status(
    context: &Context,
    repo: &context::Repo,
    config: &GitStatusConfig,
) -> Option<Arc<RepoStatus>> {
    static REPO_STATUS: parking_lot::Mutex<Option<(Arc<RepoStatus>, PathBuf)>> =
        parking_lot::Mutex::new(None);
    let mut status = REPO_STATUS.lock();
    let needs_update = status
        .as_ref()
        .is_none_or(|(_status, status_path)| status_path != &context.current_dir);
    if needs_update {
        *status = get_repo_status(context, repo, config)
            .map(|status| (Arc::new(status), context.current_dir.clone()));
    }
    status.as_ref().map(|(status, _)| Arc::clone(status))
}

/// Gets the number of files in various git states (staged, modified, deleted, etc...)
fn get_repo_status(
    context: &Context,
    repo: &context::Repo,
    config: &GitStatusConfig,
) -> Option<RepoStatus> {
    log::debug!("New repo status created");

    let mut repo_status = RepoStatus::default();
    let gix_repo = repo.open();
    // TODO: remove this special case once `gitoxide` can handle sparse indices for tree-index comparisons.
    let has_untracked = !config.untracked.is_empty();
    let git_config = gix_repo.config_snapshot();
    if config.use_git_executable
        || repo.fs_monitor_value_is_true
        || gix_repo.index_or_empty().ok()?.is_sparse()
    {
        let mut args = vec!["status", "--porcelain=2"];

        // for performance reasons, only pass flags if necessary...
        let has_ahead_behind = !config.ahead.is_empty() || !config.behind.is_empty();
        let has_up_to_date_diverged = !config.up_to_date.is_empty() || !config.diverged.is_empty();
        if has_ahead_behind || has_up_to_date_diverged {
            args.push("--branch");
        }

        // ... and add flags that omit information the user doesn't want
        if !has_untracked {
            args.push("--untracked-files=no");
        }
        if config.ignore_submodules {
            args.push("--ignore-submodules=dirty");
        } else if !has_untracked {
            args.push("--ignore-submodules=untracked");
        }

        let status_output = repo.exec_git(context, &args)?;
        let statuses = status_output.stdout.lines();

        statuses.for_each(|status| {
            if status.starts_with("# branch.ab ") {
                repo_status.set_ahead_behind(status);
            } else if !status.starts_with('#') {
                repo_status.add(status);
            }
        });
    } else {
        let is_interrupted = Arc::new(AtomicBool::new(false));
        std::thread::Builder::new()
            .name("starship timer".into())
            .stack_size(256 * 1024)
            .spawn({
                let is_interrupted = is_interrupted.clone();
                let abort_after =
                    std::time::Duration::from_millis(context.root_config.command_timeout);
                move || {
                    std::thread::sleep(abort_after);
                    is_interrupted.store(true, std::sync::atomic::Ordering::SeqCst);
                }
            })
            .expect("should be able to spawn timer thread");
        // We don't show details in submodules.
        let check_dirty = true;
        let status = gix_repo
            .status(gix::features::progress::Discard)
            .ok()?
            .index_worktree_submodules(if config.ignore_submodules {
                Submodule::Given {
                    ignore: gix::submodule::config::Ignore::Dirty,
                    check_dirty,
                }
            } else if !has_untracked {
                Submodule::Given {
                    ignore: gix::submodule::config::Ignore::Untracked,
                    check_dirty,
                }
            } else {
                Submodule::AsConfigured { check_dirty }
            })
            .index_worktree_options_mut(|opts| {
                opts.thread_limit = if cfg!(target_os = "macos") {
                    Some(num_configured_starship_threads().unwrap_or(
                        // TODO: figure out good defaults for other platforms, maybe make it configurable.
                        //       Git uses everything (if repo-size permits), but that's not the best choice for MacOS.
                        3,
                    ))
                } else {
                    Some(num_rayon_threads())
                };
                if config.untracked.is_empty() {
                    opts.dirwalk_options.take();
                } else if let Some(opts) = opts.dirwalk_options.as_mut() {
                    opts.set_emit_untracked(gix::dir::walk::EmissionMode::Matching)
                        .set_emit_ignored(None)
                        .set_emit_pruned(false)
                        .set_emit_empty_directories(false);
                }
            })
            .tree_index_track_renames(if config.renamed.is_empty() {
                gix::status::tree_index::TrackRenames::Disabled
            } else {
                gix::status::tree_index::TrackRenames::Given(sanitize_rename_tracking(
                    // Get configured diff-rename configuration, or use default settings.
                    gix::diff::new_rewrites(&git_config, true)
                        .unwrap_or_default()
                        .0
                        .unwrap_or_default(),
                ))
            })
            .should_interrupt_owned(is_interrupted.clone());

        // This will start the status machinery, collecting status items in the background.
        // Thus, we can do some work in this thread without blocking, before starting to count status items.
        let status = status.into_iter(None).ok()?;

        // for performance reasons, only pass flags if necessary...
        let has_ahead_behind = !config.ahead.is_empty() || !config.behind.is_empty();
        let has_up_to_date_or_diverged =
            !config.up_to_date.is_empty() || !config.diverged.is_empty();
        if has_ahead_behind || has_up_to_date_or_diverged {
            if let Some(branch_name) = gix_repo.head_name().ok().flatten().and_then(|ref_name| {
                Vec::from(gix::bstr::BString::from(ref_name))
                    .into_string()
                    .ok()
            }) {
                let output = repo.exec_git(
                    context,
                    ["for-each-ref", "--format", "%(upstream) %(upstream:track)"]
                        .into_iter()
                        .map(ToOwned::to_owned)
                        .chain(Some(branch_name)),
                )?;
                if let Some(line) = output.stdout.lines().next() {
                    repo_status.set_ahead_behind_for_each_ref(line);
                }
            }
        }

        for change in status.filter_map(Result::ok) {
            use gix::status;
            match &change {
                status::Item::TreeIndex(change) => {
                    use gix::diff::index::Change;
                    match change {
                        Change::Addition { .. } | Change::Modification { .. } => {
                            repo_status.staged += 1;
                            repo_status.index_added += 1;
                        }
                        Change::Deletion { .. } => {
                            repo_status.deleted += 1;
                            repo_status.index_deleted += 1;
                        }
<<<<<<< HEAD
                        Change::Modification {
                            previous_entry_mode,
                            entry_mode,
                            ..
                        } => {
                            repo_status.staged += 1;
                            if previous_entry_mode == entry_mode {
                                repo_status.index_modified += 1;
                            } else {
                                repo_status.index_typechanged += 1;
                            }
                        }
=======
>>>>>>> 53f1ac9d
                        Change::Rewrite { .. } => {
                            repo_status.renamed += 1;
                        }
                    }
                }
                status::Item::IndexWorktree(change) => {
                    use gix::status::index_worktree::Item;
                    use gix::status::plumbing::index_as_worktree::{Change, EntryStatus};
                    match change {
                        Item::Modification {
                            status: EntryStatus::Conflict { .. },
                            ..
                        } => {
                            repo_status.conflicted += 1;
                        }
                        Item::Modification {
                            status: EntryStatus::Change(Change::Removed),
                            ..
                        } => {
                            repo_status.deleted += 1;
                            repo_status.worktree_deleted += 1
                        }
                        Item::Modification {
                            status: EntryStatus::IntentToAdd,
                            ..
                        } => {
                            repo_status.modified += 1;
                            repo_status.worktree_added += 1
                        }
                        Item::Modification {
                            status:
                                EntryStatus::Change(
                                    Change::Modification { .. } | Change::SubmoduleModification(_),
                                ),
                            ..
                        } => {
                            repo_status.modified += 1;
                            repo_status.worktree_modified += 1
                        }
                        Item::Modification {
                            status: EntryStatus::Change(Change::Type { .. }),
                            ..
                        } => {
                            repo_status.typechanged += 1;
                            repo_status.worktree_typechanged += 1
                        }
                        Item::DirectoryContents {
                            entry:
                                gix::dir::Entry {
                                    status: gix::dir::entry::Status::Untracked,
                                    ..
                                },
                            ..
                        } => {
                            repo_status.untracked += 1;
                        }
                        Item::Rewrite { .. } => {
                            unreachable!(
                                "this kind of rename tracking isn't enabled by default and specific to gitoxide"
                            )
                        }
                        _ => {}
                    }
                }
            }
            // Keep it for potential reuse by `git_metrics`
            repo_status.changes.push(change);
        }
        if is_interrupted.load(std::sync::atomic::Ordering::Relaxed) {
            repo_status = RepoStatus {
                ahead: repo_status.ahead,
                behind: repo_status.behind,
                ..Default::default()
            };
        }
    }

    Some(repo_status)
}

fn sanitize_rename_tracking(mut config: gix::diff::Rewrites) -> gix::diff::Rewrites {
    config.limit = 100;
    config
}

fn get_stashed_count(repo: &context::Repo) -> Option<usize> {
    let repo = repo.open();
    let reference = match repo.try_find_reference("refs/stash") {
        // Only proceed if the found reference has the expected name (not tags/refs/stash etc.)
        Ok(Some(reference)) if reference.name().as_bstr() == b"refs/stash".as_slice() => reference,
        // No stash reference found
        Ok(_) => return Some(0),
        Err(err) => {
            log::debug!("Error finding stash reference: {err}");
            return None;
        }
    };

    match reference.log_iter().all() {
        Ok(Some(log)) => Some(log.count()),
        Ok(None) => {
            log::debug!("No reflog found for stash");
            Some(0)
        }
        Err(err) => {
            log::debug!("Error getting stash log: {err}");
            None
        }
    }
}

#[derive(Default, Debug, Clone)]
pub(crate) struct RepoStatus {
    ahead: Option<usize>,
    behind: Option<usize>,
    pub(crate) changes: Vec<gix::status::Item>,
    conflicted: usize,
    deleted: usize,
    renamed: usize,
    modified: usize,
    staged: usize,
    typechanged: usize,
    untracked: usize,
    worktree_added: usize,
    worktree_deleted: usize,
    worktree_modified: usize,
    worktree_typechanged: usize,
    index_added: usize,
    index_deleted: usize,
    index_modified: usize,
    index_typechanged: usize,
}

impl RepoStatus {
    fn is_index_typechanged(short_status: &str) -> bool {
        short_status.starts_with('T')
    }

    fn is_worktree_typechanged(short_status: &str) -> bool {
        short_status.ends_with('T')
    }

    fn is_index_deleted(short_status: &str) -> bool {
        short_status.starts_with('D')
    }

    fn is_worktree_deleted(short_status: &str) -> bool {
        short_status.ends_with('D')
    }

    fn is_index_added(short_status: &str) -> bool {
        short_status.starts_with('A')
    }

    fn is_worktree_added(short_status: &str) -> bool {
        short_status.ends_with('A')
    }

    fn is_index_modified(short_status: &str) -> bool {
        short_status.starts_with('M')
    }

    fn is_worktree_modified(short_status: &str) -> bool {
        short_status.ends_with('M')
    }

    fn parse_normal_status(&mut self, short_status: &str) {
        if Self::is_worktree_added(short_status) {
            self.worktree_added += 1;
        }

        if Self::is_worktree_deleted(short_status) {
            self.worktree_deleted += 1;
        }

        if Self::is_worktree_modified(short_status) {
            self.worktree_modified += 1;
        }

        if Self::is_worktree_typechanged(short_status) {
            self.worktree_typechanged += 1;
        }

        if Self::is_index_added(short_status) {
            self.index_added += 1;
        }

        if Self::is_index_deleted(short_status) {
            self.index_deleted += 1;
        }

        if Self::is_index_modified(short_status) {
            self.index_modified += 1;
        }

        if Self::is_index_typechanged(short_status) {
            self.index_typechanged += 1;
        }

        self.deleted = self.worktree_deleted + self.index_deleted;
        self.modified = self.worktree_modified + self.worktree_added;
        self.staged = self.index_modified + self.index_added + self.index_typechanged;
        self.typechanged = self.worktree_typechanged;
    }

    fn add(&mut self, s: &str) {
        match s.chars().next() {
            Some('1') => self.parse_normal_status(&s[2..4]),
            Some('2') => {
                self.renamed += 1;
                self.parse_normal_status(&s[2..4]);
            }
            Some('u') => self.conflicted += 1,
            Some('?') => self.untracked += 1,
            Some('!') => (),
            Some(_) => log::error!("Unknown line type in git status output"),
            None => log::error!("Missing line type in git status output"),
        }
    }

    fn set_ahead_behind(&mut self, s: &str) {
        let re = Regex::new(r"branch\.ab \+([0-9]+) \-([0-9]+)").unwrap();

        if let Some(caps) = re.captures(s) {
            self.ahead = caps.get(1).unwrap().as_str().parse::<usize>().ok();
            self.behind = caps.get(2).unwrap().as_str().parse::<usize>().ok();
        }
    }

    fn set_ahead_behind_for_each_ref(&mut self, mut s: &str) {
        if s == " " || s.ends_with(" [gone]") {
            self.ahead = None;
            self.behind = None;
            return;
        }

        s = s
            .split_once(' ')
            .unwrap()
            .1
            .trim_matches(|c| c == '[' || c == ']');

        for pair in s.split(',') {
            let mut tokens = pair.trim().splitn(2, ' ');
            if let (Some(name), Some(number)) = (tokens.next(), tokens.next()) {
                let storage = match name {
                    "ahead" => &mut self.ahead,
                    "behind" => &mut self.behind,
                    _ => return,
                };
                *storage = number.parse().ok();
            }
        }
        for field in [&mut self.ahead, &mut self.behind] {
            if field.is_none() {
                *field = Some(0);
            }
        }
    }
}

fn format_text<F>(
    format_str: &str,
    config_path: &str,
    context: &Context,
    mapper: F,
) -> Option<Vec<Segment>>
where
    F: Fn(&str) -> Option<String> + Send + Sync,
{
    if let Ok(formatter) = StringFormatter::new(format_str) {
        formatter
            .map(|variable| mapper(variable).map(Ok))
            .parse(None, Some(context))
            .ok()
    } else {
        log::warn!("Error parsing format string `{}`", &config_path);
        None
    }
}

fn format_count(
    format_str: &str,
    config_path: &str,
    context: &Context,
    count: usize,
) -> Option<Vec<Segment>> {
    if count == 0 {
        return None;
    }

    format_text(
        format_str,
        config_path,
        context,
        |variable| match variable {
            "count" => Some(count.to_string()),
            _ => None,
        },
    )
}

fn format_symbol(format_str: &str, config_path: &str, context: &Context) -> Option<Vec<Segment>> {
    format_text(format_str, config_path, context, |_variable| None)
}

#[cfg(target_os = "linux")]
fn git_status_wsl(context: &Context, conf: &GitStatusConfig) -> Option<String> {
    use crate::utils::create_command;
    use nix::sys::utsname::uname;
    use std::env;
    use std::ffi::OsString;
    use std::io::ErrorKind;

    let starship_exe = conf.windows_starship?;

    // Ensure this is WSL
    // This is lowercase in WSL1 and uppercase in WSL2, just skip the first letter
    if !uname()
        .ok()?
        .release()
        .to_string_lossy()
        .contains("icrosoft")
    {
        return None;
    }

    log::trace!("Using WSL mode");

    // Get Windows path
    let wslpath = create_command("wslpath")
        .map(|mut c| {
            c.arg("-w").arg(&context.current_dir);
            c
        })
        .and_then(|mut c| c.output());
    let winpath = match wslpath {
        Ok(r) => r,
        Err(e) => {
            // Not found might means this might not be WSL after all
            let level = if e.kind() == ErrorKind::NotFound {
                log::Level::Debug
            } else {
                log::Level::Error
            };

            log::log!(level, "Failed to get Windows path:\n{e:?}");

            return None;
        }
    };

    let winpath = match std::str::from_utf8(&winpath.stdout) {
        Ok(r) => r.trim_end(),
        Err(e) => {
            log::error!("Failed to parse Windows path:\n{e:?}");

            return None;
        }
    };

    log::trace!("Windows path: {winpath}");

    // In Windows or Linux dir?
    if winpath.starts_with(r"\\wsl") {
        log::trace!("Not a Windows path");
        return None;
    }

    // Get foreign starship to use WSL config
    // https://devblogs.microsoft.com/commandline/share-environment-vars-between-wsl-and-windows/
    let wslenv = env::var("WSLENV").map_or_else(
        |_| "STARSHIP_CONFIG/wp".to_string(),
        |e| e + ":STARSHIP_CONFIG/wp",
    );

    let exe = create_command(starship_exe)
        .map(|mut c| {
            c.env(
                "STARSHIP_CONFIG",
                context
                    .get_config_path_os()
                    .unwrap_or_else(|| OsString::from("/dev/null")),
            )
            .env("WSLENV", wslenv)
            .args(["module", "git_status", "--path", winpath]);
            c
        })
        .and_then(|mut c| c.output());

    let out = match exe {
        Ok(r) => r,
        Err(e) => {
            log::error!("Failed to run Git Status module on Windows:\n{e}");

            return None;
        }
    };

    match String::from_utf8(out.stdout) {
        Ok(r) => Some(r),
        Err(e) => {
            log::error!("Failed to parse Windows Git Status module status output:\n{e}");

            None
        }
    }
}

#[cfg(not(target_os = "linux"))]
fn git_status_wsl(_context: &Context, _conf: &GitStatusConfig) -> Option<String> {
    None
}

#[cfg(test)]
pub(crate) mod tests {
    use crate::test::{FixtureProvider, ModuleRenderer, fixture_repo};
    use crate::utils::create_command;
    use nu_ansi_term::{AnsiStrings, Color};
    use std::ffi::OsStr;
    use std::fs::{self, File, OpenOptions};
    use std::io::{self, prelude::*};
    use std::path::Path;

    #[allow(clippy::unnecessary_wraps)]
    fn format_output(symbols: &str) -> Option<String> {
        Some(format!(
            "{} ",
            Color::Red.bold().paint(format!("[{symbols}]"))
        ))
    }

    #[test]
    fn show_nothing_on_empty_dir() -> io::Result<()> {
        let repo_dir = tempfile::tempdir()?;

        let actual = ModuleRenderer::new("git_status")
            .path(repo_dir.path())
            .collect();
        let expected = None;

        assert_eq!(expected, actual);
        repo_dir.close()
    }

    #[test]
    fn shows_behind() -> io::Result<()> {
        let repo_dir = fixture_repo(FixtureProvider::Git)?;

        behind(repo_dir.path())?;

        let actual = ModuleRenderer::new("git_status")
            .path(repo_dir.path())
            .collect();
        let expected = format_output("⇣");

        assert_eq!(expected, actual);
        repo_dir.close()
    }

    #[test]
    fn shows_behind_with_count() -> io::Result<()> {
        let repo_dir = fixture_repo(FixtureProvider::Git)?;

        behind(repo_dir.path())?;

        let actual = ModuleRenderer::new("git_status")
            .config(toml::toml! {
                [git_status]
                behind = "⇣$count"
            })
            .path(repo_dir.path())
            .collect();
        let expected = format_output("⇣1");

        assert_eq!(expected, actual);
        repo_dir.close()
    }

    #[test]
    fn shows_ahead() -> io::Result<()> {
        let repo_dir = fixture_repo(FixtureProvider::Git)?;

        File::create(repo_dir.path().join("readme.md"))?.sync_all()?;
        ahead(repo_dir.path())?;

        let actual = ModuleRenderer::new("git_status")
            .path(repo_dir.path())
            .collect();
        let expected = format_output("⇡");

        assert_eq!(expected, actual);
        repo_dir.close()
    }

    #[test]
    fn shows_ahead_with_count() -> io::Result<()> {
        let repo_dir = fixture_repo(FixtureProvider::Git)?;

        File::create(repo_dir.path().join("readme.md"))?.sync_all()?;
        ahead(repo_dir.path())?;

        let actual = ModuleRenderer::new("git_status")
            .config(toml::toml! {
                [git_status]
                ahead="⇡$count"
            })
            .path(repo_dir.path())
            .collect();
        let expected = format_output("⇡1");

        assert_eq!(expected, actual);
        repo_dir.close()
    }

    #[test]
    fn shows_diverged() -> io::Result<()> {
        let repo_dir = fixture_repo(FixtureProvider::Git)?;

        diverge(repo_dir.path())?;

        let actual = ModuleRenderer::new("git_status")
            .path(repo_dir.path())
            .collect();
        let expected = format_output("⇕");

        assert_eq!(expected, actual);
        repo_dir.close()
    }

    #[test]
    fn shows_diverged_with_count() -> io::Result<()> {
        let repo_dir = fixture_repo(FixtureProvider::Git)?;

        diverge(repo_dir.path())?;

        let actual = ModuleRenderer::new("git_status")
            .config(toml::toml! {
                [git_status]
                diverged=r"⇕⇡$ahead_count⇣$behind_count"
            })
            .path(repo_dir.path())
            .collect();
        let expected = format_output("⇕⇡1⇣1");

        assert_eq!(expected, actual);
        repo_dir.close()
    }

    #[test]
    fn shows_up_to_date_with_upstream() -> io::Result<()> {
        let repo_dir = fixture_repo(FixtureProvider::Git)?;

        let actual = ModuleRenderer::new("git_status")
            .config(toml::toml! {
                [git_status]
                up_to_date="✓"
            })
            .path(repo_dir.path())
            .collect();
        let expected = format_output("✓");

        assert_eq!(expected, actual);
        repo_dir.close()
    }

    #[test]
    fn hides_up_to_date_on_untracked_branch() -> io::Result<()> {
        let repo_dir = fixture_repo(FixtureProvider::Git)?;

        create_branch(repo_dir.path())?;

        let actual = ModuleRenderer::new("git_status")
            .config(toml::toml! {
                [git_status]
                up_to_date="✓"
            })
            .path(repo_dir.path())
            .collect();
        let expected = None;

        assert_eq!(expected, actual);
        repo_dir.close()
    }

    #[test]
    fn hides_up_to_date_on_gone_branch() -> io::Result<()> {
        let repo_dir = fixture_repo(FixtureProvider::Git)?;

        create_branch_with_gone_upstream(repo_dir.path())?;

        let actual = ModuleRenderer::new("git_status")
            .config(toml::toml! {
                [git_status]
                up_to_date="✓"
            })
            .path(repo_dir.path())
            .collect();
        let expected = None;

        assert_eq!(expected, actual);
        repo_dir.close()
    }

    #[test]
    fn shows_conflicted() -> io::Result<()> {
        let repo_dir = fixture_repo(FixtureProvider::Git)?;

        create_conflict(repo_dir.path())?;

        let actual = ModuleRenderer::new("git_status")
            .path(repo_dir.path())
            .collect();
        let expected = format_output("=");

        assert_eq!(expected, actual);
        repo_dir.close()
    }

    #[test]
    fn shows_conflicted_with_count() -> io::Result<()> {
        let repo_dir = fixture_repo(FixtureProvider::Git)?;

        create_conflict(repo_dir.path())?;

        let actual = ModuleRenderer::new("git_status")
            .config(toml::toml! {
                [git_status]
                conflicted = "=$count"
            })
            .path(repo_dir.path())
            .collect();
        let expected = format_output("=1");

        assert_eq!(expected, actual);
        repo_dir.close()
    }

    #[test]
    fn shows_untracked_file() -> io::Result<()> {
        let repo_dir = fixture_repo(FixtureProvider::Git)?;

        create_untracked(repo_dir.path())?;

        let actual = ModuleRenderer::new("git_status")
            .path(repo_dir.path())
            .collect();
        let expected = format_output("?");

        assert_eq!(expected, actual);
        repo_dir.close()
    }

    #[test]
    fn shows_untracked_file_with_count() -> io::Result<()> {
        let repo_dir = fixture_repo(FixtureProvider::Git)?;

        create_untracked(repo_dir.path())?;

        let actual = ModuleRenderer::new("git_status")
            .config(toml::toml! {
                [git_status]
                untracked = "?$count"
            })
            .path(repo_dir.path())
            .collect();
        let expected = format_output("?1");

        assert_eq!(expected, actual);
        repo_dir.close()
    }

    #[test]
    fn doesnt_show_untracked_file_if_disabled() -> io::Result<()> {
        let repo_dir = fixture_repo(FixtureProvider::Git)?;

        create_untracked(repo_dir.path())?;

        create_command("git")?
            .args(["config", "status.showUntrackedFiles", "no"])
            .current_dir(repo_dir.path())
            .output()?;

        let actual = ModuleRenderer::new("git_status")
            .path(repo_dir.path())
            .collect();
        let expected = None;

        assert_eq!(expected, actual);
        repo_dir.close()
    }

    #[test]
    #[cfg(unix)]
    fn doesnt_run_fsmonitor() -> io::Result<()> {
        use std::os::unix::fs::PermissionsExt;
        let repo_dir = fixture_repo(FixtureProvider::Git)?;

        let mut f = File::create(repo_dir.path().join("do_not_execute"))?;
        write!(f, "#!/bin/sh\necho executed > executed\nsync executed")?;
        let metadata = f.metadata()?;
        let mut permissions = metadata.permissions();
        permissions.set_mode(0o700);
        f.set_permissions(permissions)?;
        f.sync_all()?;

        create_command("git")?
            .args(["config", "core.fsmonitor"])
            .arg(repo_dir.path().join("do_not_execute"))
            .current_dir(repo_dir.path())
            .output()?;

        ModuleRenderer::new("git_status")
            .path(repo_dir.path())
            .collect();

        let created_file = repo_dir.path().join("executed").exists();

        assert!(!created_file);

        repo_dir.close()
    }

    #[test]
    fn shows_stashed() -> io::Result<()> {
        let repo_dir = fixture_repo(FixtureProvider::Git)?;

        create_stash(repo_dir.path())?;

        create_command("git")?
            .args(["reset", "--hard", "HEAD"])
            .current_dir(repo_dir.path())
            .output()?;

        let actual = ModuleRenderer::new("git_status")
            .config(toml::toml! {
                [git_status]
                format = "$stashed"
            })
            .path(repo_dir.path())
            .collect();
        let expected = Some(String::from("$"));

        assert_eq!(expected, actual);
        repo_dir.close()
    }

    #[test]
    fn shows_no_stashed_after_undo() -> io::Result<()> {
        let repo_dir = fixture_repo(FixtureProvider::Git)?;

        create_stash(repo_dir.path())?;
        undo_stash(repo_dir.path())?;

        create_command("git")?
            .args(["reset", "--hard", "HEAD"])
            .current_dir(repo_dir.path())
            .output()?;

        let actual = ModuleRenderer::new("git_status")
            .config(toml::toml! {
                [git_status]
                format = "$stashed"
            })
            .path(repo_dir.path())
            .collect();
        let expected = None;

        assert_eq!(expected, actual);
        repo_dir.close()
    }

    #[test]
    fn shows_stashed_with_count() -> io::Result<()> {
        let repo_dir = fixture_repo(FixtureProvider::Git)?;

        create_stash(repo_dir.path())?;
        undo_stash(repo_dir.path())?;
        create_stash(repo_dir.path())?;
        create_stash(repo_dir.path())?;

        create_command("git")?
            .args(["reset", "--hard", "HEAD"])
            .current_dir(repo_dir.path())
            .output()?;

        let actual = ModuleRenderer::new("git_status")
            .config(toml::toml! {
                [git_status]
                stashed = r"\$$count"
            })
            .path(repo_dir.path())
            .collect();
        let expected = format_output("$2");

        assert_eq!(expected, actual);
        repo_dir.close()
    }

    #[test]
    fn shows_typechanged() -> io::Result<()> {
        let repo_dir = fixture_repo(FixtureProvider::Git)?;

        create_typechanged(repo_dir.path())?;

        let actual = ModuleRenderer::new("git_status")
            .config(toml::toml! {
                [git_status]
                typechanged = "⇢"
            })
            .path(repo_dir.path())
            .collect();
        let expected = format_output("⇢");

        assert_eq!(expected, actual);
        repo_dir.close()
    }

    #[test]
    fn shows_typechanged_in_index() -> io::Result<()> {
        let repo_dir = fixture_repo(FixtureProvider::Git)?;

        create_typechanged_in_index(repo_dir.path())?;

        let actual = ModuleRenderer::new("git_status")
            .path(repo_dir.path())
            .collect();
        let expected = format_output("+");

        assert_eq!(expected, actual);
        repo_dir.close()
    }

    #[test]
    fn shows_worktree_typechanged_with_count() -> io::Result<()> {
        let repo_dir = fixture_repo(FixtureProvider::Git)?;

        create_typechanged(repo_dir.path())?;

        let actual = ModuleRenderer::new("git_status")
            .config(toml::toml! {
                [git_status]
                format = "$worktree_typechanged"
                worktree_typechanged = "$count"
            })
            .path(repo_dir.path())
            .collect();
        let expected = Some(String::from("1"));

        assert_eq!(expected, actual);
        repo_dir.close()
    }

    #[test]
    fn shows_modified() -> io::Result<()> {
        let repo_dir = fixture_repo(FixtureProvider::Git)?;

        create_modified(repo_dir.path())?;

        let actual = ModuleRenderer::new("git_status")
            .path(repo_dir.path())
            .collect();
        let expected = format_output("!");

        assert_eq!(expected, actual);
        repo_dir.close()
    }

    #[test]
    fn shows_modified_with_count() -> io::Result<()> {
        let repo_dir = fixture_repo(FixtureProvider::Git)?;

        create_modified(repo_dir.path())?;

        let actual = ModuleRenderer::new("git_status")
            .config(toml::toml! {
                [git_status]
                modified = "!$count"
            })
            .path(repo_dir.path())
            .collect();
        let expected = format_output("!1");

        assert_eq!(expected, actual);
        repo_dir.close()
    }

    #[test]
    fn shows_modified_with_count_sparse() -> io::Result<()> {
        let repo_dir = fixture_repo(FixtureProvider::Git)?;

        make_sparse(repo_dir.path())?;
        create_modified(repo_dir.path())?;

        let actual = ModuleRenderer::new("git_status")
            .config(toml::toml! {
                [git_status]
                modified = "!$count"
                ahead = ""
            })
            .path(repo_dir.path())
            .collect();
        let expected = format_output("!1");

        assert_eq!(expected, actual);
        repo_dir.close()
    }

    #[test]
    fn shows_worktree_modified_with_count() -> io::Result<()> {
        let repo_dir = fixture_repo(FixtureProvider::Git)?;

        create_modified(repo_dir.path())?;

        let actual = ModuleRenderer::new("git_status")
            .config(toml::toml! {
                [git_status]
                format = "$worktree_modified"
                worktree_modified = "$count"
            })
            .path(repo_dir.path())
            .collect();
        let expected = Some(String::from("1"));

        assert_eq!(expected, actual);
        repo_dir.close()
    }

    #[test]
    fn shows_index_modified_with_count() -> io::Result<()> {
        let repo_dir = fixture_repo(FixtureProvider::Git)?;

        create_indexed_modified(repo_dir.path())?;

        let actual = ModuleRenderer::new("git_status")
            .config(toml::toml! {
                [git_status]
                format = "$index_modified"
                index_modified = "$count"
            })
            .path(repo_dir.path())
            .collect();
        let expected = Some(String::from("1"));

        assert_eq!(expected, actual);
        repo_dir.close()
    }

    #[test]
    fn shows_added() -> io::Result<()> {
        let repo_dir = fixture_repo(FixtureProvider::Git)?;

        create_added(repo_dir.path())?;

        let actual = ModuleRenderer::new("git_status")
            .path(repo_dir.path())
            .collect();
        let expected = format_output("!");

        assert_eq!(expected, actual);
        repo_dir.close()
    }

    #[test]
    fn shows_worktree_added_with_count() -> io::Result<()> {
        let repo_dir = fixture_repo(FixtureProvider::Git)?;

        create_added(repo_dir.path())?;

        let actual = ModuleRenderer::new("git_status")
            .config(toml::toml! {
                [git_status]
                format = "$worktree_added"
                worktree_added = "$count"
            })
            .path(repo_dir.path())
            .collect();
        let expected = Some(String::from("1"));

        assert_eq!(expected, actual);
        repo_dir.close()
    }

    #[test]
    fn shows_staged_file() -> io::Result<()> {
        let repo_dir = fixture_repo(FixtureProvider::Git)?;

        create_staged(repo_dir.path())?;

        let actual = ModuleRenderer::new("git_status")
            .path(repo_dir.path())
            .collect();
        let expected = format_output("+");

        assert_eq!(expected, actual);
        repo_dir.close()
    }

    #[test]
    fn shows_staged_file_with_count() -> io::Result<()> {
        let repo_dir = fixture_repo(FixtureProvider::Git)?;

        create_staged(repo_dir.path())?;

        let actual = ModuleRenderer::new("git_status")
            .config(toml::toml! {
                [git_status]
                staged = "+[$count](green)"
            })
            .path(repo_dir.path())
            .collect();
        let expected = Some(format!(
            "{} ",
            AnsiStrings(&[
                Color::Red.bold().paint("[+"),
                Color::Green.paint("1"),
                Color::Red.bold().paint("]"),
            ])
        ));

        assert_eq!(expected, actual);
        repo_dir.close()
    }

    #[test]
    fn shows_index_added_with_count() -> io::Result<()> {
        let repo_dir = fixture_repo(FixtureProvider::Git)?;

        create_staged(repo_dir.path())?;

        let actual = ModuleRenderer::new("git_status")
            .config(toml::toml! {
                [git_status]
                format = "$index_added"
                index_added = "$count"
            })
            .path(repo_dir.path())
            .collect();
        let expected = Some(String::from("1"));

        assert_eq!(expected, actual);
        repo_dir.close()
    }

    #[test]
    fn shows_staged_typechange_with_count() -> io::Result<()> {
        let repo_dir = fixture_repo(FixtureProvider::Git)?;

        create_staged_typechange(repo_dir.path())?;

        let actual = ModuleRenderer::new("git_status")
            .config(toml::toml! {
                [git_status]
                staged = "+[$count](green)"
            })
            .path(repo_dir.path())
            .collect();
        let expected = Some(format!(
            "{} ",
            AnsiStrings(&[
                Color::Red.bold().paint("[+"),
                Color::Green.paint("1"),
                Color::Red.bold().paint("]"),
            ])
        ));

        assert_eq!(expected, actual);
        repo_dir.close()
    }

    #[test]
    fn shows_index_typechanged_with_count() -> io::Result<()> {
        let repo_dir = fixture_repo(FixtureProvider::Git)?;

        create_staged_typechange(repo_dir.path())?;

        let actual = ModuleRenderer::new("git_status")
            .config(toml::toml! {
                [git_status]
                format = "$index_typechanged"
                index_typechanged = "$count"
            })
            .path(repo_dir.path())
            .collect();
        let expected = Some(String::from("1"));

        assert_eq!(expected, actual);
        repo_dir.close()
    }

    #[test]
    fn shows_staged_and_modified_file() -> io::Result<()> {
        let repo_dir = fixture_repo(FixtureProvider::Git)?;

        create_staged_and_modified(repo_dir.path())?;

        let actual = ModuleRenderer::new("git_status")
            .path(repo_dir.path())
            .collect();
        let expected = format_output("!+");

        assert_eq!(expected, actual);
        repo_dir.close()
    }

    #[test]
    fn shows_renamed_file() -> io::Result<()> {
        let repo_dir = fixture_repo(FixtureProvider::Git)?;

        create_renamed(repo_dir.path())?;

        let actual = ModuleRenderer::new("git_status")
            .path(repo_dir.path())
            .collect();
        let expected = format_output("»");

        assert_eq!(expected, actual);
        repo_dir.close()
    }

    #[test]
    fn shows_renamed_file_with_count() -> io::Result<()> {
        let repo_dir = fixture_repo(FixtureProvider::Git)?;

        create_renamed(repo_dir.path())?;

        let actual = ModuleRenderer::new("git_status")
            .config(toml::toml! {
                [git_status]
                renamed = "»$count"
            })
            .path(repo_dir.path())
            .collect();
        let expected = format_output("»1");

        assert_eq!(expected, actual);
        repo_dir.close()
    }

    #[test]
    fn shows_renamed_and_modified_file() -> io::Result<()> {
        let repo_dir = fixture_repo(FixtureProvider::Git)?;

        create_renamed_and_modified(repo_dir.path())?;

        let actual = ModuleRenderer::new("git_status")
            .path(repo_dir.path())
            .collect();
        let expected = format_output("»!");

        assert_eq!(expected, actual);
        repo_dir.close()
    }

    #[test]
    fn shows_deleted_file() -> io::Result<()> {
        let repo_dir = fixture_repo(FixtureProvider::Git)?;

        create_deleted(repo_dir.path())?;

        let actual = ModuleRenderer::new("git_status")
            .path(repo_dir.path())
            .collect();
        let expected = format_output("✘");

        assert_eq!(expected, actual);
        repo_dir.close()
    }

    #[test]
    fn shows_deleted_file_in_index() -> io::Result<()> {
        let repo_dir = fixture_repo(FixtureProvider::Git)?;

        create_deleted_in_index(repo_dir.path())?;

        let actual = ModuleRenderer::new("git_status")
            .path(repo_dir.path())
            .collect();
        let expected = format_output("✘");

        assert_eq!(expected, actual);
        repo_dir.close()
    }

    #[test]
    fn shows_deleted_file_with_count() -> io::Result<()> {
        let repo_dir = fixture_repo(FixtureProvider::Git)?;

        create_deleted(repo_dir.path())?;

        let actual = ModuleRenderer::new("git_status")
            .config(toml::toml! {
                [git_status]
                deleted = "✘$count"
            })
            .path(repo_dir.path())
            .collect();
        let expected = format_output("✘1");

        assert_eq!(expected, actual);
        repo_dir.close()
    }

    #[test]
    fn shows_worktree_deleted_file_with_count() -> io::Result<()> {
        let repo_dir = fixture_repo(FixtureProvider::Git)?;

        create_deleted(repo_dir.path())?;

        let actual = ModuleRenderer::new("git_status")
            .config(toml::toml! {
                [git_status]
                format = "$worktree_deleted"
                worktree_deleted = "$count"
            })
            .path(repo_dir.path())
            .collect();
        let expected = Some(String::from("1"));

        assert_eq!(expected, actual);
        repo_dir.close()
    }

    #[test]
    fn shows_index_deleted_file_with_count() -> io::Result<()> {
        let repo_dir = fixture_repo(FixtureProvider::Git)?;

        create_indexed_deleted(repo_dir.path())?;

        let actual = ModuleRenderer::new("git_status")
            .config(toml::toml! {
                [git_status]
                format = "$index_deleted"
                index_deleted = "$count"
            })
            .path(repo_dir.path())
            .collect();
        let expected = Some(String::from("1"));

        assert_eq!(expected, actual);
        repo_dir.close()
    }

    #[test]
    fn doesnt_show_ignored_file() -> io::Result<()> {
        let repo_dir = fixture_repo(FixtureProvider::Git)?;

        create_staged_and_ignored(repo_dir.path())?;

        let actual = ModuleRenderer::new("git_status")
            .path(repo_dir.path())
            .collect();
        let expected = format_output("+");

        assert_eq!(expected, actual);
        repo_dir.close()
    }

    #[test]
    fn worktree_in_different_dir() -> io::Result<()> {
        let worktree_dir = tempfile::tempdir()?;
        let repo_dir = fixture_repo(FixtureProvider::Git)?;

        create_command("git")?
            .args([
                OsStr::new("config"),
                OsStr::new("core.worktree"),
                worktree_dir.path().as_os_str(),
            ])
            .current_dir(repo_dir.path())
            .output()?;

        File::create(worktree_dir.path().join("test_file"))?.sync_all()?;

        let actual = ModuleRenderer::new("git_status")
            .path(repo_dir.path())
            .collect();
        let expected = format_output("✘?");

        assert_eq!(expected, actual);
        worktree_dir.close()?;
        repo_dir.close()
    }

    // Whenever a file is manually renamed, git itself ('git status') does not treat such file as renamed,
    // but as untracked instead. The following test checks if manually deleted and manually renamed
    // files are tracked by git_status module in the same way 'git status' does.
    #[test]
    fn ignore_manually_renamed() -> io::Result<()> {
        let repo_dir = fixture_repo(FixtureProvider::Git)?;
        File::create(repo_dir.path().join("a"))?.sync_all()?;
        File::create(repo_dir.path().join("b"))?.sync_all()?;
        create_command("git")?
            .args(["add", "--all"])
            .current_dir(repo_dir.path())
            .output()?;
        create_command("git")?
            .args(["commit", "-m", "add new files", "--no-gpg-sign"])
            .current_dir(repo_dir.path())
            .output()?;

        fs::remove_file(repo_dir.path().join("a"))?;
        fs::rename(repo_dir.path().join("b"), repo_dir.path().join("c"))?;

        let actual = ModuleRenderer::new("git_status")
            .path(repo_dir.path())
            .config(toml::toml! {
                [git_status]
                ahead = "A"
                deleted = "D"
                untracked = "U"
                renamed = "R"
            })
            .collect();
        let expected = format_output("DUA");

        assert_eq!(actual, expected);

        repo_dir.close()
    }

    #[test]
    fn doesnt_generate_git_status_for_bare_repo() -> io::Result<()> {
        let repo_dir = fixture_repo(FixtureProvider::GitBare)?;

        create_added(repo_dir.path())?;

        let actual = ModuleRenderer::new("git_status")
            .path(repo_dir.path())
            .collect();

        assert_eq!(None, actual);

        repo_dir.close()
    }

    fn ahead(repo_dir: &Path) -> io::Result<()> {
        File::create(repo_dir.join("readme.md"))?.sync_all()?;

        create_command("git")?
            .args(["commit", "-am", "Update readme", "--no-gpg-sign"])
            .current_dir(repo_dir)
            .output()?;

        Ok(())
    }

    fn behind(repo_dir: &Path) -> io::Result<()> {
        create_command("git")?
            .args(["reset", "--hard", "HEAD^"])
            .current_dir(repo_dir)
            .output()?;

        Ok(())
    }

    fn diverge(repo_dir: &Path) -> io::Result<()> {
        create_command("git")?
            .args(["reset", "--hard", "HEAD^"])
            .current_dir(repo_dir)
            .output()?;

        fs::write(repo_dir.join("Cargo.toml"), " ")?;

        create_command("git")?
            .args(["commit", "-am", "Update readme", "--no-gpg-sign"])
            .current_dir(repo_dir)
            .output()?;

        Ok(())
    }

    fn create_typechanged(repo_dir: &Path) -> io::Result<()> {
        fs::remove_file(repo_dir.join("readme.md"))?;

        #[cfg(not(target_os = "windows"))]
        std::os::unix::fs::symlink(repo_dir.join("Cargo.toml"), repo_dir.join("readme.md"))?;

        #[cfg(target_os = "windows")]
        std::os::windows::fs::symlink_file(
            repo_dir.join("Cargo.toml"),
            repo_dir.join("readme.md"),
        )?;

        Ok(())
    }

    fn create_typechanged_in_index(repo_dir: &Path) -> io::Result<()> {
        create_typechanged(repo_dir)?;

        create_command("git")?
            .args(["add", "readme.md"])
            .current_dir(repo_dir)
            .output()?;
        Ok(())
    }

    fn create_staged_typechange(repo_dir: &Path) -> io::Result<()> {
        create_typechanged(repo_dir)?;

        create_command("git")?
            .args(["add", "."])
            .current_dir(repo_dir)
            .output()?;

        Ok(())
    }

    fn create_conflict(repo_dir: &Path) -> io::Result<()> {
        create_command("git")?
            .args(["reset", "--hard", "HEAD^"])
            .current_dir(repo_dir)
            .output()?;

        fs::write(repo_dir.join("readme.md"), "# goodbye")?;

        create_command("git")?
            .args(["add", "."])
            .current_dir(repo_dir)
            .output()?;

        create_command("git")?
            .args(["commit", "-m", "Change readme", "--no-gpg-sign"])
            .current_dir(repo_dir)
            .output()?;

        create_command("git")?
            .args(["pull", "--rebase"])
            .current_dir(repo_dir)
            .output()?;

        Ok(())
    }

    fn create_stash(repo_dir: &Path) -> io::Result<()> {
        let (file, _path) = tempfile::NamedTempFile::new_in(repo_dir)?.keep()?;
        file.sync_all()?;

        create_command("git")?
            .args(["stash", "--all"])
            .current_dir(repo_dir)
            .output()?;

        Ok(())
    }

    fn undo_stash(repo_dir: &Path) -> io::Result<()> {
        create_command("git")?
            .args(["stash", "pop"])
            .current_dir(repo_dir)
            .output()?;

        Ok(())
    }

    fn create_untracked(repo_dir: &Path) -> io::Result<()> {
        File::create(repo_dir.join("license"))?.sync_all()?;

        Ok(())
    }

    fn create_added(repo_dir: &Path) -> io::Result<()> {
        File::create(repo_dir.join("license"))?.sync_all()?;

        create_command("git")?
            .args(["add", "-A", "-N"])
            .current_dir(repo_dir)
            .output()?;

        Ok(())
    }

    fn create_modified(repo_dir: &Path) -> io::Result<()> {
        File::create(repo_dir.join("readme.md"))?.sync_all()?;

        Ok(())
    }

    pub(crate) fn make_sparse(repo_dir: &Path) -> io::Result<()> {
        let sparse_dirname = "sparse-dir";
        let dir = repo_dir.join(sparse_dirname);
        std::fs::create_dir(&dir)?;
        File::create(dir.join("still-visible"))?.sync_all()?;
        let subdir = dir.join("not-checked-out");
        std::fs::create_dir(&subdir)?;
        File::create(subdir.join("invisible"))?.sync_all()?;

        create_command("git")?
            .args(["add", "sparse-dir"])
            .current_dir(repo_dir)
            .output()?;

        create_command("git")?
            .args(["commit", "-m", "add new directory", "--no-gpg-sign"])
            .current_dir(repo_dir)
            .output()?;

        create_command("git")?
            .args(["sparse-checkout", "set", sparse_dirname, "--sparse-index"])
            .current_dir(repo_dir)
            .output()?;

        Ok(())
    }

    fn create_indexed_modified(repo_dir: &Path) -> io::Result<()> {
        create_modified(repo_dir)?;

        create_command("git")?
            .args(["add", "."])
            .current_dir(repo_dir)
            .output()?;

        Ok(())
    }

    fn create_staged(repo_dir: &Path) -> io::Result<()> {
        File::create(repo_dir.join("license"))?.sync_all()?;

        create_command("git")?
            .args(["add", "."])
            .current_dir(repo_dir)
            .output()?;

        Ok(())
    }

    fn create_staged_and_modified(repo_dir: &Path) -> io::Result<()> {
        let mut file = File::create(repo_dir.join("readme.md"))?;
        file.sync_all()?;

        create_command("git")?
            .args(["add", "."])
            .current_dir(repo_dir)
            .output()?;

        writeln!(&mut file, "modified")?;
        file.sync_all()?;

        Ok(())
    }

    fn create_renamed(repo_dir: &Path) -> io::Result<()> {
        create_command("git")?
            .args(["mv", "readme.md", "readme.md.bak"])
            .current_dir(repo_dir)
            .output()?;

        create_command("git")?
            .args(["add", "-A"])
            .current_dir(repo_dir)
            .output()?;

        Ok(())
    }

    fn create_renamed_and_modified(repo_dir: &Path) -> io::Result<()> {
        create_command("git")?
            .args(["mv", "readme.md", "readme.md.bak"])
            .current_dir(repo_dir)
            .output()?;

        create_command("git")?
            .args(["add", "-A"])
            .current_dir(repo_dir)
            .output()?;

        let mut file = File::create(repo_dir.join("readme.md.bak"))?;
        writeln!(&mut file, "modified")?;
        file.sync_all()?;

        Ok(())
    }

    fn create_deleted(repo_dir: &Path) -> io::Result<()> {
        fs::remove_file(repo_dir.join("readme.md"))?;

        Ok(())
    }

    fn create_deleted_in_index(repo_dir: &Path) -> io::Result<()> {
        create_command("git")?
            .args(["rm", "readme.md"])
            .current_dir(repo_dir)
            .output()?;

        Ok(())
    }

    fn create_indexed_deleted(repo_dir: &Path) -> io::Result<()> {
        create_deleted(repo_dir)?;

        create_command("git")?
            .args(["add", "."])
            .current_dir(repo_dir)
            .output()?;

        Ok(())
    }

    fn create_staged_and_ignored(repo_dir: &Path) -> io::Result<()> {
        let mut file = File::create(repo_dir.join(".gitignore"))?;
        writeln!(&mut file, "ignored.txt")?;
        file.sync_all()?;

        create_command("git")?
            .args(["add", ".gitignore"])
            .current_dir(repo_dir)
            .output()?;

        let mut file = File::create(repo_dir.join("ignored.txt"))?;
        writeln!(&mut file, "modified")?;
        file.sync_all()?;

        Ok(())
    }

    fn create_branch(repo_dir: &Path) -> io::Result<()> {
        create_command("git")?
            .args(["switch", "-c", "new-branch"])
            .current_dir(repo_dir)
            .output()?;

        Ok(())
    }

    fn create_branch_with_gone_upstream(repo_dir: &Path) -> io::Result<()> {
        create_command("git")?
            .args(["switch", "-c", "gone-branch"])
            .current_dir(repo_dir)
            .output()?;

        let config_path = repo_dir.join(".git").join("config");
        let mut config_file = OpenOptions::new().append(true).open(&config_path)?;
        writeln!(
            config_file,
            "\n[branch \"gone-branch\"]\n\tremote = origin\n\tmerge = refs/heads/gone-upstream\n"
        )?;

        Ok(())
    }
}<|MERGE_RESOLUTION|>--- conflicted
+++ resolved
@@ -472,7 +472,6 @@
                             repo_status.deleted += 1;
                             repo_status.index_deleted += 1;
                         }
-<<<<<<< HEAD
                         Change::Modification {
                             previous_entry_mode,
                             entry_mode,
@@ -485,8 +484,6 @@
                                 repo_status.index_typechanged += 1;
                             }
                         }
-=======
->>>>>>> 53f1ac9d
                         Change::Rewrite { .. } => {
                             repo_status.renamed += 1;
                         }
