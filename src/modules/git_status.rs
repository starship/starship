--- conflicted
+++ resolved
@@ -35,13 +35,7 @@
     let repo_root = repo.root.as_ref()?;
     let repository = Repository::open(repo_root).ok()?;
 
-<<<<<<< HEAD
-    let module_style = Color::Red.bold();
     let mut module = context.new_module("git_status");
-
-=======
-    let mut module = context.new_module("git_status")?;
->>>>>>> dc840933
     let show_sync_count = module.config_value_bool("show_sync_count").unwrap_or(false);
     let module_style = module
         .config_value_style("style")
