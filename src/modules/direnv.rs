use std::borrow::Cow;
use std::path::PathBuf;
use std::str::FromStr;

use super::{Context, Module, ModuleConfig};

use crate::configs::direnv::DirenvConfig;
use crate::formatter::StringFormatter;

/// Creates a module with the current direnv rc
pub fn module<'a>(context: &'a Context) -> Option<Module<'a>> {
    let mut module = context.new_module("direnv");
    let config = DirenvConfig::try_load(module.config);

    let direnv_applies = !config.disabled
        && context
            .try_begin_scan()?
            .set_extensions(&config.detect_extensions)
            .set_files(&config.detect_files)
            .set_folders(&config.detect_folders)
            .is_match();

    if !direnv_applies {
        return None;
    }

    let direnv_status = &context.exec_cmd("direnv", &["status"])?.stdout;
    let state = match DirenvState::from_str(direnv_status) {
        Ok(s) => s,
        Err(e) => {
            log::warn!("{e}");

            return None;
        }
    };

    let parsed = StringFormatter::new(config.format).and_then(|formatter| {
        formatter
            .map_style(|variable| match variable {
                "style" => Some(Ok(config.style)),
                _ => None,
            })
            .map(|variable| match variable {
                "symbol" => Some(Ok(Cow::from(config.symbol))),
                "rc_path" => Some(Ok(state.rc_path.to_string_lossy())),
                "allowed" => Some(Ok(match state.allowed {
                    AllowStatus::Allowed => Cow::from(config.allowed_msg),
                    AllowStatus::NotAllowed => Cow::from(config.not_allowed_msg),
                    AllowStatus::Denied => Cow::from(config.denied_msg),
                })),
                "loaded" => state
                    .loaded
                    .then_some(config.loaded_msg)
                    .or(Some(config.unloaded_msg))
                    .map(Cow::from)
                    .map(Ok),
                _ => None,
            })
            .parse(None, Some(context))
    });

    module.set_segments(match parsed {
        Ok(segments) => segments,
        Err(e) => {
            log::warn!("{e}");

            return None;
        }
    });

    Some(module)
}

struct DirenvState {
    pub rc_path: PathBuf,
    pub allowed: AllowStatus,
    pub loaded: bool,
}

impl FromStr for DirenvState {
    type Err = Cow<'static, str>;

    fn from_str(s: &str) -> Result<Self, Self::Err> {
        let mut rc_path = PathBuf::new();
        let mut allowed = None;
        let mut loaded = true;

        for line in s.lines() {
            if let Some(path) = line.strip_prefix("Found RC path") {
                rc_path = PathBuf::from_str(path.trim()).map_err(|e| Cow::from(e.to_string()))?
            } else if let Some(value) = line.strip_prefix("Found RC allowed") {
                allowed = Some(AllowStatus::from_str(value.trim())?);
            } else if line.contains("No .envrc or .env loaded") {
                loaded = false;
            };
        }

        if rc_path.as_os_str().is_empty() || allowed.is_none() {
            return Err(Cow::from("unknown direnv state"));
        }

        Ok(Self {
            rc_path,
            allowed: allowed.unwrap(),
            loaded,
        })
    }
}

#[derive(Debug)]
enum AllowStatus {
    Allowed,
    NotAllowed,
    Denied,
}

impl FromStr for AllowStatus {
    type Err = Cow<'static, str>;

    fn from_str(s: &str) -> Result<Self, Self::Err> {
        match s {
<<<<<<< HEAD
            "0" | "true" => Ok(AllowStatus::Allowed),
            "1" => Ok(AllowStatus::NotAllowed),
            "2" | "false" => Ok(AllowStatus::Denied),
=======
            "true" => Ok(Self::Allowed),
            "false" => Ok(Self::Denied),
>>>>>>> a944dcfa
            _ => Err(Cow::from("invalid allow status")),
        }
    }
}

#[cfg(test)]
mod tests {
    use crate::test::ModuleRenderer;
    use crate::utils::CommandOutput;
    use std::io;
    use std::path::Path;
    #[test]
    fn folder_without_rc_files() {
        let renderer = ModuleRenderer::new("direnv")
            .config(toml::toml! {
                [direnv]
                disabled = false
            })
            .cmd(
                "direnv status",
                Some(CommandOutput {
                    stdout: status_cmd_output_without_rc(),
                    stderr: String::default(),
                }),
            );

        assert_eq!(None, renderer.collect());
    }
    #[test]
    fn folder_with_unloaded_rc_file_pre_2_33() -> io::Result<()> {
        let dir = tempfile::tempdir()?;
        let rc_path = dir.path().join(".envrc");

        std::fs::File::create(&rc_path)?.sync_all()?;

        let renderer = ModuleRenderer::new("direnv")
            .config(toml::toml! {
                [direnv]
                disabled = false
            })
            .path(dir.path())
            .cmd(
                "direnv status",
                Some(CommandOutput {
                    stdout: status_cmd_output_with_rc(dir.path(), false, "0", true),
                    stderr: String::default(),
                }),
            );

        assert_eq!(
            Some(format!("direnv not loaded/allowed ")),
            renderer.collect()
        );

        dir.close()
    }
    #[test]
    fn folder_with_unloaded_rc_file() -> io::Result<()> {
        let dir = tempfile::tempdir()?;
        let rc_path = dir.path().join(".envrc");

        std::fs::File::create(rc_path)?.sync_all()?;

        let renderer = ModuleRenderer::new("direnv")
            .config(toml::toml! {
                [direnv]
                disabled = false
            })
            .path(dir.path())
            .cmd(
                "direnv status",
                Some(CommandOutput {
                    stdout: status_cmd_output_with_rc(dir.path(), false, "0", false),
                    stderr: String::default(),
                }),
            );

        assert_eq!(
            Some("direnv not loaded/allowed ".to_string()),
            renderer.collect()
        );

        dir.close()
    }
    #[test]
    fn folder_with_loaded_rc_file_pre_2_33() -> io::Result<()> {
        let dir = tempfile::tempdir()?;
        let rc_path = dir.path().join(".envrc");

        std::fs::File::create(&rc_path)?.sync_all()?;

        let renderer = ModuleRenderer::new("direnv")
            .config(toml::toml! {
                [direnv]
                disabled = false
            })
            .path(dir.path())
            .cmd(
                "direnv status",
                Some(CommandOutput {
                    stdout: status_cmd_output_with_rc(dir.path(), true, "0", true),
                    stderr: String::default(),
                }),
            );

        assert_eq!(Some(format!("direnv loaded/allowed ")), renderer.collect());

        dir.close()
    }
    #[test]
    fn folder_with_loaded_rc_file() -> io::Result<()> {
        let dir = tempfile::tempdir()?;
        let rc_path = dir.path().join(".envrc");

        std::fs::File::create(rc_path)?.sync_all()?;

        let renderer = ModuleRenderer::new("direnv")
            .config(toml::toml! {
                [direnv]
                disabled = false
            })
            .path(dir.path())
            .cmd(
                "direnv status",
                Some(CommandOutput {
                    stdout: status_cmd_output_with_rc(dir.path(), true, "0", false),
                    stderr: String::default(),
                }),
            );

        assert_eq!(
            Some("direnv loaded/allowed ".to_string()),
            renderer.collect()
        );

        dir.close()
    }
    #[test]
    fn folder_with_loaded_and_denied_rc_file_pre_2_33() -> io::Result<()> {
        let dir = tempfile::tempdir()?;
        let rc_path = dir.path().join(".envrc");

        std::fs::File::create(&rc_path)?.sync_all()?;

        let renderer = ModuleRenderer::new("direnv")
            .config(toml::toml! {
                [direnv]
                disabled = false
            })
            .path(dir.path())
            .cmd(
                "direnv status",
                Some(CommandOutput {
                    stdout: status_cmd_output_with_rc(dir.path(), true, "2", true),
                    stderr: String::default(),
                }),
            );

        assert_eq!(Some(format!("direnv loaded/denied ")), renderer.collect());

        dir.close()
    }
    #[test]
    fn folder_with_loaded_and_not_allowed_rc_file() -> io::Result<()> {
        let dir = tempfile::tempdir()?;
        let rc_path = dir.path().join(".envrc");

        std::fs::File::create(&rc_path)?.sync_all()?;

        let renderer = ModuleRenderer::new("direnv")
            .config(toml::toml! {
                [direnv]
                disabled = false
            })
            .path(dir.path())
            .cmd(
                "direnv status",
                Some(CommandOutput {
                    stdout: status_cmd_output_with_rc(dir.path(), true, "1", false),
                    stderr: String::default(),
                }),
            );

        assert_eq!(Some(format!("direnv loaded/denied ")), renderer.collect());

        dir.close()
    }
    #[test]
    fn folder_with_loaded_and_denied_rc_file() -> io::Result<()> {
        let dir = tempfile::tempdir()?;
        let rc_path = dir.path().join(".envrc");

        std::fs::File::create(rc_path)?.sync_all()?;

        let renderer = ModuleRenderer::new("direnv")
            .config(toml::toml! {
                [direnv]
                disabled = false
            })
            .path(dir.path())
            .cmd(
                "direnv status",
                Some(CommandOutput {
                    stdout: status_cmd_output_with_rc(dir.path(), true, "2", false),
                    stderr: String::default(),
                }),
            );

        assert_eq!(
            Some("direnv loaded/denied ".to_string()),
            renderer.collect()
        );

        dir.close()
    }
    fn status_cmd_output_without_rc() -> String {
        String::from(
            r"\
direnv exec path /usr/bin/direnv
DIRENV_CONFIG /home/test/.config/direnv
bash_path /usr/bin/bash
disable_stdin false
warn_timeout 5s
whitelist.prefix []
whitelist.exact map[]
No .envrc or .env loaded
No .envrc or .env found",
        )
    }
    fn status_cmd_output_with_rc(
        dir: impl AsRef<Path>,
        loaded: bool,
        allowed: &str,
        use_legacy_boolean_flags: bool,
    ) -> String {
        let rc_path = dir.as_ref().join(".envrc");
        let rc_path = rc_path.to_string_lossy();

        let allowed_value = match (use_legacy_boolean_flags, allowed) {
            (true, "0") => "true",
            (true, ..) => "false",
            (false, val) => val,
        };

        let loaded = if loaded {
            format!(
                r#"\
            Loaded RC path {rc_path}
            Loaded watch: ".envrc" - 2023-04-30T09:51:04-04:00
            Loaded watch: "../.local/share/direnv/allow/abcd" - 2023-04-30T09:52:58-04:00
            Loaded RC allowed {allowed_value}
            Loaded RC allowPath
            "#
            )
        } else {
            String::from("No .envrc or .env loaded")
        };

        let state = allowed.to_string();

        format!(
            r#"\
direnv exec path /usr/bin/direnv
DIRENV_CONFIG /home/test/.config/direnv
bash_path /usr/bin/bash
disable_stdin false
warn_timeout 5s
whitelist.prefix []
whitelist.exact map[]
{loaded}
Found RC path {rc_path}
Found watch: ".envrc" - 2023-04-25T18:45:54-04:00
Found watch: "../.local/share/direnv/allow/abcd" - 1969-12-31T19:00:00-05:00
Found RC allowed {state}
Found RC allowPath /home/test/.local/share/direnv/allow/abcd
"#
        )
    }
}<|MERGE_RESOLUTION|>--- conflicted
+++ resolved
@@ -119,14 +119,9 @@
 
     fn from_str(s: &str) -> Result<Self, Self::Err> {
         match s {
-<<<<<<< HEAD
-            "0" | "true" => Ok(AllowStatus::Allowed),
-            "1" => Ok(AllowStatus::NotAllowed),
-            "2" | "false" => Ok(AllowStatus::Denied),
-=======
-            "true" => Ok(Self::Allowed),
-            "false" => Ok(Self::Denied),
->>>>>>> a944dcfa
+            "0" | "true" => Ok(Self::Allowed),
+            "1" => Ok(Self::NotAllowed),
+            "2" | "false" => Ok(Self::Denied),
             _ => Err(Cow::from("invalid allow status")),
         }
     }
