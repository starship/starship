#[cfg(not(target_os = "windows"))]
use super::utils::directory_nix as directory_utils;
#[cfg(target_os = "windows")]
use super::utils::directory_win as directory_utils;
use super::utils::path::PathExt as SPathExt;
use indexmap::IndexMap;
use path_slash::{PathBufExt, PathExt};
use std::iter::FromIterator;
use std::path::{Path, PathBuf};
use unicode_segmentation::UnicodeSegmentation;

use super::{Context, Module};

use super::utils::directory::truncate;
use crate::config::RootModuleConfig;
use crate::configs::directory::DirectoryConfig;
use crate::formatter::StringFormatter;

/// Creates a module with the current logical or physical directory
///
/// Will perform path contraction, substitution, and truncation.
///
/// **Contraction**
/// - Paths beginning with the home directory or with a git repo right inside
///   the home directory will be contracted to `~`, or the set HOME_SYMBOL
/// - Paths containing a git repo will contract to begin at the repo root
///
/// **Substitution**
/// Paths will undergo user-provided substitutions of substrings
///
/// **Truncation**
/// Paths will be limited in length to `3` path components by default.
pub fn module<'a>(context: &'a Context) -> Option<Module<'a>> {
    let mut module = context.new_module("directory");
    let config: DirectoryConfig = DirectoryConfig::try_load(module.config);

    let home_symbol = String::from(config.home_symbol);
    let home_dir = context
        .get_home()
        .expect("Unable to determine HOME_DIR for user");
    let physical_dir = &context.current_dir;
    let display_dir = if config.use_logical_path {
        &context.logical_dir
    } else {
        &context.current_dir
    };

    log::debug!("Home dir: {:?}", &home_dir);
    log::debug!("Physical dir: {:?}", &physical_dir);
    log::debug!("Display dir: {:?}", &display_dir);

    // Attempt repository path contraction (if we are in a git repository)
    // Otherwise use the logical path, automatically contracting
    let repo = context.get_repo().ok();
    let dir_string = if config.truncate_to_repo {
        repo.and_then(|r| r.workdir.as_ref())
            .filter(|&root| root != &home_dir)
            .and_then(|root| contract_repo_path(display_dir, root))
    } else {
        None
    };

    let mut is_truncated = dir_string.is_some();

    // the home directory if required.
    let dir_string =
        dir_string.unwrap_or_else(|| contract_path(display_dir, &home_dir, &home_symbol));

    #[cfg(windows)]
    let dir_string = remove_extended_path_prefix(dir_string);

    // Apply path substitutions
    let dir_string = substitute_path(dir_string, &config.substitutions);

    // Truncate the dir string to the maximum number of path components
    let dir_string =
        if let Some(truncated) = truncate(&dir_string, config.truncation_length as usize) {
            is_truncated = true;
            truncated
        } else {
            dir_string
        };

    let prefix = if is_truncated {
        // Substitutions could have changed the prefix, so don't allow them and
        // fish-style path contraction together
        if config.fish_style_pwd_dir_length > 0 && config.substitutions.is_empty() {
            // If user is using fish style path, we need to add the segment first
            let contracted_home_dir = contract_path(display_dir, &home_dir, &home_symbol);
            to_fish_style(
                config.fish_style_pwd_dir_length as usize,
                contracted_home_dir,
                &dir_string,
            )
        } else {
            String::from(config.truncation_symbol)
        }
    } else {
        String::from("")
    };

<<<<<<< HEAD
    let mut path_vec = match &repo.and_then(|r| r.root.as_ref()) {
=======
    let path_vec = match &repo.and_then(|r| r.workdir.as_ref()) {
>>>>>>> 50d3abeb
        Some(repo_root) if config.repo_root_style.is_some() => {
            let contracted_path = contract_repo_path(display_dir, repo_root)?;
            let repo_path_vec: Vec<&str> = contracted_path.split('/').collect();
            let after_repo_root = contracted_path.replacen(repo_path_vec[0], "", 1);
            let num_segments_after_root = after_repo_root.split('/').count();

            if ((num_segments_after_root - 1) as i64) < config.truncation_length {
                let root = repo_path_vec[0];
                let before = dir_string.replace(&contracted_path, "");
                [prefix + &before, root.to_string(), after_repo_root]
            } else {
                ["".to_string(), "".to_string(), prefix + &dir_string]
            }
        }
        _ => ["".to_string(), "".to_string(), prefix + &dir_string],
    };

    if config.convert_slash {
        path_vec.iter_mut().for_each(|i| *i = from_slash(i));
    }

    let lock_symbol = String::from(config.read_only);
    let display_format = if path_vec[0].is_empty() && path_vec[1].is_empty() {
        config.format
    } else {
        config.repo_root_format
    };
    let repo_root_style = config.repo_root_style.unwrap_or(config.style);

    let parsed = StringFormatter::new(display_format).and_then(|formatter| {
        formatter
            .map_style(|variable| match variable {
                "style" => Some(Ok(config.style)),
                "read_only_style" => Some(Ok(config.read_only_style)),
                "repo_root_style" => Some(Ok(repo_root_style)),
                _ => None,
            })
            .map(|variable| match variable {
                "path" => Some(Ok(&path_vec[2])),
                "before_root_path" => Some(Ok(&path_vec[0])),
                "repo_root" => Some(Ok(&path_vec[1])),
                "read_only" => {
                    if is_readonly_dir(physical_dir) {
                        Some(Ok(&lock_symbol))
                    } else {
                        None
                    }
                }
                _ => None,
            })
            .parse(None, Some(context))
    });

    module.set_segments(match parsed {
        Ok(segments) => segments,
        Err(error) => {
            log::warn!("Error in module `directory`:\n{}", error);
            return None;
        }
    });

    Some(module)
}

#[cfg(windows)]
fn remove_extended_path_prefix(path: String) -> String {
    fn try_trim_prefix<'a>(s: &'a str, prefix: &str) -> Option<&'a str> {
        if !s.starts_with(prefix) {
            return None;
        }
        Some(&s[prefix.len()..])
    }
    // Trim any Windows extended-path prefix from the display path
    if let Some(unc) = try_trim_prefix(&path, r"\\?\UNC\") {
        return format!(r"\\{}", unc);
    }
    if let Some(p) = try_trim_prefix(&path, r"\\?\") {
        return p.to_string();
    }
    path
}

fn is_readonly_dir(path: &Path) -> bool {
    match directory_utils::is_write_allowed(path) {
        Ok(res) => !res,
        Err(e) => {
            log::debug!(
                "Failed to determine read only status of directory '{:?}': {}",
                path,
                e
            );
            false
        }
    }
}

/// Contract the root component of a path
///
/// Replaces the `top_level_path` in a given `full_path` with the provided
/// `top_level_replacement`.
fn contract_path(full_path: &Path, top_level_path: &Path, top_level_replacement: &str) -> String {
    if !full_path.normalised_starts_with(top_level_path) {
        return full_path.to_slash_lossy();
    }

    if full_path.normalised_equals(top_level_path) {
        return top_level_replacement.to_string();
    }

    // Because we've done a normalised path comparison above
    // we can safely ignore the Prefix components when doing this
    // strip_prefix operation.
    let sub_path = full_path
        .without_prefix()
        .strip_prefix(top_level_path.without_prefix())
        .unwrap_or(full_path);

    format!(
        "{replacement}{separator}{path}",
        replacement = top_level_replacement,
        separator = "/",
        path = sub_path.to_slash_lossy()
    )
}

/// Contract the root component of a path based on the real path
///
/// Replaces the `top_level_path` in a given `full_path` with the provided
/// `top_level_replacement` by walking ancestors and comparing its real path.
fn contract_repo_path(full_path: &Path, top_level_path: &Path) -> Option<String> {
    let top_level_real_path = real_path(top_level_path);
    // Walk ancestors to preserve logical path in `full_path`.
    // If we'd just `full_real_path.strip_prefix(top_level_real_path)`,
    // then it wouldn't preserve logical path. It would've returned physical path.
    for (i, ancestor) in full_path.ancestors().enumerate() {
        let ancestor_real_path = real_path(ancestor);
        if ancestor_real_path != top_level_real_path {
            continue;
        }

        let components: Vec<_> = full_path.components().collect();
        let repo_name = components[components.len() - i - 1]
            .as_os_str()
            .to_string_lossy();

        if i == 0 {
            return Some(repo_name.to_string());
        }

        let path = PathBuf::from_iter(&components[components.len() - i..]);
        return Some(format!(
            "{repo_name}{separator}{path}",
            repo_name = repo_name,
            separator = "/",
            path = path.to_slash_lossy()
        ));
    }
    None
}

fn real_path<P: AsRef<Path>>(path: P) -> PathBuf {
    let path = path.as_ref();
    let mut buf = PathBuf::new();
    for component in path.components() {
        let next = buf.join(component);
        if let Ok(realpath) = next.read_link() {
            if realpath.is_absolute() {
                buf = realpath;
            } else {
                buf.push(realpath);
            }
        } else {
            buf = next;
        }
    }
    buf.canonicalize().unwrap_or_else(|_| path.into())
}

/// Perform a list of string substitutions on the path
///
/// Given a list of (from, to) pairs, this will perform the string
/// substitutions, in order, on the path. Any non-pair of strings is ignored.
fn substitute_path(dir_string: String, substitutions: &IndexMap<String, &str>) -> String {
    let mut substituted_dir = dir_string;
    for substitution_pair in substitutions {
        substituted_dir = substituted_dir.replace(substitution_pair.0, substitution_pair.1);
    }
    substituted_dir
}

/// Takes part before contracted path and replaces it with fish style path
///
/// Will take the first letter of each directory before the contracted path and
/// use that in the path instead. See the following example.
///
/// Absolute Path: `/Users/Bob/Projects/work/a_repo`
/// Contracted Path: `a_repo`
/// With Fish Style: `~/P/w/a_repo`
///
/// Absolute Path: `/some/Path/not/in_a/repo/but_nested`
/// Contracted Path: `in_a/repo/but_nested`
/// With Fish Style: `/s/P/n/in_a/repo/but_nested`
fn to_fish_style(pwd_dir_length: usize, dir_string: String, truncated_dir_string: &str) -> String {
    let replaced_dir_string = dir_string.trim_end_matches(truncated_dir_string).to_owned();
    let components = replaced_dir_string.split('/').collect::<Vec<&str>>();

    if components.is_empty() {
        return replaced_dir_string;
    }

    components
        .into_iter()
        .map(|word| -> String {
            let chars = UnicodeSegmentation::graphemes(word, true).collect::<Vec<&str>>();
            match word {
                "" => "".to_string(),
                _ if chars.len() <= pwd_dir_length => word.to_string(),
                _ if word.starts_with('.') => chars[..=pwd_dir_length].join(""),
                _ => chars[..pwd_dir_length].join(""),
            }
        })
        .collect::<Vec<_>>()
        .join("/")
}

fn from_slash(path: &str) -> String {
    return PathBuf::from_slash(path).to_string_lossy().into_owned();
}

#[cfg(test)]
mod tests {
    use super::*;
    use crate::test::ModuleRenderer;
    use crate::utils::create_command;
    use crate::utils::home_dir;
    use ansi_term::Color;
    #[cfg(not(target_os = "windows"))]
    use std::os::unix::fs::symlink;
    #[cfg(target_os = "windows")]
    use std::os::windows::fs::symlink_dir as symlink;
    use std::path::Path;
    use std::{fs, io};
    use tempfile::TempDir;

    #[test]
    fn contract_home_directory() {
        let full_path = Path::new("/Users/astronaut/schematics/rocket");
        let home = Path::new("/Users/astronaut");

        let output = contract_path(full_path, home, "~");
        assert_eq!(output, "~/schematics/rocket");
    }

    #[test]
    fn contract_repo_directory() -> io::Result<()> {
        let tmp_dir = TempDir::new_in(home_dir().unwrap().as_path())?;
        let repo_dir = tmp_dir.path().join("dev").join("rocket-controls");
        let src_dir = repo_dir.join("src");
        fs::create_dir_all(&src_dir)?;
        init_repo(&repo_dir)?;

        let src_variations = [src_dir.clone(), src_dir.canonicalize().unwrap()];
        let repo_variations = [repo_dir.clone(), repo_dir.canonicalize().unwrap()];
        for src_dir in &src_variations {
            for repo_dir in &repo_variations {
                let output = contract_repo_path(src_dir, repo_dir);
                assert_eq!(output, Some("rocket-controls/src".to_string()));
            }
        }

        tmp_dir.close()
    }

    #[test]
    #[cfg(windows)]
    fn contract_windows_style_home_directory() {
        let path_variations = [
            r"\\?\C:\Users\astronaut\schematics\rocket",
            r"C:\Users\astronaut\schematics\rocket",
        ];
        let home_path_variations = [r"\\?\C:\Users\astronaut", r"C:\Users\astronaut"];
        for path in &path_variations {
            for home_path in &home_path_variations {
                let path = Path::new(path);
                let home_path = Path::new(home_path);

                let output = contract_path(path, home_path, "~");
                assert_eq!(output, "~/schematics/rocket");
            }
        }
    }

    #[test]
    #[cfg(target_os = "windows")]
    fn contract_windows_style_repo_directory() {
        let full_path = Path::new("C:\\Users\\astronaut\\dev\\rocket-controls\\src");
        let repo_root = Path::new("C:\\Users\\astronaut\\dev\\rocket-controls");

        let output = contract_path(full_path, repo_root, "rocket-controls");
        assert_eq!(output, "rocket-controls/src");
    }

    #[test]
    #[cfg(target_os = "windows")]
    fn contract_windows_style_no_top_level_directory() {
        let full_path = Path::new("C:\\Some\\Other\\Path");
        let top_level_path = Path::new("C:\\Users\\astronaut");

        let output = contract_path(full_path, top_level_path, "~");
        assert_eq!(output, "C:/Some/Other/Path");
    }

    #[test]
    #[cfg(target_os = "windows")]
    fn contract_windows_style_root_directory() {
        let full_path = Path::new("C:\\");
        let top_level_path = Path::new("C:\\Users\\astronaut");

        let output = contract_path(full_path, top_level_path, "~");
        assert_eq!(output, "C:");
    }

    #[test]
    fn substitute_prefix_and_middle() {
        let full_path = "/absolute/path/foo/bar/baz";
        let mut substitutions = IndexMap::new();
        substitutions.insert("/absolute/path".to_string(), "");
        substitutions.insert("/bar/".to_string(), "/");

        let output = substitute_path(full_path.to_string(), &substitutions);
        assert_eq!(output, "/foo/baz");
    }

    #[test]
    fn fish_style_with_user_home_contracted_path() {
        let path = "~/starship/engines/booster/rocket";
        let output = to_fish_style(1, path.to_string(), "engines/booster/rocket");
        assert_eq!(output, "~/s/");
    }

    #[test]
    fn fish_style_with_user_home_contracted_path_and_dot_dir() {
        let path = "~/.starship/engines/booster/rocket";
        let output = to_fish_style(1, path.to_string(), "engines/booster/rocket");
        assert_eq!(output, "~/.s/");
    }

    #[test]
    fn fish_style_with_no_contracted_path() {
        // `truncation_length = 2`
        let path = "/absolute/Path/not/in_a/repo/but_nested";
        let output = to_fish_style(1, path.to_string(), "repo/but_nested");
        assert_eq!(output, "/a/P/n/i/");
    }

    #[test]
    fn fish_style_with_pwd_dir_len_no_contracted_path() {
        // `truncation_length = 2`
        let path = "/absolute/Path/not/in_a/repo/but_nested";
        let output = to_fish_style(2, path.to_string(), "repo/but_nested");
        assert_eq!(output, "/ab/Pa/no/in/");
    }

    #[test]
    fn fish_style_with_duplicate_directories() {
        let path = "~/starship/tmp/C++/C++/C++";
        let output = to_fish_style(1, path.to_string(), "C++");
        assert_eq!(output, "~/s/t/C/C/");
    }

    #[test]
    fn fish_style_with_unicode() {
        let path = "~/starship/tmp/目录/a̐éö̲/目录";
        let output = to_fish_style(1, path.to_string(), "目录");
        assert_eq!(output, "~/s/t/目/a̐/");
    }

    fn init_repo(path: &Path) -> io::Result<()> {
        create_command("git")?
            .args(&["init"])
            .current_dir(path)
            .output()
            .map(|_| ())
    }

    fn make_known_tempdir(root: &Path) -> io::Result<(TempDir, String)> {
        fs::create_dir_all(root)?;
        let dir = TempDir::new_in(root)?;
        let path = dir
            .path()
            .file_name()
            .unwrap()
            .to_string_lossy()
            .to_string();
        Ok((dir, path))
    }

    #[cfg(not(target_os = "windows"))]
    mod linux {
        use super::*;

        #[test]
        #[ignore]
        fn symlinked_subdirectory_git_repo_out_of_tree() -> io::Result<()> {
            let tmp_dir = TempDir::new_in(home_dir().unwrap().as_path())?;
            let repo_dir = tmp_dir.path().join("above-repo").join("rocket-controls");
            let src_dir = repo_dir.join("src/meters/fuel-gauge");
            let symlink_dir = tmp_dir.path().join("fuel-gauge");
            fs::create_dir_all(&src_dir)?;
            init_repo(&repo_dir)?;
            symlink(&src_dir, &symlink_dir)?;

            let actual = ModuleRenderer::new("directory")
                .env("HOME", tmp_dir.path().to_str().unwrap())
                .path(symlink_dir)
                .collect();
            let expected = Some(format!("{} ", Color::Cyan.bold().paint("~/fuel-gauge")));

            assert_eq!(expected, actual);

            tmp_dir.close()
        }

        #[test]
        #[ignore]
        fn git_repo_in_home_directory_truncate_to_repo_true() -> io::Result<()> {
            let tmp_dir = TempDir::new_in(home_dir().unwrap().as_path())?;
            let dir = tmp_dir.path().join("src/fuel-gauge");
            fs::create_dir_all(&dir)?;
            init_repo(tmp_dir.path())?;

            let actual = ModuleRenderer::new("directory")
                .config(toml::toml! {
                    [directory]
                    // `truncate_to_repo = true` should attempt to display the truncated path
                    truncate_to_repo = true
                    truncation_length = 5
                })
                .path(dir)
                .env("HOME", tmp_dir.path().to_str().unwrap())
                .collect();
            let expected = Some(format!("{} ", Color::Cyan.bold().paint("~/src/fuel-gauge")));

            assert_eq!(expected, actual);

            tmp_dir.close()
        }

        #[test]
        #[ignore]
        fn directory_in_root() {
            let actual = ModuleRenderer::new("directory").path("/etc").collect();
            let expected = Some(format!(
                "{}{} ",
                Color::Cyan.bold().paint("/etc"),
                Color::Red.normal().paint("🔒")
            ));

            assert_eq!(expected, actual);
        }
    }

    #[test]
    fn home_directory_default_home_symbol() {
        let actual = ModuleRenderer::new("directory")
            .path(home_dir().unwrap())
            .collect();
        let expected = Some(format!("{} ", Color::Cyan.bold().paint("~")));

        assert_eq!(expected, actual);
    }

    #[test]
    fn home_directory_custom_home_symbol() {
        let actual = ModuleRenderer::new("directory")
            .path(home_dir().unwrap())
            .config(toml::toml! {
                [directory]
                home_symbol = "🚀"
            })
            .collect();
        let expected = Some(from_slash(&format!("{} ", Color::Cyan.bold().paint("🚀"))));

        assert_eq!(expected, actual);
    }

    #[test]
    fn home_directory_custom_home_symbol_subdirectories() {
        let actual = ModuleRenderer::new("directory")
            .path(home_dir().unwrap().join("path/subpath"))
            .config(toml::toml! {
                [directory]
                home_symbol = "🚀"
            })
            .collect();
        let expected = Some(from_slash(&format!(
            "{} ",
            Color::Cyan.bold().paint("🚀/path/subpath")
        )));

        assert_eq!(expected, actual);
    }

    #[test]
    fn substituted_truncated_path() {
        let actual = ModuleRenderer::new("directory")
            .path("/some/long/network/path/workspace/a/b/c/dev")
            .config(toml::toml! {
                [directory]
                truncation_length = 4
                [directory.substitutions]
                "/some/long/network/path" = "/some/net"
                "a/b/c" = "d"
            })
            .collect();
        let expected = Some(from_slash(&format!(
            "{} ",
            Color::Cyan.bold().paint("net/workspace/d/dev")
        )));

        assert_eq!(expected, actual);
    }

    #[test]
    fn substitution_order() {
        let actual = ModuleRenderer::new("directory")
            .path("/path/to/sub")
            .config(toml::toml! {
                [directory.substitutions]
                "/path/to/sub" = "/correct/order"
                "/to/sub" = "/wrong/order"
            })
            .collect();
        let expected = Some(from_slash(&format!(
            "{} ",
            Color::Cyan.bold().paint("/correct/order")
        )));

        assert_eq!(expected, actual);
    }

    #[test]
    fn strange_substitution() {
        let strange_sub = "/\\/;,!";
        let actual = ModuleRenderer::new("directory")
            .path("/foo/bar/regular/path")
            .config(toml::toml! {
                [directory]
                truncation_length = 0
                fish_style_pwd_dir_length = 2 // Overridden by substitutions
                [directory.substitutions]
                "regular" = strange_sub
            })
            .collect();
        let expected = Some(from_slash(&format!(
            "{} ",
            Color::Cyan
                .bold()
                .paint(format!("/foo/bar/{}/path", strange_sub))
        )));

        assert_eq!(expected, actual);
    }

    #[test]
    fn directory_in_home() -> io::Result<()> {
        let (tmp_dir, name) = make_known_tempdir(home_dir().unwrap().as_path())?;
        let dir = tmp_dir.path().join("starship");
        fs::create_dir_all(&dir)?;

        let actual = ModuleRenderer::new("directory").path(dir).collect();
        let expected = Some(format!(
            "{} ",
            Color::Cyan
                .bold()
                .paint(from_slash(&format!("~/{}/starship", name)))
        ));

        assert_eq!(expected, actual);
        tmp_dir.close()
    }

    #[test]
    fn truncated_directory_in_home() -> io::Result<()> {
        let (tmp_dir, name) = make_known_tempdir(home_dir().unwrap().as_path())?;
        let dir = tmp_dir.path().join("engine/schematics");
        fs::create_dir_all(&dir)?;

        let actual = ModuleRenderer::new("directory").path(dir).collect();
        let expected = Some(from_slash(&format!(
            "{} ",
            Color::Cyan
                .bold()
                .paint(format!("{}/engine/schematics", name))
        )));

        assert_eq!(expected, actual);
        tmp_dir.close()
    }

    #[test]
    fn fish_directory_in_home() -> io::Result<()> {
        let (tmp_dir, name) = make_known_tempdir(home_dir().unwrap().as_path())?;
        let dir = tmp_dir.path().join("starship/schematics");
        fs::create_dir_all(&dir)?;

        let actual = ModuleRenderer::new("directory")
            .config(toml::toml! {
                [directory]
                truncation_length = 1
                fish_style_pwd_dir_length = 2
            })
            .path(&dir)
            .collect();
        let expected = Some(from_slash(&format!(
            "{} ",
            Color::Cyan
                .bold()
                .paint(format!("~/{}/st/schematics", name.split_at(3).0))
        )));

        assert_eq!(expected, actual);
        tmp_dir.close()
    }

    #[test]
    fn root_directory() {
        // Note: We have disable the read_only settings here due to false positives when running
        // the tests on Windows as a non-admin.
        let actual = ModuleRenderer::new("directory")
            .config(toml::toml! {
                [directory]
                read_only = ""
                read_only_style = ""
            })
            .path("/")
            .collect();
        let expected = Some(from_slash(&format!("{} ", Color::Cyan.bold().paint("/"))));

        assert_eq!(expected, actual);
    }

    #[test]
    fn truncated_directory_in_root() -> io::Result<()> {
        let (tmp_dir, name) = make_known_tempdir(Path::new("/tmp"))?;
        let dir = tmp_dir.path().join("thrusters/rocket");
        fs::create_dir_all(&dir)?;

        let actual = ModuleRenderer::new("directory").path(dir).collect();
        let expected = Some(from_slash(&format!(
            "{} ",
            Color::Cyan
                .bold()
                .paint(format!("{}/thrusters/rocket", name))
        )));

        assert_eq!(expected, actual);
        tmp_dir.close()
    }

    #[test]
    fn truncated_directory_config_large() -> io::Result<()> {
        let (tmp_dir, _) = make_known_tempdir(Path::new("/tmp"))?;
        let dir = tmp_dir.path().join("thrusters/rocket");
        fs::create_dir_all(&dir)?;

        let actual = ModuleRenderer::new("directory")
            .config(toml::toml! {
                [directory]
                truncation_length = 100
            })
            .path(&dir)
            .collect();
        let dir_str = dir.to_slash_lossy();
        let expected = Some(from_slash(&format!(
            "{} ",
            Color::Cyan
                .bold()
                .paint(truncate(&dir_str, 100).unwrap_or(dir_str))
        )));

        assert_eq!(expected, actual);
        tmp_dir.close()
    }

    #[test]
    fn fish_style_directory_config_large() -> io::Result<()> {
        let (tmp_dir, _) = make_known_tempdir(Path::new("/tmp"))?;
        let dir = tmp_dir.path().join("thrusters/rocket");
        fs::create_dir_all(&dir)?;

        let actual = ModuleRenderer::new("directory")
            .config(toml::toml! {
                [directory]
                truncation_length = 1
                fish_style_pwd_dir_length = 100
            })
            .path(&dir)
            .collect();
        let expected = Some(from_slash(&format!(
            "{} ",
            Color::Cyan
                .bold()
                .paint(to_fish_style(100, dir.to_slash_lossy(), ""))
        )));

        assert_eq!(expected, actual);
        tmp_dir.close()
    }

    #[test]
    fn truncated_directory_config_small() -> io::Result<()> {
        let (tmp_dir, name) = make_known_tempdir(Path::new("/tmp"))?;
        let dir = tmp_dir.path().join("rocket");
        fs::create_dir_all(&dir)?;

        let actual = ModuleRenderer::new("directory")
            .config(toml::toml! {
                [directory]
                truncation_length = 2
            })
            .path(dir)
            .collect();
        let expected = Some(from_slash(&format!(
            "{} ",
            Color::Cyan.bold().paint(format!("{}/rocket", name))
        )));

        assert_eq!(expected, actual);
        tmp_dir.close()
    }

    #[test]
    fn fish_directory_config_small() -> io::Result<()> {
        let (tmp_dir, _) = make_known_tempdir(Path::new("/tmp"))?;
        let dir = tmp_dir.path().join("thrusters/rocket");
        fs::create_dir_all(&dir)?;

        let actual = ModuleRenderer::new("directory")
            .config(toml::toml! {
                [directory]
                truncation_length = 2
                fish_style_pwd_dir_length = 1
            })
            .path(&dir)
            .collect();
        let expected = Some(format!(
            "{} ",
            Color::Cyan.bold().paint(from_slash(&format!(
                "{}/thrusters/rocket",
                to_fish_style(1, dir.to_slash_lossy(), "/thrusters/rocket")
            )))
        ));

        assert_eq!(expected, actual);
        tmp_dir.close()
    }

    #[test]
    #[ignore]
    fn git_repo_root() -> io::Result<()> {
        let tmp_dir = TempDir::new()?;
        let repo_dir = tmp_dir.path().join("rocket-controls");
        fs::create_dir(&repo_dir)?;
        init_repo(&repo_dir).unwrap();

        let actual = ModuleRenderer::new("directory").path(repo_dir).collect();
        let expected = Some(from_slash(&format!(
            "{} ",
            Color::Cyan.bold().paint("rocket-controls")
        )));

        assert_eq!(expected, actual);
        tmp_dir.close()
    }

    #[test]
    #[ignore]
    fn directory_in_git_repo() -> io::Result<()> {
        let tmp_dir = TempDir::new()?;
        let repo_dir = tmp_dir.path().join("rocket-controls");
        let dir = repo_dir.join("src");
        fs::create_dir_all(&dir)?;
        init_repo(&repo_dir).unwrap();

        let actual = ModuleRenderer::new("directory").path(dir).collect();
        let expected = Some(from_slash(&format!(
            "{} ",
            Color::Cyan.bold().paint("rocket-controls/src")
        )));

        assert_eq!(expected, actual);
        tmp_dir.close()
    }

    #[test]
    #[ignore]
    fn truncated_directory_in_git_repo() -> io::Result<()> {
        let tmp_dir = TempDir::new()?;
        let repo_dir = tmp_dir.path().join("rocket-controls");
        let dir = repo_dir.join("src/meters/fuel-gauge");
        fs::create_dir_all(&dir)?;
        init_repo(&repo_dir).unwrap();

        let actual = ModuleRenderer::new("directory").path(dir).collect();
        let expected = Some(from_slash(&format!(
            "{} ",
            Color::Cyan.bold().paint("src/meters/fuel-gauge")
        )));

        assert_eq!(expected, actual);
        tmp_dir.close()
    }

    #[test]
    #[ignore]
    fn directory_in_git_repo_truncate_to_repo_false() -> io::Result<()> {
        let tmp_dir = TempDir::new()?;
        let repo_dir = tmp_dir.path().join("above-repo").join("rocket-controls");
        let dir = repo_dir.join("src/meters/fuel-gauge");
        fs::create_dir_all(&dir)?;
        init_repo(&repo_dir).unwrap();

        let actual = ModuleRenderer::new("directory")
            .config(toml::toml! {
                [directory]
                // Don't truncate the path at all.
                truncation_length = 5
                truncate_to_repo = false
            })
            .path(dir)
            .collect();
        let expected = Some(from_slash(&format!(
            "{} ",
            Color::Cyan
                .bold()
                .paint("above-repo/rocket-controls/src/meters/fuel-gauge")
        )));

        assert_eq!(expected, actual);
        tmp_dir.close()
    }

    #[test]
    #[ignore]
    fn fish_path_directory_in_git_repo_truncate_to_repo_false() -> io::Result<()> {
        let (tmp_dir, _) = make_known_tempdir(Path::new("/tmp"))?;
        let repo_dir = tmp_dir.path().join("above-repo").join("rocket-controls");
        let dir = repo_dir.join("src/meters/fuel-gauge");
        fs::create_dir_all(&dir)?;
        init_repo(&repo_dir).unwrap();

        let actual = ModuleRenderer::new("directory")
            .config(toml::toml! {
                [directory]
                // Don't truncate the path at all.
                truncation_length = 5
                truncate_to_repo = false
                fish_style_pwd_dir_length = 1
            })
            .path(dir)
            .collect();
        let expected = Some(from_slash(&format!(
            "{} ",
            Color::Cyan.bold().paint(from_slash(&format!(
                "{}/above-repo/rocket-controls/src/meters/fuel-gauge",
                to_fish_style(1, tmp_dir.path().to_slash_lossy(), "")
            )))
        )));

        assert_eq!(expected, actual);
        tmp_dir.close()
    }

    #[test]
    #[ignore]
    fn fish_path_directory_in_git_repo_truncate_to_repo_true() -> io::Result<()> {
        let (tmp_dir, _) = make_known_tempdir(Path::new("/tmp"))?;
        let repo_dir = tmp_dir.path().join("above-repo").join("rocket-controls");
        let dir = repo_dir.join("src/meters/fuel-gauge");
        fs::create_dir_all(&dir)?;
        init_repo(&repo_dir).unwrap();

        let actual = ModuleRenderer::new("directory")
            .config(toml::toml! {
                [directory]
                // `truncate_to_repo = true` should display the truncated path
                truncation_length = 5
                truncate_to_repo = true
                fish_style_pwd_dir_length = 1
            })
            .path(dir)
            .collect();
        let expected = Some(format!(
            "{} ",
            Color::Cyan.bold().paint(from_slash(&format!(
                "{}/rocket-controls/src/meters/fuel-gauge",
                to_fish_style(1, tmp_dir.path().join("above-repo").to_slash_lossy(), "")
            )))
        ));

        assert_eq!(expected, actual);
        tmp_dir.close()
    }

    #[test]
    #[ignore]
    fn directory_in_git_repo_truncate_to_repo_true() -> io::Result<()> {
        let (tmp_dir, _) = make_known_tempdir(Path::new("/tmp"))?;
        let repo_dir = tmp_dir.path().join("above-repo").join("rocket-controls");
        let dir = repo_dir.join("src/meters/fuel-gauge");
        fs::create_dir_all(&dir)?;
        init_repo(&repo_dir).unwrap();

        let actual = ModuleRenderer::new("directory")
            .config(toml::toml! {
                [directory]
                // `truncate_to_repo = true` should display the truncated path
                truncation_length = 5
                truncate_to_repo = true
            })
            .path(dir)
            .collect();
        let expected = Some(from_slash(&format!(
            "{} ",
            Color::Cyan
                .bold()
                .paint("rocket-controls/src/meters/fuel-gauge")
        )));

        assert_eq!(expected, actual);
        tmp_dir.close()
    }

    #[test]
    #[ignore]
    fn symlinked_git_repo_root() -> io::Result<()> {
        let (tmp_dir, _) = make_known_tempdir(Path::new("/tmp"))?;
        let repo_dir = tmp_dir.path().join("rocket-controls");
        let symlink_dir = tmp_dir.path().join("rocket-controls-symlink");
        fs::create_dir(&repo_dir)?;
        init_repo(&repo_dir).unwrap();
        symlink(&repo_dir, &symlink_dir)?;

        let actual = ModuleRenderer::new("directory").path(symlink_dir).collect();
        let expected = Some(from_slash(&format!(
            "{} ",
            Color::Cyan.bold().paint("rocket-controls-symlink")
        )));

        assert_eq!(expected, actual);
        tmp_dir.close()
    }

    #[test]
    #[ignore]
    fn directory_in_symlinked_git_repo() -> io::Result<()> {
        let (tmp_dir, _) = make_known_tempdir(Path::new("/tmp"))?;
        let repo_dir = tmp_dir.path().join("rocket-controls");
        let src_dir = repo_dir.join("src");
        let symlink_dir = tmp_dir.path().join("rocket-controls-symlink");
        let symlink_src_dir = symlink_dir.join("src");
        fs::create_dir_all(&src_dir)?;
        init_repo(&repo_dir).unwrap();
        symlink(&repo_dir, &symlink_dir)?;

        let actual = ModuleRenderer::new("directory")
            .path(symlink_src_dir)
            .collect();
        let expected = Some(from_slash(&format!(
            "{} ",
            Color::Cyan.bold().paint("rocket-controls-symlink/src")
        )));

        assert_eq!(expected, actual);
        tmp_dir.close()
    }

    #[test]
    #[ignore]
    fn truncated_directory_in_symlinked_git_repo() -> io::Result<()> {
        let (tmp_dir, _) = make_known_tempdir(Path::new("/tmp"))?;
        let repo_dir = tmp_dir.path().join("rocket-controls");
        let src_dir = repo_dir.join("src/meters/fuel-gauge");
        let symlink_dir = tmp_dir.path().join("rocket-controls-symlink");
        let symlink_src_dir = symlink_dir.join("src/meters/fuel-gauge");
        fs::create_dir_all(&src_dir)?;
        init_repo(&repo_dir).unwrap();
        symlink(&repo_dir, &symlink_dir)?;

        let actual = ModuleRenderer::new("directory")
            .path(symlink_src_dir)
            .collect();
        let expected = Some(from_slash(&format!(
            "{} ",
            Color::Cyan.bold().paint("src/meters/fuel-gauge")
        )));

        assert_eq!(expected, actual);
        tmp_dir.close()
    }

    #[test]
    #[ignore]
    fn directory_in_symlinked_git_repo_truncate_to_repo_false() -> io::Result<()> {
        let (tmp_dir, _) = make_known_tempdir(Path::new("/tmp"))?;
        let repo_dir = tmp_dir.path().join("above-repo").join("rocket-controls");
        let src_dir = repo_dir.join("src/meters/fuel-gauge");
        let symlink_dir = tmp_dir
            .path()
            .join("above-repo")
            .join("rocket-controls-symlink");
        let symlink_src_dir = symlink_dir.join("src/meters/fuel-gauge");
        fs::create_dir_all(&src_dir)?;
        init_repo(&repo_dir).unwrap();
        symlink(&repo_dir, &symlink_dir)?;

        let actual = ModuleRenderer::new("directory")
            .config(toml::toml! {
                [directory]
                // Don't truncate the path at all.
                truncation_length = 5
                truncate_to_repo = false
            })
            .path(symlink_src_dir)
            .collect();
        let expected = Some(from_slash(&format!(
            "{} ",
            Color::Cyan
                .bold()
                .paint("above-repo/rocket-controls-symlink/src/meters/fuel-gauge")
        )));

        assert_eq!(expected, actual);
        tmp_dir.close()
    }

    #[test]
    #[ignore]
    fn fish_path_directory_in_symlinked_git_repo_truncate_to_repo_false() -> io::Result<()> {
        let (tmp_dir, _) = make_known_tempdir(Path::new("/tmp"))?;
        let repo_dir = tmp_dir.path().join("above-repo").join("rocket-controls");
        let src_dir = repo_dir.join("src/meters/fuel-gauge");
        let symlink_dir = tmp_dir
            .path()
            .join("above-repo")
            .join("rocket-controls-symlink");
        let symlink_src_dir = symlink_dir.join("src/meters/fuel-gauge");
        fs::create_dir_all(&src_dir)?;
        init_repo(&repo_dir).unwrap();
        symlink(&repo_dir, &symlink_dir)?;

        let actual = ModuleRenderer::new("directory")
            .config(toml::toml! {
                [directory]
                // Don't truncate the path at all.
                truncation_length = 5
                truncate_to_repo = false
                fish_style_pwd_dir_length = 1
            })
            .path(symlink_src_dir)
            .collect();
        let expected = Some(format!(
            "{} ",
            Color::Cyan.bold().paint(from_slash(&format!(
                "{}/above-repo/rocket-controls-symlink/src/meters/fuel-gauge",
                to_fish_style(1, tmp_dir.path().to_slash_lossy(), "")
            )))
        ));

        assert_eq!(expected, actual);
        tmp_dir.close()
    }

    #[test]
    #[ignore]
    fn fish_path_directory_in_symlinked_git_repo_truncate_to_repo_true() -> io::Result<()> {
        let (tmp_dir, _) = make_known_tempdir(Path::new("/tmp"))?;
        let repo_dir = tmp_dir.path().join("above-repo").join("rocket-controls");
        let src_dir = repo_dir.join("src/meters/fuel-gauge");
        let symlink_dir = tmp_dir
            .path()
            .join("above-repo")
            .join("rocket-controls-symlink");
        let symlink_src_dir = symlink_dir.join("src/meters/fuel-gauge");
        fs::create_dir_all(&src_dir)?;
        init_repo(&repo_dir).unwrap();
        symlink(&repo_dir, &symlink_dir)?;

        let actual = ModuleRenderer::new("directory")
            .config(toml::toml! {
                [directory]
                // `truncate_to_repo = true` should display the truncated path
                truncation_length = 5
                truncate_to_repo = true
                fish_style_pwd_dir_length = 1
            })
            .path(symlink_src_dir)
            .collect();
        let expected = Some(format!(
            "{} ",
            Color::Cyan.bold().paint(from_slash(&format!(
                "{}/rocket-controls-symlink/src/meters/fuel-gauge",
                to_fish_style(1, tmp_dir.path().join("above-repo").to_slash_lossy(), "")
            )))
        ));

        assert_eq!(expected, actual);
        tmp_dir.close()
    }

    #[test]
    #[ignore]
    fn directory_in_symlinked_git_repo_truncate_to_repo_true() -> io::Result<()> {
        let (tmp_dir, _) = make_known_tempdir(Path::new("/tmp"))?;
        let repo_dir = tmp_dir.path().join("above-repo").join("rocket-controls");
        let src_dir = repo_dir.join("src/meters/fuel-gauge");
        let symlink_dir = tmp_dir
            .path()
            .join("above-repo")
            .join("rocket-controls-symlink");
        let symlink_src_dir = symlink_dir.join("src/meters/fuel-gauge");
        fs::create_dir_all(&src_dir)?;
        init_repo(&repo_dir).unwrap();
        symlink(&repo_dir, &symlink_dir)?;

        let actual = ModuleRenderer::new("directory")
            .config(toml::toml! {
                [directory]
                // `truncate_to_repo = true` should display the truncated path
                truncation_length = 5
                truncate_to_repo = true
            })
            .path(symlink_src_dir)
            .collect();
        let expected = Some(from_slash(&format!(
            "{} ",
            Color::Cyan
                .bold()
                .paint("rocket-controls-symlink/src/meters/fuel-gauge")
        )));

        assert_eq!(expected, actual);
        tmp_dir.close()
    }

    #[test]
    #[ignore]
    fn symlinked_directory_in_git_repo() -> io::Result<()> {
        let (tmp_dir, _) = make_known_tempdir(Path::new("/tmp"))?;
        let repo_dir = tmp_dir.path().join("rocket-controls");
        let dir = repo_dir.join("src");
        fs::create_dir_all(&dir)?;
        init_repo(&repo_dir).unwrap();
        symlink(&dir, repo_dir.join("src/loop"))?;

        let actual = ModuleRenderer::new("directory")
            .config(toml::toml! {
                [directory]
                // `truncate_to_repo = true` should display the truncated path
                truncation_length = 5
                truncate_to_repo = true
            })
            .path(repo_dir.join("src/loop/loop"))
            .collect();
        let expected = Some(from_slash(&format!(
            "{} ",
            Color::Cyan.bold().paint("rocket-controls/src/loop/loop")
        )));

        assert_eq!(expected, actual);
        tmp_dir.close()
    }

    #[test]
    fn truncation_symbol_truncated_root() {
        let actual = ModuleRenderer::new("directory")
            .config(toml::toml! {
                [directory]
                truncation_length = 3
                truncation_symbol = "…/"
            })
            .path(Path::new("/a/four/element/path"))
            .collect();
        let expected = Some(from_slash(&format!(
            "{} ",
            Color::Cyan.bold().paint("…/four/element/path")
        )));
        assert_eq!(expected, actual);
    }

    #[test]
    fn truncation_symbol_not_truncated_root() {
        let actual = ModuleRenderer::new("directory")
            .config(toml::toml! {
                [directory]
                truncation_length = 4
                truncation_symbol = "…/"
            })
            .path(Path::new("/a/four/element/path"))
            .collect();
        let expected = Some(from_slash(&format!(
            "{} ",
            Color::Cyan.bold().paint("/a/four/element/path")
        )));
        assert_eq!(expected, actual);
    }

    #[test]
    fn truncation_symbol_truncated_home() -> io::Result<()> {
        let (tmp_dir, name) = make_known_tempdir(home_dir().unwrap().as_path())?;
        let dir = tmp_dir.path().join("a/subpath");
        fs::create_dir_all(&dir)?;

        let actual = ModuleRenderer::new("directory")
            .config(toml::toml! {
                [directory]
                truncation_length = 3
                truncation_symbol = "…/"
            })
            .path(dir)
            .collect();
        let expected = Some(from_slash(&format!(
            "{} ",
            Color::Cyan.bold().paint(format!("…/{}/a/subpath", name))
        )));
        assert_eq!(expected, actual);
        tmp_dir.close()
    }

    #[test]
    fn truncation_symbol_not_truncated_home() -> io::Result<()> {
        let (tmp_dir, name) = make_known_tempdir(home_dir().unwrap().as_path())?;
        let dir = tmp_dir.path().join("a/subpath");
        fs::create_dir_all(&dir)?;

        let actual = ModuleRenderer::new("directory")
            .config(toml::toml! {
                [directory]
                truncate_to_repo = false // Necessary if homedir is a git repo
                truncation_length = 4
                truncation_symbol = "…/"
            })
            .path(dir)
            .collect();
        let expected = Some(from_slash(&format!(
            "{} ",
            Color::Cyan.bold().paint(format!("~/{}/a/subpath", name))
        )));
        assert_eq!(expected, actual);
        tmp_dir.close()
    }

    #[test]
    fn truncation_symbol_truncated_in_repo() -> io::Result<()> {
        let (tmp_dir, _) = make_known_tempdir(Path::new("/tmp"))?;
        let repo_dir = tmp_dir.path().join("above").join("repo");
        let dir = repo_dir.join("src/sub/path");
        fs::create_dir_all(&dir)?;
        init_repo(&repo_dir).unwrap();

        let actual = ModuleRenderer::new("directory")
            .config(toml::toml! {
                [directory]
                truncation_length = 3
                truncation_symbol = "…/"
            })
            .path(dir)
            .collect();
        let expected = Some(from_slash(&format!(
            "{} ",
            Color::Cyan.bold().paint("…/src/sub/path")
        )));
        assert_eq!(expected, actual);
        tmp_dir.close()
    }

    #[test]
    fn truncation_symbol_not_truncated_in_repo() -> io::Result<()> {
        let (tmp_dir, _) = make_known_tempdir(Path::new("/tmp"))?;
        let repo_dir = tmp_dir.path().join("above").join("repo");
        let dir = repo_dir.join("src/sub/path");
        fs::create_dir_all(&dir)?;
        init_repo(&repo_dir).unwrap();

        let actual = ModuleRenderer::new("directory")
            .config(toml::toml! {
                [directory]
                truncation_length = 5
                truncation_symbol = "…/"
                truncate_to_repo = true
            })
            .path(dir)
            .collect();
        let expected = Some(from_slash(&format!(
            "{} ",
            Color::Cyan.bold().paint("…/repo/src/sub/path")
        )));
        assert_eq!(expected, actual);
        tmp_dir.close()
    }

    #[test]
    #[cfg(target_os = "windows")]
    fn truncation_symbol_windows_root_not_truncated() {
        let dir = Path::new("C:\\temp");
        let actual = ModuleRenderer::new("directory")
            .config(toml::toml! {
                [directory]
                truncation_length = 2
                truncation_symbol = "…/"
            })
            .path(dir)
            .collect();
        let expected = Some(from_slash(&format!(
            "{} ",
            Color::Cyan.bold().paint("C:/temp")
        )));
        assert_eq!(expected, actual);
    }

    #[test]
    #[cfg(target_os = "windows")]
    fn truncation_symbol_windows_root_truncated() {
        let dir = Path::new("C:\\temp");
        let actual = ModuleRenderer::new("directory")
            .config(toml::toml! {
                [directory]
                truncation_length = 1
                truncation_symbol = "…/"
            })
            .path(dir)
            .collect();
        let expected = Some(from_slash(&format!(
            "{} ",
            Color::Cyan.bold().paint("…/temp")
        )));
        assert_eq!(expected, actual);
    }

    #[test]
    #[cfg(target_os = "windows")]
    fn truncation_symbol_windows_root_truncated_backslash() {
        let dir = Path::new("C:\\temp");
        let actual = ModuleRenderer::new("directory")
            .config(toml::toml! {
                [directory]
                truncation_length = 1
                truncation_symbol = r"…\"
            })
            .path(dir)
            .collect();
        let expected = Some(from_slash(&format!(
            "{} ",
            Color::Cyan.bold().paint("…\\temp")
        )));
        assert_eq!(expected, actual);
    }

    #[test]
    fn use_logical_path_true_should_render_logical_dir_path() -> io::Result<()> {
        let tmp_dir = TempDir::new()?;
        let path = tmp_dir.path().join("src/meters/fuel-gauge");
        fs::create_dir_all(&path)?;
        let logical_path = "Logical:/fuel-gauge";

        let expected = Some(from_slash(&format!(
            "{} ",
            Color::Cyan.bold().paint("Logical:/fuel-gauge")
        )));

        let actual = ModuleRenderer::new("directory")
            .config(toml::toml! {
                [directory]
                use_logical_path = true
                truncation_length = 3
            })
            .path(path)
            .logical_path(logical_path)
            .collect();

        assert_eq!(expected, actual);
        tmp_dir.close()
    }

    #[test]
    fn use_logical_path_false_should_render_current_dir_path() -> io::Result<()> {
        let tmp_dir = TempDir::new()?;
        let path = tmp_dir.path().join("src/meters/fuel-gauge");
        fs::create_dir_all(&path)?;
        let logical_path = "Logical:/fuel-gauge";

        let expected = Some(from_slash(&format!(
            "{} ",
            Color::Cyan.bold().paint("src/meters/fuel-gauge")
        )));

        let actual = ModuleRenderer::new("directory")
            .config(toml::toml! {
                [directory]
                use_logical_path = false
                truncation_length = 3
            })
            .path(path)
            .logical_path(logical_path) // logical_path should be ignored
            .collect();

        assert_eq!(expected, actual);
        tmp_dir.close()
    }

    #[test]
    #[cfg(windows)]
    fn windows_trims_extended_path_prefix() {
        // Under Windows, path canonicalization returns the paths using extended-path prefixes `\\?\`
        // We expect this prefix to be trimmed before being rendered.
        let sys32_path = Path::new(r"\\?\C:\Windows\System32");

        let expected = Some(from_slash(&format!(
            "{} ",
            Color::Cyan.bold().paint("C:/Windows/System32")
        )));

        // Note: We have disable the read_only settings here due to false positives when running
        // the tests on Windows as a non-admin.
        let actual = ModuleRenderer::new("directory")
            .config(toml::toml! {
                [directory]
                use_logical_path = false
                truncation_length = 0
                read_only = ""
                read_only_style = ""
            })
            .path(sys32_path)
            .collect();

        assert_eq!(expected, actual);
    }

    #[test]
    #[cfg(windows)]
    fn windows_trims_extended_unc_path_prefix() {
        // Under Windows, path canonicalization returns UNC paths using extended-path prefixes `\\?\UNC\`
        // We expect this prefix to be trimmed before being rendered.
        let unc_path = Path::new(r"\\?\UNC\server\share\a\b\c");

        // NOTE: path-slash doesn't convert slashes which are part of path prefixes under Windows,
        // which is why the first part of this string still includes backslashes
        let expected = Some(from_slash(&format!(
            "{} ",
            Color::Cyan.bold().paint(r"\\server\share/a/b/c")
        )));

        let actual = ModuleRenderer::new("directory")
            .config(toml::toml! {
                [directory]
                use_logical_path = false
                truncation_length = 0
            })
            .path(unc_path)
            .collect();

        assert_eq!(expected, actual);
    }

    #[test]
    fn highlight_git_root_dir() -> io::Result<()> {
        let (tmp_dir, _) = make_known_tempdir(Path::new("/tmp"))?;
        let repo_dir = tmp_dir.path().join("above").join("repo");
        let dir = repo_dir.join("src/sub/path");
        fs::create_dir_all(&dir)?;
        init_repo(&repo_dir).unwrap();

        let actual = ModuleRenderer::new("directory")
            .config(toml::toml! {
                [directory]
                truncation_length = 5
                truncate_to_repo = true
                repo_root_style = "bold red"
            })
            .path(dir)
            .collect();
        let expected = Some(from_slash(&format!(
            "{}{}repo{} ",
            Color::Cyan.bold().prefix(),
            Color::Red.prefix(),
            Color::Cyan.paint("/src/sub/path")
        )));
        assert_eq!(expected, actual);
        tmp_dir.close()
    }

    #[test]
    fn highlight_git_root_dir_config_change() -> io::Result<()> {
        let (tmp_dir, _) = make_known_tempdir(Path::new("/tmp"))?;
        let repo_dir = tmp_dir.path().join("above").join("repo");
        let dir = repo_dir.join("src/sub/path");
        fs::create_dir_all(&dir)?;
        init_repo(&repo_dir).unwrap();

        let actual = ModuleRenderer::new("directory")
            .config(toml::toml! {
                [directory]
                truncation_length = 5
                truncation_symbol = "…/"
                truncate_to_repo = false
                repo_root_style = "green"
            })
            .path(dir)
            .collect();
        let expected = Some(from_slash(&format!(
            "{}{}repo{} ",
            Color::Cyan.bold().paint("…/above/"),
            Color::Green.prefix(),
            Color::Cyan.bold().paint("/src/sub/path")
        )));
        assert_eq!(expected, actual);
        tmp_dir.close()
    }
    // sample for invalid unicode from https://doc.rust-lang.org/std/ffi/struct.OsStr.html#method.to_string_lossy
    #[cfg(any(unix, target_os = "redox"))]
    fn invalid_path() -> PathBuf {
        use std::ffi::OsStr;
        use std::os::unix::ffi::OsStrExt;

        // Here, the values 0x66 and 0x6f correspond to 'f' and 'o'
        // respectively. The value 0x80 is a lone continuation byte, invalid
        // in a UTF-8 sequence.
        let source = [0x66, 0x6f, 0x80, 0x6f];
        let os_str = OsStr::from_bytes(&source[..]);

        PathBuf::from(os_str)
    }

    #[cfg(windows)]
    fn invalid_path() -> PathBuf {
        use std::ffi::OsString;
        use std::os::windows::prelude::*;

        // Here the values 0x0066 and 0x006f correspond to 'f' and 'o'
        // respectively. The value 0xD800 is a lone surrogate half, invalid
        // in a UTF-16 sequence.
        let source = [0x0066, 0x006f, 0xD800, 0x006f];
        let os_string = OsString::from_wide(&source[..]);

        PathBuf::from(os_string)
    }

    #[test]
    #[cfg(any(unix, windows, target_os = "redox"))]
    fn invalid_unicode() {
        let path = invalid_path();
        let expected = Some(format!(
            "{} ",
            Color::Cyan.bold().paint(path.to_string_lossy())
        ));

        let actual = ModuleRenderer::new("directory").path(path).collect();

        assert_eq!(expected, actual);
    }

    #[test]
    fn convert_slash_false() -> io::Result<()> {
        let (tmp_dir, name) = make_known_tempdir(home_dir().unwrap().as_path())?;
        let dir = tmp_dir.path().join("starship");
        fs::create_dir_all(&dir)?;

        let actual = ModuleRenderer::new("directory")
            .config(toml::toml! {
                [directory]
                convert_slash = false
            })
            .path(dir)
            .collect();
        let expected = Some(format!(
            "{} ",
            Color::Cyan.bold().paint(format!("~/{}/starship", name))
        ));

        assert_eq!(expected, actual);
        tmp_dir.close()
    }
}<|MERGE_RESOLUTION|>--- conflicted
+++ resolved
@@ -99,11 +99,7 @@
         String::from("")
     };
 
-<<<<<<< HEAD
-    let mut path_vec = match &repo.and_then(|r| r.root.as_ref()) {
-=======
-    let path_vec = match &repo.and_then(|r| r.workdir.as_ref()) {
->>>>>>> 50d3abeb
+    let mut path_vec = match &repo.and_then(|r| r.workdir.as_ref()) {
         Some(repo_root) if config.repo_root_style.is_some() => {
             let contracted_path = contract_repo_path(display_dir, repo_root)?;
             let repo_path_vec: Vec<&str> = contracted_path.split('/').collect();
