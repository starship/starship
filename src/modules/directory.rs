#[cfg(not(target_os = "windows"))]
use super::utils::directory_nix as directory_utils;
#[cfg(target_os = "windows")]
use super::utils::directory_win as directory_utils;
use super::utils::path::PathExt as SPathExt;
use crate::conditional_style::get_conditional_style;
use indexmap::IndexMap;
use path_slash::{PathBufExt, PathExt};
use std::borrow::Cow;
use std::iter::FromIterator;
use std::path::{Path, PathBuf};
use unicode_segmentation::UnicodeSegmentation;

use super::{Context, Module};

use super::utils::directory::truncate;
use crate::config::ModuleConfig;
use crate::configs::directory::DirectoryConfig;
use crate::formatter::StringFormatter;

/// Creates a module with the current logical or physical directory
///
/// Will perform path contraction, substitution, and truncation.
///
/// **Contraction**
/// - Paths beginning with the home directory or with a git repo right inside
///   the home directory will be contracted to `~`, or the set `HOME_SYMBOL`
/// - Paths containing a git repo will contract to begin at the repo root
///
/// **Substitution**
/// Paths will undergo user-provided substitutions of substrings
///
/// **Truncation**
/// Paths will be limited in length to `3` path components by default.
pub fn module<'a>(context: &'a Context) -> Option<Module<'a>> {
    let mut module = context.new_module("directory");
    let config: DirectoryConfig = DirectoryConfig::try_load(module.config);

    let home_symbol = String::from(config.home_symbol);
    let home_dir = context
        .get_home()
        .expect("Unable to determine HOME_DIR for user");
    let physical_dir = &context.current_dir;
    let display_dir = if config.use_logical_path {
        &context.logical_dir
    } else {
        &context.current_dir
    };

    log::debug!("Home dir: {:?}", &home_dir);
    log::debug!("Physical dir: {:?}", &physical_dir);
    log::debug!("Display dir: {:?}", &display_dir);

    // Attempt repository path contraction (if we are in a git repository)
    // Otherwise use the logical path, automatically contracting
    let repo = if config.truncate_to_repo || config.repo_root_style.is_some() {
        context.get_repo().ok()
    } else {
        None
    };
    let dir_string = if config.truncate_to_repo {
        repo.and_then(|r| r.workdir.as_ref())
            .filter(|&root| root != &home_dir)
            .and_then(|root| contract_repo_path(display_dir, root))
    } else {
        None
    };

    let mut is_truncated = dir_string.is_some();

    // the home directory if required.
    let dir_string = dir_string
        .unwrap_or_else(|| contract_path(display_dir, &home_dir, &home_symbol).to_string());

    #[cfg(windows)]
    let dir_string = remove_extended_path_prefix(dir_string);

    // Apply path substitutions
    let dir_string = substitute_path(dir_string, &config.substitutions);

    // Truncate the dir string to the maximum number of path components
    let dir_string =
        if let Some(truncated) = truncate(&dir_string, config.truncation_length as usize) {
            is_truncated = true;
            truncated
        } else {
            dir_string
        };

    let prefix = if is_truncated {
        // Substitutions could have changed the prefix, so don't allow them and
        // fish-style path contraction together
        if config.fish_style_pwd_dir_length > 0 && config.substitutions.is_empty() {
            // If user is using fish style path, we need to add the segment first
            let contracted_home_dir = contract_path(display_dir, &home_dir, &home_symbol);
            to_fish_style(
                config.fish_style_pwd_dir_length as usize,
                contracted_home_dir.to_string(),
                &dir_string,
            )
        } else {
            String::from(config.truncation_symbol)
        }
    } else {
        String::new()
    };

    let path_vec = match &repo.and_then(|r| r.workdir.as_ref()) {
        Some(repo_root) if config.repo_root_style.is_some() => {
            let contracted_path = contract_repo_path(display_dir, repo_root)?;
            let repo_path_vec: Vec<&str> = contracted_path.split('/').collect();
            let after_repo_root = contracted_path.replacen(repo_path_vec[0], "", 1);
            let num_segments_after_root = after_repo_root.split('/').count();

            if config.truncation_length == 0
                || ((num_segments_after_root - 1) as i64) < config.truncation_length
            {
                let root = repo_path_vec[0];
                let before = before_root_dir(&dir_string, &contracted_path);
                [prefix + before.as_str(), root.to_string(), after_repo_root]
            } else {
                [String::new(), String::new(), prefix + dir_string.as_str()]
            }
        }
        _ => [String::new(), String::new(), prefix + dir_string.as_str()],
    };

    let path_vec = if config.use_os_path_sep {
        path_vec.map(|i| convert_path_sep(&i))
    } else {
        path_vec
    };

    let lock_symbol = String::from(config.read_only);
    let display_format = if path_vec[0].is_empty() && path_vec[1].is_empty() {
        config.format
    } else {
        config.repo_root_format
    };
<<<<<<< HEAD
    let default_style = get_conditional_style(context, &config.style.0);
    let repo_root_style = config.repo_root_style.unwrap_or(default_style);
=======
    let repo_root_style = config.repo_root_style.unwrap_or(config.style);
    let before_repo_root_style = config.before_repo_root_style.unwrap_or(config.style);
>>>>>>> 9d487077

    let parsed = StringFormatter::new(display_format).and_then(|formatter| {
        formatter
            .map_style(|variable| match variable {
                "style" => Some(Ok(default_style)),
                "read_only_style" => Some(Ok(config.read_only_style)),
                "repo_root_style" => Some(Ok(repo_root_style)),
                "before_repo_root_style" => Some(Ok(before_repo_root_style)),
                _ => None,
            })
            .map(|variable| match variable {
                "path" => Some(Ok(&path_vec[2])),
                "before_root_path" => Some(Ok(&path_vec[0])),
                "repo_root" => Some(Ok(&path_vec[1])),
                "read_only" => {
                    if is_readonly_dir(physical_dir) {
                        Some(Ok(&lock_symbol))
                    } else {
                        None
                    }
                }
                _ => None,
            })
            .parse(None, Some(context))
    });

    module.set_segments(match parsed {
        Ok(segments) => segments,
        Err(error) => {
            log::warn!("Error in module `directory`:\n{}", error);
            return None;
        }
    });

    Some(module)
}

#[cfg(windows)]
fn remove_extended_path_prefix(path: String) -> String {
    fn try_trim_prefix<'a>(s: &'a str, prefix: &str) -> Option<&'a str> {
        if !s.starts_with(prefix) {
            return None;
        }
        Some(&s[prefix.len()..])
    }
    // Trim any Windows extended-path prefix from the display path
    if let Some(unc) = try_trim_prefix(&path, r"\\?\UNC\") {
        return format!(r"\\{unc}");
    }
    if let Some(p) = try_trim_prefix(&path, r"\\?\") {
        return p.to_string();
    }
    path
}

fn is_readonly_dir(path: &Path) -> bool {
    match directory_utils::is_write_allowed(path) {
        Ok(res) => !res,
        Err(e) => {
            log::debug!(
                "Failed to determine read only status of directory '{:?}': {}",
                path,
                e
            );
            false
        }
    }
}

/// Contract the root component of a path
///
/// Replaces the `top_level_path` in a given `full_path` with the provided
/// `top_level_replacement`.
fn contract_path<'a>(
    full_path: &'a Path,
    top_level_path: &'a Path,
    top_level_replacement: &'a str,
) -> Cow<'a, str> {
    if !full_path.normalised_starts_with(top_level_path) {
        return full_path.to_slash_lossy();
    }

    if full_path.normalised_equals(top_level_path) {
        return Cow::from(top_level_replacement);
    }

    // Because we've done a normalised path comparison above
    // we can safely ignore the Prefix components when doing this
    // strip_prefix operation.
    let sub_path = full_path
        .without_prefix()
        .strip_prefix(top_level_path.without_prefix())
        .unwrap_or(full_path);

    Cow::from(format!(
        "{replacement}{separator}{path}",
        replacement = top_level_replacement,
        separator = "/",
        path = sub_path.to_slash_lossy()
    ))
}

/// Contract the root component of a path based on the real path
///
/// Replaces the `top_level_path` in a given `full_path` with the provided
/// `top_level_replacement` by walking ancestors and comparing its real path.
fn contract_repo_path(full_path: &Path, top_level_path: &Path) -> Option<String> {
    let top_level_real_path = real_path(top_level_path);
    // Walk ancestors to preserve logical path in `full_path`.
    // If we'd just `full_real_path.strip_prefix(top_level_real_path)`,
    // then it wouldn't preserve logical path. It would've returned physical path.
    for (i, ancestor) in full_path.ancestors().enumerate() {
        let ancestor_real_path = real_path(ancestor);
        if ancestor_real_path != top_level_real_path {
            continue;
        }

        let components: Vec<_> = full_path.components().collect();
        let repo_name = components[components.len() - i - 1]
            .as_os_str()
            .to_string_lossy();

        if i == 0 {
            return Some(repo_name.to_string());
        }

        let path = PathBuf::from_iter(&components[components.len() - i..]);
        return Some(format!(
            "{repo_name}{separator}{path}",
            repo_name = repo_name,
            separator = "/",
            path = path.to_slash_lossy()
        ));
    }
    None
}

fn real_path<P: AsRef<Path>>(path: P) -> PathBuf {
    let path = path.as_ref();
    let mut buf = PathBuf::new();
    for component in path.components() {
        let next = buf.join(component);
        if let Ok(realpath) = next.read_link() {
            if realpath.is_absolute() {
                buf = realpath;
            } else {
                buf.push(realpath);
            }
        } else {
            buf = next;
        }
    }
    buf.canonicalize().unwrap_or_else(|_| path.into())
}

/// Perform a list of string substitutions on the path
///
/// Given a list of (from, to) pairs, this will perform the string
/// substitutions, in order, on the path. Any non-pair of strings is ignored.
fn substitute_path(dir_string: String, substitutions: &IndexMap<String, &str>) -> String {
    let mut substituted_dir = dir_string;
    for substitution_pair in substitutions {
        substituted_dir = substituted_dir.replace(substitution_pair.0, substitution_pair.1);
    }
    substituted_dir
}

/// Takes part before contracted path and replaces it with fish style path
///
/// Will take the first letter of each directory before the contracted path and
/// use that in the path instead. See the following example.
///
/// Absolute Path: `/Users/Bob/Projects/work/a_repo`
/// Contracted Path: `a_repo`
/// With Fish Style: `~/P/w/a_repo`
///
/// Absolute Path: `/some/Path/not/in_a/repo/but_nested`
/// Contracted Path: `in_a/repo/but_nested`
/// With Fish Style: `/s/P/n/in_a/repo/but_nested`
fn to_fish_style(pwd_dir_length: usize, dir_string: String, truncated_dir_string: &str) -> String {
    let replaced_dir_string = dir_string.trim_end_matches(truncated_dir_string).to_owned();
    let components = replaced_dir_string.split('/').collect::<Vec<&str>>();

    if components.is_empty() {
        return replaced_dir_string;
    }

    components
        .into_iter()
        .map(|word| -> String {
            let chars = UnicodeSegmentation::graphemes(word, true).collect::<Vec<&str>>();
            match word {
                "" => String::new(),
                _ if chars.len() <= pwd_dir_length => word.to_string(),
                _ if word.starts_with('.') => chars[..=pwd_dir_length].join(""),
                _ => chars[..pwd_dir_length].join(""),
            }
        })
        .collect::<Vec<_>>()
        .join("/")
}

/// Convert the path separators in `path` to the OS specific path separators.
fn convert_path_sep(path: &str) -> String {
    return PathBuf::from_slash(path).to_string_lossy().into_owned();
}

/// Get the path before the git repo root by trim the most right repo name.
fn before_root_dir(path: &str, repo: &str) -> String {
    match path.rsplit_once(repo) {
        Some((a, _)) => a.to_string(),
        None => path.to_string(),
    }
}

#[cfg(test)]
mod tests {
    use super::*;
    use crate::test::ModuleRenderer;
    use crate::utils::create_command;
    use crate::utils::home_dir;
    use nu_ansi_term::Color;
    #[cfg(not(target_os = "windows"))]
    use std::os::unix::fs::symlink;
    #[cfg(target_os = "windows")]
    use std::os::windows::fs::symlink_dir as symlink;
    use std::path::Path;
    use std::{fs, io};
    use tempfile::TempDir;

    #[test]
    fn contract_home_directory() {
        let full_path = Path::new("/Users/astronaut/schematics/rocket");
        let home = Path::new("/Users/astronaut");

        let output = contract_path(full_path, home, "~");
        assert_eq!(output, "~/schematics/rocket");
    }

    #[test]
    fn contract_repo_directory() -> io::Result<()> {
        let tmp_dir = TempDir::new_in(home_dir().unwrap().as_path())?;
        let repo_dir = tmp_dir.path().join("dev").join("rocket-controls");
        let src_dir = repo_dir.join("src");
        fs::create_dir_all(&src_dir)?;
        init_repo(&repo_dir)?;

        let src_variations = [src_dir.clone(), dunce::canonicalize(src_dir).unwrap()];
        let repo_variations = [repo_dir.clone(), dunce::canonicalize(repo_dir).unwrap()];
        for src_dir in &src_variations {
            for repo_dir in &repo_variations {
                let output = contract_repo_path(src_dir, repo_dir);
                assert_eq!(output, Some("rocket-controls/src".to_string()));
            }
        }

        tmp_dir.close()
    }

    #[test]
    #[cfg(windows)]
    fn contract_windows_style_home_directory() {
        let path_variations = [
            r"\\?\C:\Users\astronaut\schematics\rocket",
            r"C:\Users\astronaut\schematics\rocket",
        ];
        let home_path_variations = [r"\\?\C:\Users\astronaut", r"C:\Users\astronaut"];
        for path in &path_variations {
            for home_path in &home_path_variations {
                let path = Path::new(path);
                let home_path = Path::new(home_path);

                let output = contract_path(path, home_path, "~");
                assert_eq!(output, "~/schematics/rocket");
            }
        }
    }

    #[test]
    #[cfg(target_os = "windows")]
    fn contract_windows_style_repo_directory() {
        let full_path = Path::new("C:\\Users\\astronaut\\dev\\rocket-controls\\src");
        let repo_root = Path::new("C:\\Users\\astronaut\\dev\\rocket-controls");

        let output = contract_path(full_path, repo_root, "rocket-controls");
        assert_eq!(output, "rocket-controls/src");
    }

    #[test]
    #[cfg(target_os = "windows")]
    fn contract_windows_style_no_top_level_directory() {
        let full_path = Path::new("C:\\Some\\Other\\Path");
        let top_level_path = Path::new("C:\\Users\\astronaut");

        let output = contract_path(full_path, top_level_path, "~");
        assert_eq!(output, "C:/Some/Other/Path");
    }

    #[test]
    #[cfg(target_os = "windows")]
    fn contract_windows_style_root_directory() {
        let full_path = Path::new("C:\\");
        let top_level_path = Path::new("C:\\Users\\astronaut");

        let output = contract_path(full_path, top_level_path, "~");
        assert_eq!(output, "C:/");
    }

    #[test]
    fn substitute_prefix_and_middle() {
        let full_path = "/absolute/path/foo/bar/baz";
        let mut substitutions = IndexMap::new();
        substitutions.insert("/absolute/path".to_string(), "");
        substitutions.insert("/bar/".to_string(), "/");

        let output = substitute_path(full_path.to_string(), &substitutions);
        assert_eq!(output, "/foo/baz");
    }

    #[test]
    fn fish_style_with_user_home_contracted_path() {
        let path = "~/starship/engines/booster/rocket";
        let output = to_fish_style(1, path.to_string(), "engines/booster/rocket");
        assert_eq!(output, "~/s/");
    }

    #[test]
    fn fish_style_with_user_home_contracted_path_and_dot_dir() {
        let path = "~/.starship/engines/booster/rocket";
        let output = to_fish_style(1, path.to_string(), "engines/booster/rocket");
        assert_eq!(output, "~/.s/");
    }

    #[test]
    fn fish_style_with_no_contracted_path() {
        // `truncation_length = 2`
        let path = "/absolute/Path/not/in_a/repo/but_nested";
        let output = to_fish_style(1, path.to_string(), "repo/but_nested");
        assert_eq!(output, "/a/P/n/i/");
    }

    #[test]
    fn fish_style_with_pwd_dir_len_no_contracted_path() {
        // `truncation_length = 2`
        let path = "/absolute/Path/not/in_a/repo/but_nested";
        let output = to_fish_style(2, path.to_string(), "repo/but_nested");
        assert_eq!(output, "/ab/Pa/no/in/");
    }

    #[test]
    fn fish_style_with_duplicate_directories() {
        let path = "~/starship/tmp/C++/C++/C++";
        let output = to_fish_style(1, path.to_string(), "C++");
        assert_eq!(output, "~/s/t/C/C/");
    }

    #[test]
    fn fish_style_with_unicode() {
        let path = "~/starship/tmp/目录/a̐éö̲/目录";
        let output = to_fish_style(1, path.to_string(), "目录");
        assert_eq!(output, "~/s/t/目/a̐/");
    }

    fn init_repo(path: &Path) -> io::Result<()> {
        create_command("git")?
            .args(["init"])
            .current_dir(path)
            .output()
            .map(|_| ())
    }

    fn make_known_tempdir(root: &Path) -> io::Result<(TempDir, String)> {
        fs::create_dir_all(root)?;
        let dir = TempDir::new_in(root)?;
        // the .to_string_lossy().to_string() here looks weird but is required
        // to convert it from a Cow.
        let path = dir
            .path()
            .file_name()
            .unwrap()
            .to_string_lossy()
            .to_string();
        Ok((dir, path))
    }

    #[cfg(not(target_os = "windows"))]
    mod linux {
        use super::*;

        #[test]
        #[ignore]
        fn symlinked_subdirectory_git_repo_out_of_tree() -> io::Result<()> {
            let tmp_dir = TempDir::new_in(home_dir().unwrap().as_path())?;
            let repo_dir = tmp_dir.path().join("above-repo").join("rocket-controls");
            let src_dir = repo_dir.join("src/meters/fuel-gauge");
            let symlink_dir = tmp_dir.path().join("fuel-gauge");
            fs::create_dir_all(&src_dir)?;
            init_repo(&repo_dir)?;
            symlink(&src_dir, &symlink_dir)?;

            let actual = ModuleRenderer::new("directory")
                .env("HOME", tmp_dir.path().to_str().unwrap())
                .path(symlink_dir)
                .collect();
            let expected = Some(format!("{} ", Color::Cyan.bold().paint("~/fuel-gauge")));

            assert_eq!(expected, actual);

            tmp_dir.close()
        }

        #[test]
        #[ignore]
        fn git_repo_in_home_directory_truncate_to_repo_true() -> io::Result<()> {
            let tmp_dir = TempDir::new_in(home_dir().unwrap().as_path())?;
            let dir = tmp_dir.path().join("src/fuel-gauge");
            fs::create_dir_all(&dir)?;
            init_repo(tmp_dir.path())?;

            let actual = ModuleRenderer::new("directory")
                .config(toml::toml! {
                    [directory]
                    // `truncate_to_repo = true` should attempt to display the truncated path
                    truncate_to_repo = true
                    truncation_length = 5
                })
                .path(dir)
                .env("HOME", tmp_dir.path().to_str().unwrap())
                .collect();
            let expected = Some(format!("{} ", Color::Cyan.bold().paint("~/src/fuel-gauge")));

            assert_eq!(expected, actual);

            tmp_dir.close()
        }

        #[test]
        #[ignore]
        fn directory_in_root() {
            let actual = ModuleRenderer::new("directory").path("/etc").collect();
            let expected = Some(format!(
                "{}{} ",
                Color::Cyan.bold().paint("/etc"),
                Color::Red.normal().paint("🔒")
            ));

            assert_eq!(expected, actual);
        }
    }

    #[test]
    fn home_directory_default_home_symbol() {
        let actual = ModuleRenderer::new("directory")
            .path(home_dir().unwrap())
            .collect();
        let expected = Some(format!("{} ", Color::Cyan.bold().paint("~")));

        assert_eq!(expected, actual);
    }

    #[test]
    fn home_directory_custom_home_symbol() {
        let actual = ModuleRenderer::new("directory")
            .path(home_dir().unwrap())
            .config(toml::toml! {
                [directory]
                home_symbol = "🚀"
            })
            .collect();
        let expected = Some(format!(
            "{} ",
            Color::Cyan.bold().paint(convert_path_sep("🚀"))
        ));

        assert_eq!(expected, actual);
    }

    #[test]
    fn home_directory_custom_home_symbol_subdirectories() {
        let actual = ModuleRenderer::new("directory")
            .path(home_dir().unwrap().join("path/subpath"))
            .config(toml::toml! {
                [directory]
                home_symbol = "🚀"
            })
            .collect();
        let expected = Some(format!(
            "{} ",
            Color::Cyan
                .bold()
                .paint(convert_path_sep("🚀/path/subpath"))
        ));

        assert_eq!(expected, actual);
    }

    #[test]
    fn substituted_truncated_path() {
        let actual = ModuleRenderer::new("directory")
            .path("/some/long/network/path/workspace/a/b/c/dev")
            .config(toml::toml! {
                [directory]
                truncation_length = 4
                [directory.substitutions]
                "/some/long/network/path" = "/some/net"
                "a/b/c" = "d"
            })
            .collect();
        let expected = Some(format!(
            "{} ",
            Color::Cyan
                .bold()
                .paint(convert_path_sep("net/workspace/d/dev"))
        ));

        assert_eq!(expected, actual);
    }

    #[test]
    fn substitution_order() {
        let actual = ModuleRenderer::new("directory")
            .path("/path/to/sub")
            .config(toml::toml! {
                [directory.substitutions]
                "/path/to/sub" = "/correct/order"
                "/to/sub" = "/wrong/order"
            })
            .collect();
        let expected = Some(format!(
            "{} ",
            Color::Cyan.bold().paint(convert_path_sep("/correct/order"))
        ));

        assert_eq!(expected, actual);
    }

    #[test]
    fn strange_substitution() {
        let strange_sub = "/\\/;,!";
        let actual = ModuleRenderer::new("directory")
            .path("/foo/bar/regular/path")
            .config(toml::toml! {
                [directory]
                truncation_length = 0
                fish_style_pwd_dir_length = 2 // Overridden by substitutions
                [directory.substitutions]
                "regular" = strange_sub
            })
            .collect();
        let expected = Some(format!(
            "{} ",
            Color::Cyan
                .bold()
                .paint(convert_path_sep(&format!("/foo/bar/{strange_sub}/path")))
        ));

        assert_eq!(expected, actual);
    }

    #[test]
    fn directory_in_home() -> io::Result<()> {
        let (tmp_dir, name) = make_known_tempdir(home_dir().unwrap().as_path())?;
        let dir = tmp_dir.path().join("starship");
        fs::create_dir_all(&dir)?;

        let actual = ModuleRenderer::new("directory").path(dir).collect();
        let expected = Some(format!(
            "{} ",
            Color::Cyan
                .bold()
                .paint(convert_path_sep(&format!("~/{name}/starship")))
        ));

        assert_eq!(expected, actual);
        tmp_dir.close()
    }

    #[test]
    fn truncated_directory_in_home() -> io::Result<()> {
        let (tmp_dir, name) = make_known_tempdir(home_dir().unwrap().as_path())?;
        let dir = tmp_dir.path().join("engine/schematics");
        fs::create_dir_all(&dir)?;

        let actual = ModuleRenderer::new("directory").path(dir).collect();
        let expected = Some(format!(
            "{} ",
            Color::Cyan
                .bold()
                .paint(convert_path_sep(&format!("{name}/engine/schematics")))
        ));

        assert_eq!(expected, actual);
        tmp_dir.close()
    }

    #[test]
    fn fish_directory_in_home() -> io::Result<()> {
        let (tmp_dir, name) = make_known_tempdir(home_dir().unwrap().as_path())?;
        let dir = tmp_dir.path().join("starship/schematics");
        fs::create_dir_all(&dir)?;

        let actual = ModuleRenderer::new("directory")
            .config(toml::toml! {
                [directory]
                truncation_length = 1
                fish_style_pwd_dir_length = 2
            })
            .path(&dir)
            .collect();
        let expected = Some(format!(
            "{} ",
            Color::Cyan.bold().paint(convert_path_sep(&format!(
                "~/{}/st/schematics",
                name.split_at(3).0
            )))
        ));

        assert_eq!(expected, actual);
        tmp_dir.close()
    }

    #[test]
    fn root_directory() {
        // Note: We have disable the read_only settings here due to false positives when running
        // the tests on Windows as a non-admin.
        let actual = ModuleRenderer::new("directory")
            .config(toml::toml! {
                [directory]
                read_only = ""
                read_only_style = ""
            })
            .path("/")
            .collect();
        let expected = Some(format!(
            "{} ",
            Color::Cyan.bold().paint(convert_path_sep("/"))
        ));

        assert_eq!(expected, actual);
    }

    #[test]
    fn truncated_directory_in_root() -> io::Result<()> {
        let (tmp_dir, name) = make_known_tempdir(Path::new("/tmp"))?;
        let dir = tmp_dir.path().join("thrusters/rocket");
        fs::create_dir_all(&dir)?;

        let actual = ModuleRenderer::new("directory").path(dir).collect();
        let expected = Some(format!(
            "{} ",
            Color::Cyan
                .bold()
                .paint(convert_path_sep(&format!("{name}/thrusters/rocket")))
        ));

        assert_eq!(expected, actual);
        tmp_dir.close()
    }

    #[test]
    fn truncated_directory_config_large() -> io::Result<()> {
        let (tmp_dir, _) = make_known_tempdir(Path::new("/tmp"))?;
        let dir = tmp_dir.path().join("thrusters/rocket");
        fs::create_dir_all(&dir)?;

        let actual = ModuleRenderer::new("directory")
            .config(toml::toml! {
                [directory]
                truncation_length = 100
            })
            .path(&dir)
            .collect();
        let dir_str = dir.to_slash_lossy().to_string();
        let expected = Some(format!(
            "{} ",
            Color::Cyan.bold().paint(convert_path_sep(
                &truncate(&dir_str, 100).unwrap_or(dir_str)
            ))
        ));

        assert_eq!(expected, actual);
        tmp_dir.close()
    }

    #[test]
    fn fish_style_directory_config_large() -> io::Result<()> {
        let (tmp_dir, _) = make_known_tempdir(Path::new("/tmp"))?;
        let dir = tmp_dir.path().join("thrusters/rocket");
        fs::create_dir_all(&dir)?;

        let actual = ModuleRenderer::new("directory")
            .config(toml::toml! {
                [directory]
                truncation_length = 1
                fish_style_pwd_dir_length = 100
            })
            .path(&dir)
            .collect();
        let expected = Some(format!(
            "{} ",
            Color::Cyan.bold().paint(convert_path_sep(&to_fish_style(
                100,
                dir.to_slash_lossy().to_string(),
                ""
            )))
        ));

        assert_eq!(expected, actual);
        tmp_dir.close()
    }

    #[test]
    fn truncated_directory_config_small() -> io::Result<()> {
        let (tmp_dir, name) = make_known_tempdir(Path::new("/tmp"))?;
        let dir = tmp_dir.path().join("rocket");
        fs::create_dir_all(&dir)?;

        let actual = ModuleRenderer::new("directory")
            .config(toml::toml! {
                [directory]
                truncation_length = 2
            })
            .path(dir)
            .collect();
        let expected = Some(format!(
            "{} ",
            Color::Cyan
                .bold()
                .paint(convert_path_sep(&format!("{name}/rocket")))
        ));

        assert_eq!(expected, actual);
        tmp_dir.close()
    }

    #[test]
    fn fish_directory_config_small() -> io::Result<()> {
        let (tmp_dir, _) = make_known_tempdir(Path::new("/tmp"))?;
        let dir = tmp_dir.path().join("thrusters/rocket");
        fs::create_dir_all(&dir)?;

        let actual = ModuleRenderer::new("directory")
            .config(toml::toml! {
                [directory]
                truncation_length = 2
                fish_style_pwd_dir_length = 1
            })
            .path(&dir)
            .collect();
        let expected = Some(format!(
            "{} ",
            Color::Cyan.bold().paint(convert_path_sep(&format!(
                "{}/thrusters/rocket",
                to_fish_style(1, dir.to_slash_lossy().to_string(), "/thrusters/rocket")
            )))
        ));

        assert_eq!(expected, actual);
        tmp_dir.close()
    }

    #[test]
    #[ignore]
    fn git_repo_root() -> io::Result<()> {
        let tmp_dir = TempDir::new()?;
        let repo_dir = tmp_dir.path().join("rocket-controls");
        fs::create_dir(&repo_dir)?;
        init_repo(&repo_dir).unwrap();

        let actual = ModuleRenderer::new("directory").path(repo_dir).collect();
        let expected = Some(format!(
            "{} ",
            Color::Cyan
                .bold()
                .paint(convert_path_sep("rocket-controls"))
        ));

        assert_eq!(expected, actual);
        tmp_dir.close()
    }

    #[test]
    #[ignore]
    fn directory_in_git_repo() -> io::Result<()> {
        let tmp_dir = TempDir::new()?;
        let repo_dir = tmp_dir.path().join("rocket-controls");
        let dir = repo_dir.join("src");
        fs::create_dir_all(&dir)?;
        init_repo(&repo_dir).unwrap();

        let actual = ModuleRenderer::new("directory").path(dir).collect();
        let expected = Some(format!(
            "{} ",
            Color::Cyan
                .bold()
                .paint(convert_path_sep("rocket-controls/src"))
        ));

        assert_eq!(expected, actual);
        tmp_dir.close()
    }

    #[test]
    #[ignore]
    fn truncated_directory_in_git_repo() -> io::Result<()> {
        let tmp_dir = TempDir::new()?;
        let repo_dir = tmp_dir.path().join("rocket-controls");
        let dir = repo_dir.join("src/meters/fuel-gauge");
        fs::create_dir_all(&dir)?;
        init_repo(&repo_dir).unwrap();

        let actual = ModuleRenderer::new("directory").path(dir).collect();
        let expected = Some(format!(
            "{} ",
            Color::Cyan
                .bold()
                .paint(convert_path_sep("src/meters/fuel-gauge"))
        ));

        assert_eq!(expected, actual);
        tmp_dir.close()
    }

    #[test]
    #[ignore]
    fn directory_in_git_repo_truncate_to_repo_false() -> io::Result<()> {
        let tmp_dir = TempDir::new()?;
        let repo_dir = tmp_dir.path().join("above-repo").join("rocket-controls");
        let dir = repo_dir.join("src/meters/fuel-gauge");
        fs::create_dir_all(&dir)?;
        init_repo(&repo_dir).unwrap();

        let actual = ModuleRenderer::new("directory")
            .config(toml::toml! {
                [directory]
                // Don't truncate the path at all.
                truncation_length = 5
                truncate_to_repo = false
            })
            .path(dir)
            .collect();
        let expected = Some(format!(
            "{} ",
            Color::Cyan.bold().paint(convert_path_sep(
                "above-repo/rocket-controls/src/meters/fuel-gauge"
            ))
        ));

        assert_eq!(expected, actual);
        tmp_dir.close()
    }

    #[test]
    #[ignore]
    fn fish_path_directory_in_git_repo_truncate_to_repo_false() -> io::Result<()> {
        let (tmp_dir, _) = make_known_tempdir(Path::new("/tmp"))?;
        let repo_dir = tmp_dir.path().join("above-repo").join("rocket-controls");
        let dir = repo_dir.join("src/meters/fuel-gauge");
        fs::create_dir_all(&dir)?;
        init_repo(&repo_dir).unwrap();

        let actual = ModuleRenderer::new("directory")
            .config(toml::toml! {
                [directory]
                // Don't truncate the path at all.
                truncation_length = 5
                truncate_to_repo = false
                fish_style_pwd_dir_length = 1
            })
            .path(dir)
            .collect();
        let expected = Some(format!(
            "{} ",
            Color::Cyan.bold().paint(convert_path_sep(&format!(
                "{}/above-repo/rocket-controls/src/meters/fuel-gauge",
                to_fish_style(1, tmp_dir.path().to_slash_lossy().to_string(), "")
            )))
        ));

        assert_eq!(expected, actual);
        tmp_dir.close()
    }

    #[test]
    #[ignore]
    fn fish_path_directory_in_git_repo_truncate_to_repo_true() -> io::Result<()> {
        let (tmp_dir, _) = make_known_tempdir(Path::new("/tmp"))?;
        let repo_dir = tmp_dir.path().join("above-repo").join("rocket-controls");
        let dir = repo_dir.join("src/meters/fuel-gauge");
        fs::create_dir_all(&dir)?;
        init_repo(&repo_dir).unwrap();

        let actual = ModuleRenderer::new("directory")
            .config(toml::toml! {
                [directory]
                // `truncate_to_repo = true` should display the truncated path
                truncation_length = 5
                truncate_to_repo = true
                fish_style_pwd_dir_length = 1
            })
            .path(dir)
            .collect();
        let expected = Some(format!(
            "{} ",
            Color::Cyan.bold().paint(convert_path_sep(&format!(
                "{}/rocket-controls/src/meters/fuel-gauge",
                to_fish_style(
                    1,
                    tmp_dir
                        .path()
                        .join("above-repo")
                        .to_slash_lossy()
                        .to_string(),
                    ""
                )
            )))
        ));

        assert_eq!(expected, actual);
        tmp_dir.close()
    }

    #[test]
    #[ignore]
    fn directory_in_git_repo_truncate_to_repo_true() -> io::Result<()> {
        let (tmp_dir, _) = make_known_tempdir(Path::new("/tmp"))?;
        let repo_dir = tmp_dir.path().join("above-repo").join("rocket-controls");
        let dir = repo_dir.join("src/meters/fuel-gauge");
        fs::create_dir_all(&dir)?;
        init_repo(&repo_dir).unwrap();

        let actual = ModuleRenderer::new("directory")
            .config(toml::toml! {
                [directory]
                // `truncate_to_repo = true` should display the truncated path
                truncation_length = 5
                truncate_to_repo = true
            })
            .path(dir)
            .collect();
        let expected = Some(format!(
            "{} ",
            Color::Cyan
                .bold()
                .paint(convert_path_sep("rocket-controls/src/meters/fuel-gauge"))
        ));

        assert_eq!(expected, actual);
        tmp_dir.close()
    }

    #[test]
    #[ignore]
    fn symlinked_git_repo_root() -> io::Result<()> {
        let (tmp_dir, _) = make_known_tempdir(Path::new("/tmp"))?;
        let repo_dir = tmp_dir.path().join("rocket-controls");
        let symlink_dir = tmp_dir.path().join("rocket-controls-symlink");
        fs::create_dir(&repo_dir)?;
        init_repo(&repo_dir).unwrap();
        symlink(&repo_dir, &symlink_dir)?;

        let actual = ModuleRenderer::new("directory").path(symlink_dir).collect();
        let expected = Some(format!(
            "{} ",
            Color::Cyan
                .bold()
                .paint(convert_path_sep("rocket-controls-symlink"))
        ));

        assert_eq!(expected, actual);
        tmp_dir.close()
    }

    #[test]
    #[ignore]
    fn directory_in_symlinked_git_repo() -> io::Result<()> {
        let (tmp_dir, _) = make_known_tempdir(Path::new("/tmp"))?;
        let repo_dir = tmp_dir.path().join("rocket-controls");
        let src_dir = repo_dir.join("src");
        let symlink_dir = tmp_dir.path().join("rocket-controls-symlink");
        let symlink_src_dir = symlink_dir.join("src");
        fs::create_dir_all(src_dir)?;
        init_repo(&repo_dir).unwrap();
        symlink(&repo_dir, &symlink_dir)?;

        let actual = ModuleRenderer::new("directory")
            .path(symlink_src_dir)
            .collect();
        let expected = Some(format!(
            "{} ",
            Color::Cyan
                .bold()
                .paint(convert_path_sep("rocket-controls-symlink/src"))
        ));

        assert_eq!(expected, actual);
        tmp_dir.close()
    }

    #[test]
    #[ignore]
    fn truncated_directory_in_symlinked_git_repo() -> io::Result<()> {
        let (tmp_dir, _) = make_known_tempdir(Path::new("/tmp"))?;
        let repo_dir = tmp_dir.path().join("rocket-controls");
        let src_dir = repo_dir.join("src/meters/fuel-gauge");
        let symlink_dir = tmp_dir.path().join("rocket-controls-symlink");
        let symlink_src_dir = symlink_dir.join("src/meters/fuel-gauge");
        fs::create_dir_all(src_dir)?;
        init_repo(&repo_dir).unwrap();
        symlink(&repo_dir, &symlink_dir)?;

        let actual = ModuleRenderer::new("directory")
            .path(symlink_src_dir)
            .collect();
        let expected = Some(format!(
            "{} ",
            Color::Cyan
                .bold()
                .paint(convert_path_sep("src/meters/fuel-gauge"))
        ));

        assert_eq!(expected, actual);
        tmp_dir.close()
    }

    #[test]
    #[ignore]
    fn directory_in_symlinked_git_repo_truncate_to_repo_false() -> io::Result<()> {
        let (tmp_dir, _) = make_known_tempdir(Path::new("/tmp"))?;
        let repo_dir = tmp_dir.path().join("above-repo").join("rocket-controls");
        let src_dir = repo_dir.join("src/meters/fuel-gauge");
        let symlink_dir = tmp_dir
            .path()
            .join("above-repo")
            .join("rocket-controls-symlink");
        let symlink_src_dir = symlink_dir.join("src/meters/fuel-gauge");
        fs::create_dir_all(src_dir)?;
        init_repo(&repo_dir).unwrap();
        symlink(&repo_dir, &symlink_dir)?;

        let actual = ModuleRenderer::new("directory")
            .config(toml::toml! {
                [directory]
                // Don't truncate the path at all.
                truncation_length = 5
                truncate_to_repo = false
            })
            .path(symlink_src_dir)
            .collect();
        let expected = Some(format!(
            "{} ",
            Color::Cyan.bold().paint(convert_path_sep(
                "above-repo/rocket-controls-symlink/src/meters/fuel-gauge"
            ))
        ));

        assert_eq!(expected, actual);
        tmp_dir.close()
    }

    #[test]
    #[ignore]
    fn fish_path_directory_in_symlinked_git_repo_truncate_to_repo_false() -> io::Result<()> {
        let (tmp_dir, _) = make_known_tempdir(Path::new("/tmp"))?;
        let repo_dir = tmp_dir.path().join("above-repo").join("rocket-controls");
        let src_dir = repo_dir.join("src/meters/fuel-gauge");
        let symlink_dir = tmp_dir
            .path()
            .join("above-repo")
            .join("rocket-controls-symlink");
        let symlink_src_dir = symlink_dir.join("src/meters/fuel-gauge");
        fs::create_dir_all(src_dir)?;
        init_repo(&repo_dir).unwrap();
        symlink(&repo_dir, &symlink_dir)?;

        let actual = ModuleRenderer::new("directory")
            .config(toml::toml! {
                [directory]
                // Don't truncate the path at all.
                truncation_length = 5
                truncate_to_repo = false
                fish_style_pwd_dir_length = 1
            })
            .path(symlink_src_dir)
            .collect();
        let expected = Some(format!(
            "{} ",
            Color::Cyan.bold().paint(convert_path_sep(&format!(
                "{}/above-repo/rocket-controls-symlink/src/meters/fuel-gauge",
                to_fish_style(1, tmp_dir.path().to_slash_lossy().to_string(), "")
            )))
        ));

        assert_eq!(expected, actual);
        tmp_dir.close()
    }

    #[test]
    #[ignore]
    fn fish_path_directory_in_symlinked_git_repo_truncate_to_repo_true() -> io::Result<()> {
        let (tmp_dir, _) = make_known_tempdir(Path::new("/tmp"))?;
        let repo_dir = tmp_dir.path().join("above-repo").join("rocket-controls");
        let src_dir = repo_dir.join("src/meters/fuel-gauge");
        let symlink_dir = tmp_dir
            .path()
            .join("above-repo")
            .join("rocket-controls-symlink");
        let symlink_src_dir = symlink_dir.join("src/meters/fuel-gauge");
        fs::create_dir_all(src_dir)?;
        init_repo(&repo_dir).unwrap();
        symlink(&repo_dir, &symlink_dir)?;

        let actual = ModuleRenderer::new("directory")
            .config(toml::toml! {
                [directory]
                // `truncate_to_repo = true` should display the truncated path
                truncation_length = 5
                truncate_to_repo = true
                fish_style_pwd_dir_length = 1
            })
            .path(symlink_src_dir)
            .collect();
        let expected = Some(format!(
            "{} ",
            Color::Cyan.bold().paint(convert_path_sep(&format!(
                "{}/rocket-controls-symlink/src/meters/fuel-gauge",
                to_fish_style(
                    1,
                    tmp_dir
                        .path()
                        .join("above-repo")
                        .to_slash_lossy()
                        .to_string(),
                    ""
                )
            )))
        ));

        assert_eq!(expected, actual);
        tmp_dir.close()
    }

    #[test]
    #[ignore]
    fn directory_in_symlinked_git_repo_truncate_to_repo_true() -> io::Result<()> {
        let (tmp_dir, _) = make_known_tempdir(Path::new("/tmp"))?;
        let repo_dir = tmp_dir.path().join("above-repo").join("rocket-controls");
        let src_dir = repo_dir.join("src/meters/fuel-gauge");
        let symlink_dir = tmp_dir
            .path()
            .join("above-repo")
            .join("rocket-controls-symlink");
        let symlink_src_dir = symlink_dir.join("src/meters/fuel-gauge");
        fs::create_dir_all(src_dir)?;
        init_repo(&repo_dir).unwrap();
        symlink(&repo_dir, &symlink_dir)?;

        let actual = ModuleRenderer::new("directory")
            .config(toml::toml! {
                [directory]
                // `truncate_to_repo = true` should display the truncated path
                truncation_length = 5
                truncate_to_repo = true
            })
            .path(symlink_src_dir)
            .collect();
        let expected = Some(format!(
            "{} ",
            Color::Cyan.bold().paint(convert_path_sep(
                "rocket-controls-symlink/src/meters/fuel-gauge"
            ))
        ));

        assert_eq!(expected, actual);
        tmp_dir.close()
    }

    #[test]
    #[ignore]
    fn symlinked_directory_in_git_repo() -> io::Result<()> {
        let (tmp_dir, _) = make_known_tempdir(Path::new("/tmp"))?;
        let repo_dir = tmp_dir.path().join("rocket-controls");
        let dir = repo_dir.join("src");
        fs::create_dir_all(&dir)?;
        init_repo(&repo_dir).unwrap();
        symlink(&dir, repo_dir.join("src/loop"))?;

        let actual = ModuleRenderer::new("directory")
            .config(toml::toml! {
                [directory]
                // `truncate_to_repo = true` should display the truncated path
                truncation_length = 5
                truncate_to_repo = true
            })
            .path(repo_dir.join("src/loop/loop"))
            .collect();
        let expected = Some(format!(
            "{} ",
            Color::Cyan
                .bold()
                .paint(convert_path_sep("rocket-controls/src/loop/loop"))
        ));

        assert_eq!(expected, actual);
        tmp_dir.close()
    }

    #[test]
    fn truncation_symbol_truncated_root() {
        let actual = ModuleRenderer::new("directory")
            .config(toml::toml! {
                [directory]
                truncation_length = 3
                truncation_symbol = "…/"
            })
            .path(Path::new("/a/four/element/path"))
            .collect();
        let expected = Some(format!(
            "{} ",
            Color::Cyan
                .bold()
                .paint(convert_path_sep("…/four/element/path"))
        ));
        assert_eq!(expected, actual);
    }

    #[test]
    fn truncation_symbol_not_truncated_root() {
        let actual = ModuleRenderer::new("directory")
            .config(toml::toml! {
                [directory]
                truncation_length = 4
                truncation_symbol = "…/"
            })
            .path(Path::new("/a/four/element/path"))
            .collect();
        let expected = Some(format!(
            "{} ",
            Color::Cyan
                .bold()
                .paint(convert_path_sep("/a/four/element/path"))
        ));
        assert_eq!(expected, actual);
    }

    #[test]
    fn truncation_symbol_truncated_home() -> io::Result<()> {
        let (tmp_dir, name) = make_known_tempdir(home_dir().unwrap().as_path())?;
        let dir = tmp_dir.path().join("a/subpath");
        fs::create_dir_all(&dir)?;

        let actual = ModuleRenderer::new("directory")
            .config(toml::toml! {
                [directory]
                truncation_length = 3
                truncation_symbol = "…/"
            })
            .path(dir)
            .collect();
        let expected = Some(format!(
            "{} ",
            Color::Cyan
                .bold()
                .paint(convert_path_sep(&format!("…/{name}/a/subpath")))
        ));
        assert_eq!(expected, actual);
        tmp_dir.close()
    }

    #[test]
    fn truncation_symbol_not_truncated_home() -> io::Result<()> {
        let (tmp_dir, name) = make_known_tempdir(home_dir().unwrap().as_path())?;
        let dir = tmp_dir.path().join("a/subpath");
        fs::create_dir_all(&dir)?;

        let actual = ModuleRenderer::new("directory")
            .config(toml::toml! {
                [directory]
                truncate_to_repo = false // Necessary if homedir is a git repo
                truncation_length = 4
                truncation_symbol = "…/"
            })
            .path(dir)
            .collect();
        let expected = Some(format!(
            "{} ",
            Color::Cyan
                .bold()
                .paint(convert_path_sep(&format!("~/{name}/a/subpath")))
        ));
        assert_eq!(expected, actual);
        tmp_dir.close()
    }

    #[test]
    fn truncation_symbol_truncated_in_repo() -> io::Result<()> {
        let (tmp_dir, _) = make_known_tempdir(Path::new("/tmp"))?;
        let repo_dir = tmp_dir.path().join("above").join("repo");
        let dir = repo_dir.join("src/sub/path");
        fs::create_dir_all(&dir)?;
        init_repo(&repo_dir).unwrap();

        let actual = ModuleRenderer::new("directory")
            .config(toml::toml! {
                [directory]
                truncation_length = 3
                truncation_symbol = "…/"
            })
            .path(dir)
            .collect();
        let expected = Some(format!(
            "{} ",
            Color::Cyan.bold().paint(convert_path_sep("…/src/sub/path"))
        ));
        assert_eq!(expected, actual);
        tmp_dir.close()
    }

    #[test]
    fn truncation_symbol_not_truncated_in_repo() -> io::Result<()> {
        let (tmp_dir, _) = make_known_tempdir(Path::new("/tmp"))?;
        let repo_dir = tmp_dir.path().join("above").join("repo");
        let dir = repo_dir.join("src/sub/path");
        fs::create_dir_all(&dir)?;
        init_repo(&repo_dir).unwrap();

        let actual = ModuleRenderer::new("directory")
            .config(toml::toml! {
                [directory]
                truncation_length = 5
                truncation_symbol = "…/"
                truncate_to_repo = true
            })
            .path(dir)
            .collect();
        let expected = Some(format!(
            "{} ",
            Color::Cyan
                .bold()
                .paint(convert_path_sep("…/repo/src/sub/path"))
        ));
        assert_eq!(expected, actual);
        tmp_dir.close()
    }

    #[test]
    #[cfg(target_os = "windows")]
    fn truncation_symbol_windows_root_not_truncated() {
        let dir = Path::new("C:\\temp");
        let actual = ModuleRenderer::new("directory")
            .config(toml::toml! {
                [directory]
                truncation_length = 2
                truncation_symbol = "…/"
            })
            .path(dir)
            .collect();
        let expected = Some(format!(
            "{} ",
            Color::Cyan.bold().paint(convert_path_sep("C:/temp"))
        ));
        assert_eq!(expected, actual);
    }

    #[test]
    #[cfg(target_os = "windows")]
    fn truncation_symbol_windows_root_truncated() {
        let dir = Path::new("C:\\temp");
        let actual = ModuleRenderer::new("directory")
            .config(toml::toml! {
                [directory]
                truncation_length = 1
                truncation_symbol = "…/"
            })
            .path(dir)
            .collect();
        let expected = Some(format!(
            "{} ",
            Color::Cyan.bold().paint(convert_path_sep("…/temp"))
        ));
        assert_eq!(expected, actual);
    }

    #[test]
    #[cfg(target_os = "windows")]
    fn truncation_symbol_windows_root_truncated_backslash() {
        let dir = Path::new("C:\\temp");
        let actual = ModuleRenderer::new("directory")
            .config(toml::toml! {
                [directory]
                truncation_length = 1
                truncation_symbol = r"…\"
            })
            .path(dir)
            .collect();
        let expected = Some(format!(
            "{} ",
            Color::Cyan.bold().paint(convert_path_sep("…\\temp"))
        ));
        assert_eq!(expected, actual);
    }

    #[test]
    fn use_logical_path_true_should_render_logical_dir_path() -> io::Result<()> {
        let tmp_dir = TempDir::new()?;
        let path = tmp_dir.path().join("src/meters/fuel-gauge");
        fs::create_dir_all(&path)?;
        let logical_path = "Logical:/fuel-gauge";

        let expected = Some(format!(
            "{} ",
            Color::Cyan
                .bold()
                .paint(convert_path_sep("Logical:/fuel-gauge"))
        ));

        let actual = ModuleRenderer::new("directory")
            .config(toml::toml! {
                [directory]
                use_logical_path = true
                truncation_length = 3
            })
            .path(path)
            .logical_path(logical_path)
            .collect();

        assert_eq!(expected, actual);
        tmp_dir.close()
    }

    #[test]
    fn use_logical_path_false_should_render_current_dir_path() -> io::Result<()> {
        let tmp_dir = TempDir::new()?;
        let path = tmp_dir.path().join("src/meters/fuel-gauge");
        fs::create_dir_all(&path)?;
        let logical_path = "Logical:/fuel-gauge";

        let expected = Some(format!(
            "{} ",
            Color::Cyan
                .bold()
                .paint(convert_path_sep("src/meters/fuel-gauge"))
        ));

        let actual = ModuleRenderer::new("directory")
            .config(toml::toml! {
                [directory]
                use_logical_path = false
                truncation_length = 3
            })
            .path(path)
            .logical_path(logical_path) // logical_path should be ignored
            .collect();

        assert_eq!(expected, actual);
        tmp_dir.close()
    }

    #[test]
    #[cfg(windows)]
    fn windows_trims_extended_path_prefix() {
        // Under Windows, path canonicalization returns the paths using extended-path prefixes `\\?\`
        // We expect this prefix to be trimmed before being rendered.
        let sys32_path = Path::new(r"\\?\C:\Windows\System32");

        let expected = Some(format!(
            "{} ",
            Color::Cyan
                .bold()
                .paint(convert_path_sep("C:/Windows/System32"))
        ));

        // Note: We have disable the read_only settings here due to false positives when running
        // the tests on Windows as a non-admin.
        let actual = ModuleRenderer::new("directory")
            .config(toml::toml! {
                [directory]
                use_logical_path = false
                truncation_length = 0
                read_only = ""
                read_only_style = ""
            })
            .path(sys32_path)
            .collect();

        assert_eq!(expected, actual);
    }

    #[test]
    #[cfg(windows)]
    fn windows_trims_extended_unc_path_prefix() {
        // Under Windows, path canonicalization may return UNC paths using extended-path prefixes `\\?\UNC\`
        // We expect this prefix to be trimmed before being rendered.
        let unc_path = Path::new(r"\\?\UNC\server\share\a\b\c");

        // NOTE: path-slash doesn't convert slashes which are part of path prefixes under Windows,
        // which is why the first part of this string still includes backslashes
        let expected = Some(format!(
            "{} ",
            Color::Cyan
                .bold()
                .paint(convert_path_sep(r"\\server\share/a/b/c"))
        ));

        let actual = ModuleRenderer::new("directory")
            .config(toml::toml! {
                [directory]
                use_logical_path = false
                truncation_length = 0
            })
            .path(unc_path)
            .collect();

        assert_eq!(expected, actual);
    }

    #[test]
    fn highlight_git_root_dir() -> io::Result<()> {
        let (tmp_dir, _) = make_known_tempdir(Path::new("/tmp"))?;
        let repo_dir = tmp_dir.path().join("above").join("repo");
        let dir = repo_dir.join("src/sub/path");
        fs::create_dir_all(&dir)?;
        init_repo(&repo_dir).unwrap();

        let actual = ModuleRenderer::new("directory")
            .config(toml::toml! {
                [directory]
                truncation_length = 5
                truncate_to_repo = true
                repo_root_style = "bold red"
            })
            .path(dir)
            .collect();
        let expected = Some(format!(
            "{}{}repo{} ",
            Color::Cyan.bold().prefix(),
            Color::Red.prefix(),
            Color::Cyan.paint(convert_path_sep("/src/sub/path"))
        ));
        assert_eq!(expected, actual);
        tmp_dir.close()
    }

    #[test]
    fn highlight_git_root_dir_config_change() -> io::Result<()> {
        let (tmp_dir, _) = make_known_tempdir(Path::new("/tmp"))?;
        let repo_dir = tmp_dir.path().join("above").join("repo");
        let dir = repo_dir.join("src/sub/path");
        fs::create_dir_all(&dir)?;
        init_repo(&repo_dir).unwrap();

        let actual = ModuleRenderer::new("directory")
            .config(toml::toml! {
                [directory]
                truncation_length = 5
                truncation_symbol = "…/"
                truncate_to_repo = false
                repo_root_style = "green"
                before_repo_root_style = "blue"
            })
            .path(dir)
            .collect();
        let expected = Some(format!(
            "{}{}{}repo{} ",
            Color::Blue.prefix(),
            convert_path_sep("…/above/"),
            Color::Green.prefix(),
            Color::Cyan.bold().paint(convert_path_sep("/src/sub/path"))
        ));
        assert_eq!(expected, actual);
        tmp_dir.close()
    }

    #[test]
    fn highlight_git_root_dir_zero_truncation_length() -> io::Result<()> {
        let (tmp_dir, _) = make_known_tempdir(Path::new("/tmp"))?;
        let repo_dir = tmp_dir.path().join("above").join("repo");
        let dir = repo_dir.join("src/sub/path");
        fs::create_dir_all(&dir)?;
        init_repo(&repo_dir).unwrap();

        let actual = ModuleRenderer::new("directory")
            .config(toml::toml! {
                [directory]
                truncation_length = 0
                truncate_to_repo = false
                repo_root_style = "green"
            })
            .path(dir)
            .collect();
        let expected = Some(format!(
            "{}{}repo{} ",
            Color::Cyan.bold().paint(convert_path_sep(
                tmp_dir.path().join("above/").to_str().unwrap()
            )),
            Color::Green.prefix(),
            Color::Cyan.bold().paint(convert_path_sep("/src/sub/path"))
        ));
        assert_eq!(expected, actual);
        tmp_dir.close()
    }

    // sample for invalid unicode from https://doc.rust-lang.org/std/ffi/struct.OsStr.html#method.to_string_lossy
    #[cfg(any(unix, target_os = "redox"))]
    fn invalid_path() -> PathBuf {
        use std::ffi::OsStr;
        use std::os::unix::ffi::OsStrExt;

        // Here, the values 0x66 and 0x6f correspond to 'f' and 'o'
        // respectively. The value 0x80 is a lone continuation byte, invalid
        // in a UTF-8 sequence.
        let source = [0x66, 0x6f, 0x80, 0x6f];
        let os_str = OsStr::from_bytes(&source[..]);

        PathBuf::from(os_str)
    }

    #[cfg(windows)]
    fn invalid_path() -> PathBuf {
        use std::ffi::OsString;
        use std::os::windows::prelude::*;

        // Here the values 0x0066 and 0x006f correspond to 'f' and 'o'
        // respectively. The value 0xD800 is a lone surrogate half, invalid
        // in a UTF-16 sequence.
        let source = [0x0066, 0x006f, 0xD800, 0x006f];
        let os_string = OsString::from_wide(&source[..]);

        PathBuf::from(os_string)
    }

    #[test]
    #[cfg(any(unix, windows, target_os = "redox"))]
    fn invalid_unicode() {
        let path = invalid_path();
        let expected = Some(format!(
            "{} ",
            Color::Cyan.bold().paint(path.to_string_lossy())
        ));

        let actual = ModuleRenderer::new("directory").path(path).collect();

        assert_eq!(expected, actual);
    }

    #[test]
    fn use_os_path_sep_false() -> io::Result<()> {
        let (tmp_dir, name) = make_known_tempdir(home_dir().unwrap().as_path())?;
        let dir = tmp_dir.path().join("starship");
        fs::create_dir_all(&dir)?;

        let actual = ModuleRenderer::new("directory")
            .config(toml::toml! {
                [directory]
                use_os_path_sep = false
            })
            .path(dir)
            .collect();
        let expected = Some(format!(
            "{} ",
            Color::Cyan.bold().paint(format!("~/{name}/starship"))
        ));

        assert_eq!(expected, actual);
        tmp_dir.close()
    }

    #[test]
    fn parent_and_sub_git_repo_are_in_same_name_folder() {
        assert_eq!(
            before_root_dir("~/user/gitrepo/gitrepo", "gitrepo"),
            "~/user/gitrepo/".to_string()
        );

        assert_eq!(
            before_root_dir("~/user/gitrepo-diff/gitrepo", "gitrepo"),
            "~/user/gitrepo-diff/".to_string()
        );

        assert_eq!(
            before_root_dir("~/user/gitrepo-diff/gitrepo", "aaa"),
            "~/user/gitrepo-diff/gitrepo".to_string()
        );
    }
}<|MERGE_RESOLUTION|>--- conflicted
+++ resolved
@@ -137,13 +137,10 @@
     } else {
         config.repo_root_format
     };
-<<<<<<< HEAD
     let default_style = get_conditional_style(context, &config.style.0);
+
     let repo_root_style = config.repo_root_style.unwrap_or(default_style);
-=======
-    let repo_root_style = config.repo_root_style.unwrap_or(config.style);
-    let before_repo_root_style = config.before_repo_root_style.unwrap_or(config.style);
->>>>>>> 9d487077
+    let before_repo_root_style = config.before_repo_root_style.unwrap_or(default_style);
 
     let parsed = StringFormatter::new(display_format).and_then(|formatter| {
         formatter
