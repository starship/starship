--- conflicted
+++ resolved
@@ -18,14 +18,10 @@
     const DIR_TRUNCATION_LENGTH: i64 = 3;
     const FISH_STYLE_PWD_DIR_LENGTH: i64 = 0;
 
-<<<<<<< HEAD
     let mut module = context.new_module("directory");
-=======
-    let mut module = context.new_module("directory")?;
     let module_color = module
         .config_value_style("style")
         .unwrap_or_else(|| Color::Cyan.bold());
->>>>>>> dc840933
     module.set_style(module_color);
 
     let truncation_length = module
