--- conflicted
+++ resolved
@@ -773,22 +773,13 @@
             })
             .path(&dir)
             .collect();
-<<<<<<< HEAD
-        let expected = Some(from_slash(&format!(
-            "{} ",
-            Color::Cyan
-                .bold()
-                .paint(truncate(dir.to_slash_lossy(), 100))
-        )));
-=======
         let dir_str = dir.to_slash_lossy();
-        let expected = Some(format!(
+        let expected = Some(from_slash(&format!(
             "{} ",
             Color::Cyan
                 .bold()
                 .paint(truncate(&dir_str, 100).unwrap_or(dir_str))
-        ));
->>>>>>> e18c61cd
+        )));
 
         assert_eq!(expected, actual);
         tmp_dir.close()
