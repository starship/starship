#[cfg(not(target_os = "windows"))]
use super::utils::directory_nix as directory_utils;
#[cfg(target_os = "windows")]
use super::utils::directory_win as directory_utils;
use super::utils::path::PathExt as SPathExt;
use indexmap::IndexMap;
use path_slash::{PathBufExt, PathExt};
use std::iter::FromIterator;
use std::path::{Path, PathBuf};
use unicode_segmentation::UnicodeSegmentation;

use super::{Context, Module};

use super::utils::directory::truncate;
use crate::config::RootModuleConfig;
use crate::configs::directory::DirectoryConfig;
use crate::formatter::StringFormatter;

/// Creates a module with the current logical or physical directory
///
/// Will perform path contraction, substitution, and truncation.
///
/// **Contraction**
/// - Paths beginning with the home directory or with a git repo right inside
///   the home directory will be contracted to `~`, or the set HOME_SYMBOL
/// - Paths containing a git repo will contract to begin at the repo root
///
/// **Substitution**
/// Paths will undergo user-provided substitutions of substrings
///
/// **Truncation**
/// Paths will be limited in length to `3` path components by default.
pub fn module<'a>(context: &'a Context) -> Option<Module<'a>> {
    let mut module = context.new_module("directory");
    let config: DirectoryConfig = DirectoryConfig::try_load(module.config);

    let home_symbol = String::from(config.home_symbol);
    let home_dir = context
        .get_home()
        .expect("Unable to determine HOME_DIR for user");
    let physical_dir = &context.current_dir;
    let display_dir = if config.use_logical_path {
        &context.logical_dir
    } else {
        &context.current_dir
    };

    log::debug!("Home dir: {:?}", &home_dir);
    log::debug!("Physical dir: {:?}", &physical_dir);
    log::debug!("Display dir: {:?}", &display_dir);

    // Attempt repository path contraction (if we are in a git repository)
    // Otherwise use the logical path, automatically contracting
    let repo = context.get_repo().ok();
    let dir_string = if config.truncate_to_repo {
        repo.and_then(|r| r.root.as_ref())
            .filter(|&root| root != &home_dir)
            .and_then(|root| contract_repo_path(display_dir, root))
    } else {
        None
    };

    // the home directory if required.
    let dir_string =
        dir_string.unwrap_or_else(|| contract_path(display_dir, &home_dir, &home_symbol));

    #[cfg(windows)]
    let dir_string = remove_extended_path_prefix(dir_string);

    // Apply path substitutions
    let dir_string = substitute_path(dir_string, &config.substitutions);

    // Truncate the dir string to the maximum number of path components
    let dir_string = truncate(dir_string, config.truncation_length as usize);

    let prefix = if is_truncated(&dir_string, &home_symbol) {
        // Substitutions could have changed the prefix, so don't allow them and
        // fish-style path contraction together
        if config.fish_style_pwd_dir_length > 0 && config.substitutions.is_empty() {
            // If user is using fish style path, we need to add the segment first
            let contracted_home_dir = contract_path(display_dir, &home_dir, &home_symbol);
            to_fish_style(
                config.fish_style_pwd_dir_length as usize,
                contracted_home_dir,
                &dir_string,
            )
        } else {
            String::from(config.truncation_symbol)
        }
    } else {
        String::from("")
    };

<<<<<<< HEAD
    let displayed_path = if config.convert_slash {
        from_slash(&(prefix + &dir_string))
    } else {
        prefix + &dir_string
    };
=======
    let path_vec = match &repo.and_then(|r| r.root.as_ref()) {
        Some(repo_root) if config.repo_root_style.is_some() => {
            let contracted_path = contract_repo_path(display_dir, repo_root)?;
            let repo_path_vec: Vec<&str> = contracted_path.split('/').collect();
            let after_repo_root = contracted_path.replacen(repo_path_vec[0], "", 1);
            let num_segments_after_root = after_repo_root.split('/').count();

            if ((num_segments_after_root - 1) as i64) < config.truncation_length {
                let root = repo_path_vec[0];
                let before = dir_string.replace(&contracted_path, "");
                [prefix + &before, root.to_string(), after_repo_root]
            } else {
                ["".to_string(), "".to_string(), prefix + &dir_string]
            }
        }
        _ => ["".to_string(), "".to_string(), prefix + &dir_string],
    };

>>>>>>> 4e9128a2
    let lock_symbol = String::from(config.read_only);
    let display_format = if path_vec[0].is_empty() && path_vec[1].is_empty() {
        config.format
    } else {
        config.repo_root_format
    };
    let repo_root_style = config.repo_root_style.unwrap_or(config.style);

    let parsed = StringFormatter::new(display_format).and_then(|formatter| {
        formatter
            .map_style(|variable| match variable {
                "style" => Some(Ok(config.style)),
                "read_only_style" => Some(Ok(config.read_only_style)),
                "repo_root_style" => Some(Ok(repo_root_style)),
                _ => None,
            })
            .map(|variable| match variable {
                "path" => Some(Ok(&path_vec[2])),
                "before_root_path" => Some(Ok(&path_vec[0])),
                "repo_root" => Some(Ok(&path_vec[1])),
                "read_only" => {
                    if is_readonly_dir(physical_dir) {
                        Some(Ok(&lock_symbol))
                    } else {
                        None
                    }
                }
                _ => None,
            })
            .parse(None, Some(context))
    });

    module.set_segments(match parsed {
        Ok(segments) => segments,
        Err(error) => {
            log::warn!("Error in module `directory`:\n{}", error);
            return None;
        }
    });

    Some(module)
}

#[cfg(windows)]
fn remove_extended_path_prefix(path: String) -> String {
    fn try_trim_prefix<'a>(s: &'a str, prefix: &str) -> Option<&'a str> {
        if !s.starts_with(prefix) {
            return None;
        }
        Some(&s[prefix.len()..])
    }
    // Trim any Windows extended-path prefix from the display path
    if let Some(unc) = try_trim_prefix(&path, r"\\?\UNC\") {
        return format!(r"\\{}", unc);
    }
    if let Some(p) = try_trim_prefix(&path, r"\\?\") {
        return p.to_string();
    }
    path
}

fn is_truncated(path: &str, home_symbol: &str) -> bool {
    !(path.starts_with(&home_symbol)
        || PathBuf::from(path).has_root()
        || (cfg!(target_os = "windows") && PathBuf::from(String::from(path) + r"\").has_root()))
}

fn is_readonly_dir(path: &Path) -> bool {
    match directory_utils::is_write_allowed(path) {
        Ok(res) => !res,
        Err(e) => {
            log::debug!(
                "Failed to determine read only status of directory '{:?}': {}",
                path,
                e
            );
            false
        }
    }
}

/// Contract the root component of a path
///
/// Replaces the `top_level_path` in a given `full_path` with the provided
/// `top_level_replacement`.
fn contract_path(full_path: &Path, top_level_path: &Path, top_level_replacement: &str) -> String {
    if !full_path.normalised_starts_with(top_level_path) {
        return full_path.to_slash_lossy();
    }

    if full_path.normalised_equals(top_level_path) {
        return top_level_replacement.to_string();
    }

    // Because we've done a normalised path comparison above
    // we can safely ignore the Prefix components when doing this
    // strip_prefix operation.
    let sub_path = full_path
        .without_prefix()
        .strip_prefix(top_level_path.without_prefix())
        .unwrap_or(full_path);

    format!(
        "{replacement}{separator}{path}",
        replacement = top_level_replacement,
        separator = "/",
        path = sub_path.to_slash_lossy()
    )
}

/// Contract the root component of a path based on the real path
///
/// Replaces the `top_level_path` in a given `full_path` with the provided
/// `top_level_replacement` by walking ancestors and comparing its real path.
fn contract_repo_path(full_path: &Path, top_level_path: &Path) -> Option<String> {
    let top_level_real_path = real_path(top_level_path);
    // Walk ancestors to preserve logical path in `full_path`.
    // If we'd just `full_real_path.strip_prefix(top_level_real_path)`,
    // then it wouldn't preserve logical path. It would've returned physical path.
    for (i, ancestor) in full_path.ancestors().enumerate() {
        let ancestor_real_path = real_path(ancestor);
        if ancestor_real_path != top_level_real_path {
            continue;
        }

        let components: Vec<_> = full_path.components().collect();
        let repo_name = components[components.len() - i - 1]
            .as_os_str()
            .to_string_lossy();

        if i == 0 {
            return Some(repo_name.to_string());
        }

        let path = PathBuf::from_iter(&components[components.len() - i..]);
        return Some(format!(
            "{repo_name}{separator}{path}",
            repo_name = repo_name,
            separator = "/",
            path = path.to_slash_lossy()
        ));
    }
    None
}

fn real_path<P: AsRef<Path>>(path: P) -> PathBuf {
    let path = path.as_ref();
    let mut buf = PathBuf::new();
    for component in path.components() {
        let next = buf.join(component);
        if let Ok(realpath) = next.read_link() {
            if realpath.is_absolute() {
                buf = realpath;
            } else {
                buf.push(realpath);
            }
        } else {
            buf = next;
        }
    }
    buf.canonicalize().unwrap_or_else(|_| path.into())
}

/// Perform a list of string substitutions on the path
///
/// Given a list of (from, to) pairs, this will perform the string
/// substitutions, in order, on the path. Any non-pair of strings is ignored.
fn substitute_path(dir_string: String, substitutions: &IndexMap<String, &str>) -> String {
    let mut substituted_dir = dir_string;
    for substitution_pair in substitutions {
        substituted_dir = substituted_dir.replace(substitution_pair.0, substitution_pair.1);
    }
    substituted_dir
}

/// Takes part before contracted path and replaces it with fish style path
///
/// Will take the first letter of each directory before the contracted path and
/// use that in the path instead. See the following example.
///
/// Absolute Path: `/Users/Bob/Projects/work/a_repo`
/// Contracted Path: `a_repo`
/// With Fish Style: `~/P/w/a_repo`
///
/// Absolute Path: `/some/Path/not/in_a/repo/but_nested`
/// Contracted Path: `in_a/repo/but_nested`
/// With Fish Style: `/s/P/n/in_a/repo/but_nested`
fn to_fish_style(pwd_dir_length: usize, dir_string: String, truncated_dir_string: &str) -> String {
    let replaced_dir_string = dir_string.trim_end_matches(truncated_dir_string).to_owned();
    let components = replaced_dir_string.split('/').collect::<Vec<&str>>();

    if components.is_empty() {
        return replaced_dir_string;
    }

    components
        .into_iter()
        .map(|word| -> String {
            let chars = UnicodeSegmentation::graphemes(word, true).collect::<Vec<&str>>();
            match word {
                "" => "".to_string(),
                _ if chars.len() <= pwd_dir_length => word.to_string(),
                _ if word.starts_with('.') => chars[..=pwd_dir_length].join(""),
                _ => chars[..pwd_dir_length].join(""),
            }
        })
        .collect::<Vec<_>>()
        .join("/")
}

fn from_slash(path: &str) -> String {
    return PathBuf::from_slash(path).to_string_lossy().into_owned();
}

#[cfg(test)]
mod tests {
    use super::*;
    use crate::test::ModuleRenderer;
    use crate::utils::create_command;
    use crate::utils::home_dir;
    use ansi_term::Color;
    #[cfg(not(target_os = "windows"))]
    use std::os::unix::fs::symlink;
    #[cfg(target_os = "windows")]
    use std::os::windows::fs::symlink_dir as symlink;
    use std::path::Path;
    use std::{fs, io};
    use tempfile::TempDir;

    #[test]
    fn contract_home_directory() {
        let full_path = Path::new("/Users/astronaut/schematics/rocket");
        let home = Path::new("/Users/astronaut");

        let output = contract_path(full_path, home, "~");
        assert_eq!(output, "~/schematics/rocket");
    }

    #[test]
    fn contract_repo_directory() -> io::Result<()> {
        let tmp_dir = TempDir::new_in(home_dir().unwrap().as_path())?;
        let repo_dir = tmp_dir.path().join("dev").join("rocket-controls");
        let src_dir = repo_dir.join("src");
        fs::create_dir_all(&src_dir)?;
        init_repo(&repo_dir)?;

        let src_variations = [src_dir.clone(), src_dir.canonicalize().unwrap()];
        let repo_variations = [repo_dir.clone(), repo_dir.canonicalize().unwrap()];
        for src_dir in &src_variations {
            for repo_dir in &repo_variations {
                let output = contract_repo_path(src_dir, repo_dir);
                assert_eq!(output, Some("rocket-controls/src".to_string()));
            }
        }

        tmp_dir.close()
    }

    #[test]
    #[cfg(windows)]
    fn contract_windows_style_home_directory() {
        let path_variations = [
            r"\\?\C:\Users\astronaut\schematics\rocket",
            r"C:\Users\astronaut\schematics\rocket",
        ];
        let home_path_variations = [r"\\?\C:\Users\astronaut", r"C:\Users\astronaut"];
        for path in &path_variations {
            for home_path in &home_path_variations {
                let path = Path::new(path);
                let home_path = Path::new(home_path);

                let output = contract_path(path, home_path, "~");
                assert_eq!(output, "~/schematics/rocket");
            }
        }
    }

    #[test]
    #[cfg(target_os = "windows")]
    fn contract_windows_style_repo_directory() {
        let full_path = Path::new("C:\\Users\\astronaut\\dev\\rocket-controls\\src");
        let repo_root = Path::new("C:\\Users\\astronaut\\dev\\rocket-controls");

        let output = contract_path(full_path, repo_root, "rocket-controls");
        assert_eq!(output, "rocket-controls/src");
    }

    #[test]
    #[cfg(target_os = "windows")]
    fn contract_windows_style_no_top_level_directory() {
        let full_path = Path::new("C:\\Some\\Other\\Path");
        let top_level_path = Path::new("C:\\Users\\astronaut");

        let output = contract_path(full_path, top_level_path, "~");
        assert_eq!(output, "C:/Some/Other/Path");
    }

    #[test]
    #[cfg(target_os = "windows")]
    fn contract_windows_style_root_directory() {
        let full_path = Path::new("C:\\");
        let top_level_path = Path::new("C:\\Users\\astronaut");

        let output = contract_path(full_path, top_level_path, "~");
        assert_eq!(output, "C:");
    }

    #[test]
    fn substitute_prefix_and_middle() {
        let full_path = "/absolute/path/foo/bar/baz";
        let mut substitutions = IndexMap::new();
        substitutions.insert("/absolute/path".to_string(), "");
        substitutions.insert("/bar/".to_string(), "/");

        let output = substitute_path(full_path.to_string(), &substitutions);
        assert_eq!(output, "/foo/baz");
    }

    #[test]
    fn fish_style_with_user_home_contracted_path() {
        let path = "~/starship/engines/booster/rocket";
        let output = to_fish_style(1, path.to_string(), "engines/booster/rocket");
        assert_eq!(output, "~/s/");
    }

    #[test]
    fn fish_style_with_user_home_contracted_path_and_dot_dir() {
        let path = "~/.starship/engines/booster/rocket";
        let output = to_fish_style(1, path.to_string(), "engines/booster/rocket");
        assert_eq!(output, "~/.s/");
    }

    #[test]
    fn fish_style_with_no_contracted_path() {
        // `truncation_length = 2`
        let path = "/absolute/Path/not/in_a/repo/but_nested";
        let output = to_fish_style(1, path.to_string(), "repo/but_nested");
        assert_eq!(output, "/a/P/n/i/");
    }

    #[test]
    fn fish_style_with_pwd_dir_len_no_contracted_path() {
        // `truncation_length = 2`
        let path = "/absolute/Path/not/in_a/repo/but_nested";
        let output = to_fish_style(2, path.to_string(), "repo/but_nested");
        assert_eq!(output, "/ab/Pa/no/in/");
    }

    #[test]
    fn fish_style_with_duplicate_directories() {
        let path = "~/starship/tmp/C++/C++/C++";
        let output = to_fish_style(1, path.to_string(), "C++");
        assert_eq!(output, "~/s/t/C/C/");
    }

    #[test]
    fn fish_style_with_unicode() {
        let path = "~/starship/tmp/目录/a̐éö̲/目录";
        let output = to_fish_style(1, path.to_string(), "目录");
        assert_eq!(output, "~/s/t/目/a̐/");
    }

    fn init_repo(path: &Path) -> io::Result<()> {
        create_command("git")?
            .args(&["init"])
            .current_dir(path)
            .output()
            .map(|_| ())
    }

    fn make_known_tempdir(root: &Path) -> io::Result<(TempDir, String)> {
        fs::create_dir_all(root)?;
        let dir = TempDir::new_in(root)?;
        let path = dir
            .path()
            .file_name()
            .unwrap()
            .to_string_lossy()
            .to_string();
        Ok((dir, path))
    }

    #[cfg(not(target_os = "windows"))]
    mod linux {
        use super::*;

        #[test]
        #[ignore]
        fn symlinked_subdirectory_git_repo_out_of_tree() -> io::Result<()> {
            let tmp_dir = TempDir::new_in(home_dir().unwrap().as_path())?;
            let repo_dir = tmp_dir.path().join("above-repo").join("rocket-controls");
            let src_dir = repo_dir.join("src/meters/fuel-gauge");
            let symlink_dir = tmp_dir.path().join("fuel-gauge");
            fs::create_dir_all(&src_dir)?;
            init_repo(&repo_dir)?;
            symlink(&src_dir, &symlink_dir)?;

            let actual = ModuleRenderer::new("directory")
                .env("HOME", tmp_dir.path().to_str().unwrap())
                .path(symlink_dir)
                .collect();
            let expected = Some(format!("{} ", Color::Cyan.bold().paint("~/fuel-gauge")));

            assert_eq!(expected, actual);

            tmp_dir.close()
        }

        #[test]
        #[ignore]
        fn git_repo_in_home_directory_truncate_to_repo_true() -> io::Result<()> {
            let tmp_dir = TempDir::new_in(home_dir().unwrap().as_path())?;
            let dir = tmp_dir.path().join("src/fuel-gauge");
            fs::create_dir_all(&dir)?;
            init_repo(tmp_dir.path())?;

            let actual = ModuleRenderer::new("directory")
                .config(toml::toml! {
                    [directory]
                    // `truncate_to_repo = true` should attempt to display the truncated path
                    truncate_to_repo = true
                    truncation_length = 5
                })
                .path(dir)
                .env("HOME", tmp_dir.path().to_str().unwrap())
                .collect();
            let expected = Some(format!("{} ", Color::Cyan.bold().paint("~/src/fuel-gauge")));

            assert_eq!(expected, actual);

            tmp_dir.close()
        }

        #[test]
        #[ignore]
        fn directory_in_root() {
            let actual = ModuleRenderer::new("directory").path("/etc").collect();
            let expected = Some(format!(
                "{}{} ",
                Color::Cyan.bold().paint("/etc"),
                Color::Red.normal().paint("🔒")
            ));

            assert_eq!(expected, actual);
        }
    }

    #[test]
    fn home_directory_default_home_symbol() {
        let actual = ModuleRenderer::new("directory")
            .path(home_dir().unwrap())
            .collect();
        let expected = Some(format!("{} ", Color::Cyan.bold().paint("~")));

        assert_eq!(expected, actual);
    }

    #[test]
    fn home_directory_custom_home_symbol() {
        let actual = ModuleRenderer::new("directory")
            .path(home_dir().unwrap())
            .config(toml::toml! {
                [directory]
                home_symbol = "🚀"
            })
            .collect();
        let expected = Some(from_slash(&format!("{} ", Color::Cyan.bold().paint("🚀"))));

        assert_eq!(expected, actual);
    }

    #[test]
    fn home_directory_custom_home_symbol_subdirectories() {
        let actual = ModuleRenderer::new("directory")
            .path(home_dir().unwrap().join("path/subpath"))
            .config(toml::toml! {
                [directory]
                home_symbol = "🚀"
            })
            .collect();
        let expected = Some(from_slash(&format!(
            "{} ",
            Color::Cyan.bold().paint("🚀/path/subpath")
        )));

        assert_eq!(expected, actual);
    }

    #[test]
    fn substituted_truncated_path() {
        let actual = ModuleRenderer::new("directory")
            .path("/some/long/network/path/workspace/a/b/c/dev")
            .config(toml::toml! {
                [directory]
                truncation_length = 4
                [directory.substitutions]
                "/some/long/network/path" = "/some/net"
                "a/b/c" = "d"
            })
            .collect();
        let expected = Some(from_slash(&format!(
            "{} ",
            Color::Cyan.bold().paint("net/workspace/d/dev")
        )));

        assert_eq!(expected, actual);
    }

    #[test]
    fn substitution_order() {
        let actual = ModuleRenderer::new("directory")
            .path("/path/to/sub")
            .config(toml::toml! {
                [directory.substitutions]
                "/path/to/sub" = "/correct/order"
                "/to/sub" = "/wrong/order"
            })
            .collect();
        let expected = Some(from_slash(&format!(
            "{} ",
            Color::Cyan.bold().paint("/correct/order")
        )));

        assert_eq!(expected, actual);
    }

    #[test]
    fn strange_substitution() {
        let strange_sub = "/\\/;,!";
        let actual = ModuleRenderer::new("directory")
            .path("/foo/bar/regular/path")
            .config(toml::toml! {
                [directory]
                truncation_length = 0
                fish_style_pwd_dir_length = 2 // Overridden by substitutions
                [directory.substitutions]
                "regular" = strange_sub
            })
            .collect();
        let expected = Some(from_slash(&format!(
            "{} ",
            Color::Cyan
                .bold()
                .paint(format!("/foo/bar/{}/path", strange_sub))
        )));

        assert_eq!(expected, actual);
    }

    #[test]
    fn directory_in_home() -> io::Result<()> {
        let (tmp_dir, name) = make_known_tempdir(home_dir().unwrap().as_path())?;
        let dir = tmp_dir.path().join("starship");
        fs::create_dir_all(&dir)?;

        let actual = ModuleRenderer::new("directory").path(dir).collect();
        let expected = Some(format!(
            "{} ",
            Color::Cyan
                .bold()
                .paint(from_slash(&format!("~/{}/starship", name)))
        ));

        assert_eq!(expected, actual);
        tmp_dir.close()
    }

    #[test]
    fn truncated_directory_in_home() -> io::Result<()> {
        let (tmp_dir, name) = make_known_tempdir(home_dir().unwrap().as_path())?;
        let dir = tmp_dir.path().join("engine/schematics");
        fs::create_dir_all(&dir)?;

        let actual = ModuleRenderer::new("directory").path(dir).collect();
        let expected = Some(from_slash(&format!(
            "{} ",
            Color::Cyan
                .bold()
                .paint(format!("{}/engine/schematics", name))
        )));

        assert_eq!(expected, actual);
        tmp_dir.close()
    }

    #[test]
    fn fish_directory_in_home() -> io::Result<()> {
        let (tmp_dir, name) = make_known_tempdir(home_dir().unwrap().as_path())?;
        let dir = tmp_dir.path().join("starship/schematics");
        fs::create_dir_all(&dir)?;

        let actual = ModuleRenderer::new("directory")
            .config(toml::toml! {
                [directory]
                truncation_length = 1
                fish_style_pwd_dir_length = 2
            })
            .path(&dir)
            .collect();
        let expected = Some(from_slash(&format!(
            "{} ",
            Color::Cyan
                .bold()
                .paint(format!("~/{}/st/schematics", name.split_at(3).0))
        )));

        assert_eq!(expected, actual);
        tmp_dir.close()
    }

    #[test]
    fn root_directory() {
        // Note: We have disable the read_only settings here due to false positives when running
        // the tests on Windows as a non-admin.
        let actual = ModuleRenderer::new("directory")
            .config(toml::toml! {
                [directory]
                read_only = ""
                read_only_style = ""
            })
            .path("/")
            .collect();
        let expected = Some(from_slash(&format!("{} ", Color::Cyan.bold().paint("/"))));

        assert_eq!(expected, actual);
    }

    #[test]
    fn truncated_directory_in_root() -> io::Result<()> {
        let (tmp_dir, name) = make_known_tempdir(Path::new("/tmp"))?;
        let dir = tmp_dir.path().join("thrusters/rocket");
        fs::create_dir_all(&dir)?;

        let actual = ModuleRenderer::new("directory").path(dir).collect();
        let expected = Some(from_slash(&format!(
            "{} ",
            Color::Cyan
                .bold()
                .paint(format!("{}/thrusters/rocket", name))
        )));

        assert_eq!(expected, actual);
        tmp_dir.close()
    }

    #[test]
    fn truncated_directory_config_large() -> io::Result<()> {
        let (tmp_dir, _) = make_known_tempdir(Path::new("/tmp"))?;
        let dir = tmp_dir.path().join("thrusters/rocket");
        fs::create_dir_all(&dir)?;

        let actual = ModuleRenderer::new("directory")
            .config(toml::toml! {
                [directory]
                truncation_length = 100
            })
            .path(&dir)
            .collect();
        let expected = Some(from_slash(&format!(
            "{} ",
            Color::Cyan
                .bold()
                .paint(truncate(dir.to_slash_lossy(), 100))
        )));

        assert_eq!(expected, actual);
        tmp_dir.close()
    }

    #[test]
    fn fish_style_directory_config_large() -> io::Result<()> {
        let (tmp_dir, _) = make_known_tempdir(Path::new("/tmp"))?;
        let dir = tmp_dir.path().join("thrusters/rocket");
        fs::create_dir_all(&dir)?;

        let actual = ModuleRenderer::new("directory")
            .config(toml::toml! {
                [directory]
                truncation_length = 1
                fish_style_pwd_dir_length = 100
            })
            .path(&dir)
            .collect();
        let expected = Some(from_slash(&format!(
            "{} ",
            Color::Cyan
                .bold()
                .paint(to_fish_style(100, dir.to_slash_lossy(), ""))
        )));

        assert_eq!(expected, actual);
        tmp_dir.close()
    }

    #[test]
    fn truncated_directory_config_small() -> io::Result<()> {
        let (tmp_dir, name) = make_known_tempdir(Path::new("/tmp"))?;
        let dir = tmp_dir.path().join("rocket");
        fs::create_dir_all(&dir)?;

        let actual = ModuleRenderer::new("directory")
            .config(toml::toml! {
                [directory]
                truncation_length = 2
            })
            .path(dir)
            .collect();
        let expected = Some(from_slash(&format!(
            "{} ",
            Color::Cyan.bold().paint(format!("{}/rocket", name))
        )));

        assert_eq!(expected, actual);
        tmp_dir.close()
    }

    #[test]
    fn fish_directory_config_small() -> io::Result<()> {
        let (tmp_dir, _) = make_known_tempdir(Path::new("/tmp"))?;
        let dir = tmp_dir.path().join("thrusters/rocket");
        fs::create_dir_all(&dir)?;

        let actual = ModuleRenderer::new("directory")
            .config(toml::toml! {
                [directory]
                truncation_length = 2
                fish_style_pwd_dir_length = 1
            })
            .path(&dir)
            .collect();
        let expected = Some(format!(
            "{} ",
            Color::Cyan.bold().paint(from_slash(&format!(
                "{}/thrusters/rocket",
                to_fish_style(1, dir.to_slash_lossy(), "/thrusters/rocket")
            )))
        ));

        assert_eq!(expected, actual);
        tmp_dir.close()
    }

    #[test]
    #[ignore]
    fn git_repo_root() -> io::Result<()> {
        let tmp_dir = TempDir::new()?;
        let repo_dir = tmp_dir.path().join("rocket-controls");
        fs::create_dir(&repo_dir)?;
        init_repo(&repo_dir).unwrap();

        let actual = ModuleRenderer::new("directory").path(repo_dir).collect();
        let expected = Some(from_slash(&format!(
            "{} ",
            Color::Cyan.bold().paint("rocket-controls")
        )));

        assert_eq!(expected, actual);
        tmp_dir.close()
    }

    #[test]
    #[ignore]
    fn directory_in_git_repo() -> io::Result<()> {
        let tmp_dir = TempDir::new()?;
        let repo_dir = tmp_dir.path().join("rocket-controls");
        let dir = repo_dir.join("src");
        fs::create_dir_all(&dir)?;
        init_repo(&repo_dir).unwrap();

        let actual = ModuleRenderer::new("directory").path(dir).collect();
        let expected = Some(from_slash(&format!(
            "{} ",
            Color::Cyan.bold().paint("rocket-controls/src")
        )));

        assert_eq!(expected, actual);
        tmp_dir.close()
    }

    #[test]
    #[ignore]
    fn truncated_directory_in_git_repo() -> io::Result<()> {
        let tmp_dir = TempDir::new()?;
        let repo_dir = tmp_dir.path().join("rocket-controls");
        let dir = repo_dir.join("src/meters/fuel-gauge");
        fs::create_dir_all(&dir)?;
        init_repo(&repo_dir).unwrap();

        let actual = ModuleRenderer::new("directory").path(dir).collect();
        let expected = Some(from_slash(&format!(
            "{} ",
            Color::Cyan.bold().paint("src/meters/fuel-gauge")
        )));

        assert_eq!(expected, actual);
        tmp_dir.close()
    }

    #[test]
    #[ignore]
    fn directory_in_git_repo_truncate_to_repo_false() -> io::Result<()> {
        let tmp_dir = TempDir::new()?;
        let repo_dir = tmp_dir.path().join("above-repo").join("rocket-controls");
        let dir = repo_dir.join("src/meters/fuel-gauge");
        fs::create_dir_all(&dir)?;
        init_repo(&repo_dir).unwrap();

        let actual = ModuleRenderer::new("directory")
            .config(toml::toml! {
                [directory]
                // Don't truncate the path at all.
                truncation_length = 5
                truncate_to_repo = false
            })
            .path(dir)
            .collect();
        let expected = Some(from_slash(&format!(
            "{} ",
            Color::Cyan
                .bold()
                .paint("above-repo/rocket-controls/src/meters/fuel-gauge")
        )));

        assert_eq!(expected, actual);
        tmp_dir.close()
    }

    #[test]
    #[ignore]
    fn fish_path_directory_in_git_repo_truncate_to_repo_false() -> io::Result<()> {
        let (tmp_dir, _) = make_known_tempdir(Path::new("/tmp"))?;
        let repo_dir = tmp_dir.path().join("above-repo").join("rocket-controls");
        let dir = repo_dir.join("src/meters/fuel-gauge");
        fs::create_dir_all(&dir)?;
        init_repo(&repo_dir).unwrap();

        let actual = ModuleRenderer::new("directory")
            .config(toml::toml! {
                [directory]
                // Don't truncate the path at all.
                truncation_length = 5
                truncate_to_repo = false
                fish_style_pwd_dir_length = 1
            })
            .path(dir)
            .collect();
        let expected = Some(from_slash(&format!(
            "{} ",
            Color::Cyan.bold().paint(from_slash(&format!(
                "{}/above-repo/rocket-controls/src/meters/fuel-gauge",
                to_fish_style(1, tmp_dir.path().to_slash_lossy(), "")
            )))
        )));

        assert_eq!(expected, actual);
        tmp_dir.close()
    }

    #[test]
    #[ignore]
    fn fish_path_directory_in_git_repo_truncate_to_repo_true() -> io::Result<()> {
        let (tmp_dir, _) = make_known_tempdir(Path::new("/tmp"))?;
        let repo_dir = tmp_dir.path().join("above-repo").join("rocket-controls");
        let dir = repo_dir.join("src/meters/fuel-gauge");
        fs::create_dir_all(&dir)?;
        init_repo(&repo_dir).unwrap();

        let actual = ModuleRenderer::new("directory")
            .config(toml::toml! {
                [directory]
                // `truncate_to_repo = true` should display the truncated path
                truncation_length = 5
                truncate_to_repo = true
                fish_style_pwd_dir_length = 1
            })
            .path(dir)
            .collect();
        let expected = Some(format!(
            "{} ",
            Color::Cyan.bold().paint(from_slash(&format!(
                "{}/rocket-controls/src/meters/fuel-gauge",
                to_fish_style(1, tmp_dir.path().join("above-repo").to_slash_lossy(), "")
            )))
        ));

        assert_eq!(expected, actual);
        tmp_dir.close()
    }

    #[test]
    #[ignore]
    fn directory_in_git_repo_truncate_to_repo_true() -> io::Result<()> {
        let (tmp_dir, _) = make_known_tempdir(Path::new("/tmp"))?;
        let repo_dir = tmp_dir.path().join("above-repo").join("rocket-controls");
        let dir = repo_dir.join("src/meters/fuel-gauge");
        fs::create_dir_all(&dir)?;
        init_repo(&repo_dir).unwrap();

        let actual = ModuleRenderer::new("directory")
            .config(toml::toml! {
                [directory]
                // `truncate_to_repo = true` should display the truncated path
                truncation_length = 5
                truncate_to_repo = true
            })
            .path(dir)
            .collect();
        let expected = Some(from_slash(&format!(
            "{} ",
            Color::Cyan
                .bold()
                .paint("rocket-controls/src/meters/fuel-gauge")
        )));

        assert_eq!(expected, actual);
        tmp_dir.close()
    }

    #[test]
    #[ignore]
    fn symlinked_git_repo_root() -> io::Result<()> {
        let (tmp_dir, _) = make_known_tempdir(Path::new("/tmp"))?;
        let repo_dir = tmp_dir.path().join("rocket-controls");
        let symlink_dir = tmp_dir.path().join("rocket-controls-symlink");
        fs::create_dir(&repo_dir)?;
        init_repo(&repo_dir).unwrap();
        symlink(&repo_dir, &symlink_dir)?;

        let actual = ModuleRenderer::new("directory").path(symlink_dir).collect();
        let expected = Some(from_slash(&format!(
            "{} ",
            Color::Cyan.bold().paint("rocket-controls-symlink")
        )));

        assert_eq!(expected, actual);
        tmp_dir.close()
    }

    #[test]
    #[ignore]
    fn directory_in_symlinked_git_repo() -> io::Result<()> {
        let (tmp_dir, _) = make_known_tempdir(Path::new("/tmp"))?;
        let repo_dir = tmp_dir.path().join("rocket-controls");
        let src_dir = repo_dir.join("src");
        let symlink_dir = tmp_dir.path().join("rocket-controls-symlink");
        let symlink_src_dir = symlink_dir.join("src");
        fs::create_dir_all(&src_dir)?;
        init_repo(&repo_dir).unwrap();
        symlink(&repo_dir, &symlink_dir)?;

        let actual = ModuleRenderer::new("directory")
            .path(symlink_src_dir)
            .collect();
        let expected = Some(from_slash(&format!(
            "{} ",
            Color::Cyan.bold().paint("rocket-controls-symlink/src")
        )));

        assert_eq!(expected, actual);
        tmp_dir.close()
    }

    #[test]
    #[ignore]
    fn truncated_directory_in_symlinked_git_repo() -> io::Result<()> {
        let (tmp_dir, _) = make_known_tempdir(Path::new("/tmp"))?;
        let repo_dir = tmp_dir.path().join("rocket-controls");
        let src_dir = repo_dir.join("src/meters/fuel-gauge");
        let symlink_dir = tmp_dir.path().join("rocket-controls-symlink");
        let symlink_src_dir = symlink_dir.join("src/meters/fuel-gauge");
        fs::create_dir_all(&src_dir)?;
        init_repo(&repo_dir).unwrap();
        symlink(&repo_dir, &symlink_dir)?;

        let actual = ModuleRenderer::new("directory")
            .path(symlink_src_dir)
            .collect();
        let expected = Some(from_slash(&format!(
            "{} ",
            Color::Cyan.bold().paint("src/meters/fuel-gauge")
        )));

        assert_eq!(expected, actual);
        tmp_dir.close()
    }

    #[test]
    #[ignore]
    fn directory_in_symlinked_git_repo_truncate_to_repo_false() -> io::Result<()> {
        let (tmp_dir, _) = make_known_tempdir(Path::new("/tmp"))?;
        let repo_dir = tmp_dir.path().join("above-repo").join("rocket-controls");
        let src_dir = repo_dir.join("src/meters/fuel-gauge");
        let symlink_dir = tmp_dir
            .path()
            .join("above-repo")
            .join("rocket-controls-symlink");
        let symlink_src_dir = symlink_dir.join("src/meters/fuel-gauge");
        fs::create_dir_all(&src_dir)?;
        init_repo(&repo_dir).unwrap();
        symlink(&repo_dir, &symlink_dir)?;

        let actual = ModuleRenderer::new("directory")
            .config(toml::toml! {
                [directory]
                // Don't truncate the path at all.
                truncation_length = 5
                truncate_to_repo = false
            })
            .path(symlink_src_dir)
            .collect();
        let expected = Some(from_slash(&format!(
            "{} ",
            Color::Cyan
                .bold()
                .paint("above-repo/rocket-controls-symlink/src/meters/fuel-gauge")
        )));

        assert_eq!(expected, actual);
        tmp_dir.close()
    }

    #[test]
    #[ignore]
    fn fish_path_directory_in_symlinked_git_repo_truncate_to_repo_false() -> io::Result<()> {
        let (tmp_dir, _) = make_known_tempdir(Path::new("/tmp"))?;
        let repo_dir = tmp_dir.path().join("above-repo").join("rocket-controls");
        let src_dir = repo_dir.join("src/meters/fuel-gauge");
        let symlink_dir = tmp_dir
            .path()
            .join("above-repo")
            .join("rocket-controls-symlink");
        let symlink_src_dir = symlink_dir.join("src/meters/fuel-gauge");
        fs::create_dir_all(&src_dir)?;
        init_repo(&repo_dir).unwrap();
        symlink(&repo_dir, &symlink_dir)?;

        let actual = ModuleRenderer::new("directory")
            .config(toml::toml! {
                [directory]
                // Don't truncate the path at all.
                truncation_length = 5
                truncate_to_repo = false
                fish_style_pwd_dir_length = 1
            })
            .path(symlink_src_dir)
            .collect();
        let expected = Some(format!(
            "{} ",
            Color::Cyan.bold().paint(from_slash(&format!(
                "{}/above-repo/rocket-controls-symlink/src/meters/fuel-gauge",
                to_fish_style(1, tmp_dir.path().to_slash_lossy(), "")
            )))
        ));

        assert_eq!(expected, actual);
        tmp_dir.close()
    }

    #[test]
    #[ignore]
    fn fish_path_directory_in_symlinked_git_repo_truncate_to_repo_true() -> io::Result<()> {
        let (tmp_dir, _) = make_known_tempdir(Path::new("/tmp"))?;
        let repo_dir = tmp_dir.path().join("above-repo").join("rocket-controls");
        let src_dir = repo_dir.join("src/meters/fuel-gauge");
        let symlink_dir = tmp_dir
            .path()
            .join("above-repo")
            .join("rocket-controls-symlink");
        let symlink_src_dir = symlink_dir.join("src/meters/fuel-gauge");
        fs::create_dir_all(&src_dir)?;
        init_repo(&repo_dir).unwrap();
        symlink(&repo_dir, &symlink_dir)?;

        let actual = ModuleRenderer::new("directory")
            .config(toml::toml! {
                [directory]
                // `truncate_to_repo = true` should display the truncated path
                truncation_length = 5
                truncate_to_repo = true
                fish_style_pwd_dir_length = 1
            })
            .path(symlink_src_dir)
            .collect();
        let expected = Some(format!(
            "{} ",
            Color::Cyan.bold().paint(from_slash(&format!(
                "{}/rocket-controls-symlink/src/meters/fuel-gauge",
                to_fish_style(1, tmp_dir.path().join("above-repo").to_slash_lossy(), "")
            )))
        ));

        assert_eq!(expected, actual);
        tmp_dir.close()
    }

    #[test]
    #[ignore]
    fn directory_in_symlinked_git_repo_truncate_to_repo_true() -> io::Result<()> {
        let (tmp_dir, _) = make_known_tempdir(Path::new("/tmp"))?;
        let repo_dir = tmp_dir.path().join("above-repo").join("rocket-controls");
        let src_dir = repo_dir.join("src/meters/fuel-gauge");
        let symlink_dir = tmp_dir
            .path()
            .join("above-repo")
            .join("rocket-controls-symlink");
        let symlink_src_dir = symlink_dir.join("src/meters/fuel-gauge");
        fs::create_dir_all(&src_dir)?;
        init_repo(&repo_dir).unwrap();
        symlink(&repo_dir, &symlink_dir)?;

        let actual = ModuleRenderer::new("directory")
            .config(toml::toml! {
                [directory]
                // `truncate_to_repo = true` should display the truncated path
                truncation_length = 5
                truncate_to_repo = true
            })
            .path(symlink_src_dir)
            .collect();
        let expected = Some(from_slash(&format!(
            "{} ",
            Color::Cyan
                .bold()
                .paint("rocket-controls-symlink/src/meters/fuel-gauge")
        )));

        assert_eq!(expected, actual);
        tmp_dir.close()
    }

    #[test]
    #[ignore]
    fn symlinked_directory_in_git_repo() -> io::Result<()> {
        let (tmp_dir, _) = make_known_tempdir(Path::new("/tmp"))?;
        let repo_dir = tmp_dir.path().join("rocket-controls");
        let dir = repo_dir.join("src");
        fs::create_dir_all(&dir)?;
        init_repo(&repo_dir).unwrap();
        symlink(&dir, repo_dir.join("src/loop"))?;

        let actual = ModuleRenderer::new("directory")
            .config(toml::toml! {
                [directory]
                // `truncate_to_repo = true` should display the truncated path
                truncation_length = 5
                truncate_to_repo = true
            })
            .path(repo_dir.join("src/loop/loop"))
            .collect();
        let expected = Some(from_slash(&format!(
            "{} ",
            Color::Cyan.bold().paint("rocket-controls/src/loop/loop")
        )));

        assert_eq!(expected, actual);
        tmp_dir.close()
    }

    #[test]
    fn truncation_symbol_truncated_root() {
        let actual = ModuleRenderer::new("directory")
            .config(toml::toml! {
                [directory]
                truncation_length = 3
                truncation_symbol = "…/"
            })
            .path(Path::new("/a/four/element/path"))
            .collect();
        let expected = Some(from_slash(&format!(
            "{} ",
            Color::Cyan.bold().paint("…/four/element/path")
        )));
        assert_eq!(expected, actual);
    }

    #[test]
    fn truncation_symbol_not_truncated_root() {
        let actual = ModuleRenderer::new("directory")
            .config(toml::toml! {
                [directory]
                truncation_length = 4
                truncation_symbol = "…/"
            })
            .path(Path::new("/a/four/element/path"))
            .collect();
        let expected = Some(from_slash(&format!(
            "{} ",
            Color::Cyan.bold().paint("/a/four/element/path")
        )));
        assert_eq!(expected, actual);
    }

    #[test]
    fn truncation_symbol_truncated_home() -> io::Result<()> {
        let (tmp_dir, name) = make_known_tempdir(home_dir().unwrap().as_path())?;
        let dir = tmp_dir.path().join("a/subpath");
        fs::create_dir_all(&dir)?;

        let actual = ModuleRenderer::new("directory")
            .config(toml::toml! {
                [directory]
                truncation_length = 3
                truncation_symbol = "…/"
            })
            .path(dir)
            .collect();
        let expected = Some(from_slash(&format!(
            "{} ",
            Color::Cyan.bold().paint(format!("…/{}/a/subpath", name))
        )));
        assert_eq!(expected, actual);
        tmp_dir.close()
    }

    #[test]
    fn truncation_symbol_not_truncated_home() -> io::Result<()> {
        let (tmp_dir, name) = make_known_tempdir(home_dir().unwrap().as_path())?;
        let dir = tmp_dir.path().join("a/subpath");
        fs::create_dir_all(&dir)?;

        let actual = ModuleRenderer::new("directory")
            .config(toml::toml! {
                [directory]
                truncate_to_repo = false // Necessary if homedir is a git repo
                truncation_length = 4
                truncation_symbol = "…/"
            })
            .path(dir)
            .collect();
        let expected = Some(from_slash(&format!(
            "{} ",
            Color::Cyan.bold().paint(format!("~/{}/a/subpath", name))
        )));
        assert_eq!(expected, actual);
        tmp_dir.close()
    }

    #[test]
    fn truncation_symbol_truncated_in_repo() -> io::Result<()> {
        let (tmp_dir, _) = make_known_tempdir(Path::new("/tmp"))?;
        let repo_dir = tmp_dir.path().join("above").join("repo");
        let dir = repo_dir.join("src/sub/path");
        fs::create_dir_all(&dir)?;
        init_repo(&repo_dir).unwrap();

        let actual = ModuleRenderer::new("directory")
            .config(toml::toml! {
                [directory]
                truncation_length = 3
                truncation_symbol = "…/"
            })
            .path(dir)
            .collect();
        let expected = Some(from_slash(&format!(
            "{} ",
            Color::Cyan.bold().paint("…/src/sub/path")
        )));
        assert_eq!(expected, actual);
        tmp_dir.close()
    }

    #[test]
    fn truncation_symbol_not_truncated_in_repo() -> io::Result<()> {
        let (tmp_dir, _) = make_known_tempdir(Path::new("/tmp"))?;
        let repo_dir = tmp_dir.path().join("above").join("repo");
        let dir = repo_dir.join("src/sub/path");
        fs::create_dir_all(&dir)?;
        init_repo(&repo_dir).unwrap();

        let actual = ModuleRenderer::new("directory")
            .config(toml::toml! {
                [directory]
                truncation_length = 5
                truncation_symbol = "…/"
                truncate_to_repo = true
            })
            .path(dir)
            .collect();
        let expected = Some(from_slash(&format!(
            "{} ",
            Color::Cyan.bold().paint("…/repo/src/sub/path")
        )));
        assert_eq!(expected, actual);
        tmp_dir.close()
    }

    #[test]
    #[cfg(target_os = "windows")]
    fn truncation_symbol_windows_root_not_truncated() {
        let dir = Path::new("C:\\temp");
        let actual = ModuleRenderer::new("directory")
            .config(toml::toml! {
                [directory]
                truncation_length = 2
                truncation_symbol = "…/"
            })
            .path(dir)
            .collect();
        let expected = Some(from_slash(&format!(
            "{} ",
            Color::Cyan.bold().paint("C:/temp")
        )));
        assert_eq!(expected, actual);
    }

    #[test]
    #[cfg(target_os = "windows")]
    fn truncation_symbol_windows_root_truncated() {
        let dir = Path::new("C:\\temp");
        let actual = ModuleRenderer::new("directory")
            .config(toml::toml! {
                [directory]
                truncation_length = 1
                truncation_symbol = "…/"
            })
            .path(dir)
            .collect();
        let expected = Some(from_slash(&format!(
            "{} ",
            Color::Cyan.bold().paint("…/temp")
        )));
        assert_eq!(expected, actual);
    }

    #[test]
    #[cfg(target_os = "windows")]
    fn truncation_symbol_windows_root_truncated_backslash() {
        let dir = Path::new("C:\\temp");
        let actual = ModuleRenderer::new("directory")
            .config(toml::toml! {
                [directory]
                truncation_length = 1
                truncation_symbol = r"…\"
            })
            .path(dir)
            .collect();
        let expected = Some(from_slash(&format!(
            "{} ",
            Color::Cyan.bold().paint("…\\temp")
        )));
        assert_eq!(expected, actual);
    }

    #[test]
    fn use_logical_path_true_should_render_logical_dir_path() -> io::Result<()> {
        let tmp_dir = TempDir::new()?;
        let path = tmp_dir.path().join("src/meters/fuel-gauge");
        fs::create_dir_all(&path)?;
        let logical_path = "Logical:/fuel-gauge";

        let expected = Some(from_slash(&format!(
            "{} ",
            Color::Cyan.bold().paint("Logical:/fuel-gauge")
        )));

        let actual = ModuleRenderer::new("directory")
            .config(toml::toml! {
                [directory]
                use_logical_path = true
                truncation_length = 3
            })
            .path(path)
            .logical_path(logical_path)
            .collect();

        assert_eq!(expected, actual);
        tmp_dir.close()
    }

    #[test]
    fn use_logical_path_false_should_render_current_dir_path() -> io::Result<()> {
        let tmp_dir = TempDir::new()?;
        let path = tmp_dir.path().join("src/meters/fuel-gauge");
        fs::create_dir_all(&path)?;
        let logical_path = "Logical:/fuel-gauge";

        let expected = Some(from_slash(&format!(
            "{} ",
            Color::Cyan.bold().paint("src/meters/fuel-gauge")
        )));

        let actual = ModuleRenderer::new("directory")
            .config(toml::toml! {
                [directory]
                use_logical_path = false
                truncation_length = 3
            })
            .path(path)
            .logical_path(logical_path) // logical_path should be ignored
            .collect();

        assert_eq!(expected, actual);
        tmp_dir.close()
    }

    #[test]
    #[cfg(windows)]
    fn windows_trims_extended_path_prefix() {
        // Under Windows, path canonicalization returns the paths using extended-path prefixes `\\?\`
        // We expect this prefix to be trimmed before being rendered.
        let sys32_path = Path::new(r"\\?\C:\Windows\System32");

        let expected = Some(from_slash(&format!(
            "{} ",
            Color::Cyan.bold().paint("C:/Windows/System32")
        )));

        // Note: We have disable the read_only settings here due to false positives when running
        // the tests on Windows as a non-admin.
        let actual = ModuleRenderer::new("directory")
            .config(toml::toml! {
                [directory]
                use_logical_path = false
                truncation_length = 0
                read_only = ""
                read_only_style = ""
            })
            .path(sys32_path)
            .collect();

        assert_eq!(expected, actual);
    }

    #[test]
    #[cfg(windows)]
    fn windows_trims_extended_unc_path_prefix() {
        // Under Windows, path canonicalization returns UNC paths using extended-path prefixes `\\?\UNC\`
        // We expect this prefix to be trimmed before being rendered.
        let unc_path = Path::new(r"\\?\UNC\server\share\a\b\c");

        // NOTE: path-slash doesn't convert slashes which are part of path prefixes under Windows,
        // which is why the first part of this string still includes backslashes
        let expected = Some(from_slash(&format!(
            "{} ",
            Color::Cyan.bold().paint(r"\\server\share/a/b/c")
        )));

        let actual = ModuleRenderer::new("directory")
            .config(toml::toml! {
                [directory]
                use_logical_path = false
                truncation_length = 0
            })
            .path(unc_path)
            .collect();

        assert_eq!(expected, actual);
    }

    #[test]
    fn highlight_git_root_dir() -> io::Result<()> {
        let (tmp_dir, _) = make_known_tempdir(Path::new("/tmp"))?;
        let repo_dir = tmp_dir.path().join("above").join("repo");
        let dir = repo_dir.join("src/sub/path");
        fs::create_dir_all(&dir)?;
        init_repo(&repo_dir).unwrap();

        let actual = ModuleRenderer::new("directory")
            .config(toml::toml! {
                [directory]
                truncation_length = 5
                truncate_to_repo = true
                repo_root_style = "bold red"
            })
            .path(dir)
            .collect();
        let expected = Some(format!(
            "{}{}repo{} ",
            Color::Cyan.bold().prefix(),
            Color::Red.prefix(),
            Color::Cyan.paint("/src/sub/path")
        ));
        assert_eq!(expected, actual);
        tmp_dir.close()
    }

    #[test]
    fn highlight_git_root_dir_config_change() -> io::Result<()> {
        let (tmp_dir, _) = make_known_tempdir(Path::new("/tmp"))?;
        let repo_dir = tmp_dir.path().join("above").join("repo");
        let dir = repo_dir.join("src/sub/path");
        fs::create_dir_all(&dir)?;
        init_repo(&repo_dir).unwrap();

        let actual = ModuleRenderer::new("directory")
            .config(toml::toml! {
                [directory]
                truncation_length = 5
                truncation_symbol = "…/"
                truncate_to_repo = false
                repo_root_style = "green"
            })
            .path(dir)
            .collect();
        let expected = Some(format!(
            "{}{}repo{} ",
            Color::Cyan.bold().paint("…/above/"),
            Color::Green.prefix(),
            Color::Cyan.bold().paint("/src/sub/path")
        ));
        assert_eq!(expected, actual);
        tmp_dir.close()
    }
    // sample for invalid unicode from https://doc.rust-lang.org/std/ffi/struct.OsStr.html#method.to_string_lossy
    #[cfg(any(unix, target_os = "redox"))]
    fn invalid_path() -> PathBuf {
        use std::ffi::OsStr;
        use std::os::unix::ffi::OsStrExt;

        // Here, the values 0x66 and 0x6f correspond to 'f' and 'o'
        // respectively. The value 0x80 is a lone continuation byte, invalid
        // in a UTF-8 sequence.
        let source = [0x66, 0x6f, 0x80, 0x6f];
        let os_str = OsStr::from_bytes(&source[..]);

        PathBuf::from(os_str)
    }

    #[cfg(windows)]
    fn invalid_path() -> PathBuf {
        use std::ffi::OsString;
        use std::os::windows::prelude::*;

        // Here the values 0x0066 and 0x006f correspond to 'f' and 'o'
        // respectively. The value 0xD800 is a lone surrogate half, invalid
        // in a UTF-16 sequence.
        let source = [0x0066, 0x006f, 0xD800, 0x006f];
        let os_string = OsString::from_wide(&source[..]);

        PathBuf::from(os_string)
    }

    #[test]
    #[cfg(any(unix, windows, target_os = "redox"))]
    fn invalid_unicode() {
        let path = invalid_path();
        let expected = Some(format!(
            "{} ",
            Color::Cyan.bold().paint(path.to_string_lossy())
        ));

        let actual = ModuleRenderer::new("directory").path(path).collect();

        assert_eq!(expected, actual);
    }

    #[test]
    fn convert_slash_false() -> io::Result<()> {
        let (tmp_dir, name) = make_known_tempdir(home_dir().unwrap().as_path())?;
        let dir = tmp_dir.path().join("starship");
        fs::create_dir_all(&dir)?;

        let actual = ModuleRenderer::new("directory")
            .config(toml::toml! {
                [directory]
                convert_slash = false
            })
            .path(dir)
            .collect();
        let expected = Some(format!(
            "{} ",
            Color::Cyan.bold().paint(format!("~/{}/starship", name))
        ));

        assert_eq!(expected, actual);
        tmp_dir.close()
    }
}<|MERGE_RESOLUTION|>--- conflicted
+++ resolved
@@ -91,14 +91,7 @@
         String::from("")
     };
 
-<<<<<<< HEAD
-    let displayed_path = if config.convert_slash {
-        from_slash(&(prefix + &dir_string))
-    } else {
-        prefix + &dir_string
-    };
-=======
-    let path_vec = match &repo.and_then(|r| r.root.as_ref()) {
+    let mut path_vec = match &repo.and_then(|r| r.root.as_ref()) {
         Some(repo_root) if config.repo_root_style.is_some() => {
             let contracted_path = contract_repo_path(display_dir, repo_root)?;
             let repo_path_vec: Vec<&str> = contracted_path.split('/').collect();
@@ -115,8 +108,11 @@
         }
         _ => ["".to_string(), "".to_string(), prefix + &dir_string],
     };
-
->>>>>>> 4e9128a2
+	
+	if config.convert_slash {
+		path_vec.iter_mut().for_each(|i| *i = from_slash(&i));
+	}
+
     let lock_symbol = String::from(config.read_only);
     let display_format = if path_vec[0].is_empty() && path_vec[1].is_empty() {
         config.format
@@ -1583,12 +1579,12 @@
             })
             .path(dir)
             .collect();
-        let expected = Some(format!(
+        let expected = Some(from_slash(&format!(
             "{}{}repo{} ",
             Color::Cyan.bold().prefix(),
             Color::Red.prefix(),
             Color::Cyan.paint("/src/sub/path")
-        ));
+        )));
         assert_eq!(expected, actual);
         tmp_dir.close()
     }
@@ -1611,12 +1607,12 @@
             })
             .path(dir)
             .collect();
-        let expected = Some(format!(
+        let expected = Some(from_slash(&format!(
             "{}{}repo{} ",
             Color::Cyan.bold().paint("…/above/"),
             Color::Green.prefix(),
             Color::Cyan.bold().paint("/src/sub/path")
-        ));
+        )));
         assert_eq!(expected, actual);
         tmp_dir.close()
     }
