# We use PROMPT_COMMAND and the DEBUG trap to generate timing information. We try
# to avoid clobbering what we can, and try to give the user ways around our
# clobbers, if it's unavoidable. For example, PROMPT_COMMAND is appended to,
# and the DEBUG trap is layered with other traps, if it exists.

# A bash quirk is that the DEBUG trap is fired every time a command runs, even
# if it's later on in the pipeline. If uncorrected, this could cause bad timing
# data for commands like `slow | slow | fast`, since the timer starts at the start
# of the "fast" command.

# To solve this, we set a flag `STARSHIP_PREEXEC_READY` when the prompt is
# drawn, and only start the timer if this flag is present. That way, timing is
# for the entire command, and not just a portion of it.

# A way to set '$?', since bash does not allow assigning to '$?' directly
function _starship_set_return() { return "${1:-0}"; }

# Will be run before *every* command (even ones in pipes!)
starship_preexec() {
    # Save previous command's last argument, otherwise it will be set to "starship_preexec"
    local PREV_LAST_ARG=$1

    # Avoid restarting the timer for commands in the same pipeline
    if [ "${STARSHIP_PREEXEC_READY:-}" = "true" ]; then
        STARSHIP_PREEXEC_READY=false
        STARSHIP_START_TIME=$(::STARSHIP:: time)
    fi

    : "$PREV_LAST_ARG"
}

# Will be run before the prompt is drawn
starship_precmd() {
    # Save the status, because commands in this pipeline will change $?
    STARSHIP_CMD_STATUS=$? STARSHIP_PIPE_STATUS=("${PIPESTATUS[@]}")
    if [[ ${BLE_ATTACHED-} && ${#BLE_PIPESTATUS[@]} -gt 0 ]]; then
        STARSHIP_PIPE_STATUS=("${BLE_PIPESTATUS[@]}")
    fi
    if [[ -n "${BP_PIPESTATUS-}" ]] && [[ "${#BP_PIPESTATUS[@]}" -gt 0 ]]; then
        STARSHIP_PIPE_STATUS=("${BP_PIPESTATUS[@]}")
    fi

    # Due to a bug in certain Bash versions, any external process launched
    # inside $PROMPT_COMMAND will be reported by `jobs` as a background job:
    #
    #   [1]  42135 Done                    /bin/echo
    #
    # This is a workaround - we run `jobs` once to clear out any completed jobs
    # first, and then we run it again and count the number of jobs.
    #
    # More context: https://github.com/starship/starship/issues/5159
    # Original bug: https://lists.gnu.org/archive/html/bug-bash/2022-07/msg00117.html
    jobs &>/dev/null

    local job NUM_JOBS=0 IFS=$' \t\n'
    # Evaluate the number of jobs before running the preserved prompt command, so that tools
    # like z/autojump, which background certain jobs, do not cause spurious background jobs
    # to be displayed by starship. Also avoids forking to run `wc`, slightly improving perf.
    for job in $(jobs -p); do [[ $job ]] && ((NUM_JOBS++)); done

    # Run the bash precmd function, if it's set. If not set, evaluates to no-op
    "${starship_precmd_user_func-:}"

    # Set $? to the preserved value before running additional parts of the prompt
    # command pipeline, which may rely on it.
    _starship_set_return "$STARSHIP_CMD_STATUS"

    if [[ -n "${STARSHIP_PROMPT_COMMAND-}" ]]; then
        eval "$STARSHIP_PROMPT_COMMAND"
    fi

    local -a ARGS=(--terminal-width="${COLUMNS}" --status="${STARSHIP_CMD_STATUS}" --pipestatus="${STARSHIP_PIPE_STATUS[*]}" --jobs="${NUM_JOBS}")
    # Prepare the timer data, if needed.
    if [[ -n "${STARSHIP_START_TIME-}" ]]; then
        STARSHIP_END_TIME=$(::STARSHIP:: time)
        STARSHIP_DURATION=$((STARSHIP_END_TIME - STARSHIP_START_TIME))
<<<<<<< HEAD
        PS1="$(::STARSHIP:: prompt --terminal-width="$COLUMNS" --status=$STARSHIP_CMD_STATUS --pipestatus="${STARSHIP_PIPE_STATUS[*]}" --jobs="$NUM_JOBS" --shlvl="$SHLVL" --cmd-duration=$STARSHIP_DURATION)"
        unset STARSHIP_START_TIME
    else
        PS1="$(::STARSHIP:: prompt --terminal-width="$COLUMNS" --status=$STARSHIP_CMD_STATUS --pipestatus="${STARSHIP_PIPE_STATUS[*]}" --jobs="$NUM_JOBS" --shlvl="$SHLVL")"
=======
        ARGS+=( --cmd-duration="${STARSHIP_DURATION}")
        STARSHIP_START_TIME=""
    fi
    PS1="$(::STARSHIP:: prompt "${ARGS[@]}")"
    if [[ ${BLE_ATTACHED-} ]]; then
        local nlns=${PS1//[!$'\n']}
        bleopt prompt_rps1="$nlns$(::STARSHIP:: prompt --right "${ARGS[@]}")"
>>>>>>> 9d220106
    fi
    STARSHIP_PREEXEC_READY=true  # Signal that we can safely restart the timer
}

# If the user appears to be using https://github.com/akinomyoga/ble.sh,
# then hook our functions into their framework.
if [[ ${BLE_VERSION-} && _ble_version -ge 400 ]]; then
    blehook PREEXEC!='starship_preexec "$_"'
    blehook PRECMD!='starship_precmd'
# If the user appears to be using https://github.com/rcaloras/bash-preexec,
# then hook our functions into their framework.
elif [[ -n "${bash_preexec_imported:-}" || -n "${__bp_imported:-}" || -n "${preexec_functions-}" || -n "${precmd_functions-}" ]]; then
    # bash-preexec needs a single function--wrap the args into a closure and pass
    starship_preexec_all(){ starship_preexec "$_"; }
    preexec_functions+=(starship_preexec_all)
    precmd_functions+=(starship_precmd)
else
    if [[ -n "${BASH_VERSION-}" ]] && [[ "${BASH_VERSINFO[0]}" -gt 4 || ( "${BASH_VERSINFO[0]}" -eq 4 && "${BASH_VERSINFO[1]}" -ge 4 ) ]]; then
        starship_preexec_ps0() {
            ::STARSHIP:: time
        }
        # In order to set STARSHIP_START_TIME use an arithmetic expansion that evaluates to 0
        # To avoid printing anything, use the return value in an ${var:offset:length} substring expansion
        # with offset and length evaluating to 0.
        PS0='${STARSHIP_START_TIME:$((STARSHIP_START_TIME="$(starship_preexec_ps0)",STARSHIP_PREEXEC_READY=0,0)):0}'"${PS0-}"
    else
        # We want to avoid destroying an existing DEBUG hook. If we detect one, create
        # a new function that runs both the existing function AND our function, then
        # re-trap DEBUG to use this new function. This prevents a trap clobber.
        eval "STARSHIP_DEBUG_TRAP=($(trap -p DEBUG))"
        STARSHIP_DEBUG_TRAP=("${STARSHIP_DEBUG_TRAP[2]}")
        if [[ -z "$STARSHIP_DEBUG_TRAP" ]]; then
            trap 'starship_preexec "$_"' DEBUG
        elif [[ "$STARSHIP_DEBUG_TRAP" != 'starship_preexec "$_"' && "$STARSHIP_DEBUG_TRAP" != 'starship_preexec_all "$_"' ]]; then
            starship_preexec_all() {
                local PREV_LAST_ARG=$1 ; eval -- "$STARSHIP_DEBUG_TRAP"; starship_preexec; : "$PREV_LAST_ARG";
            }
            trap 'starship_preexec_all "$_"' DEBUG
        fi
    fi

    # Finally, prepare the precmd function and set up the start time. We will avoid to
    # add multiple instances of the starship function and keep other user functions if any.
    if [[ -z "${PROMPT_COMMAND-}" ]]; then
        PROMPT_COMMAND="starship_precmd"
    elif [[ "$PROMPT_COMMAND" != *"starship_precmd"* ]]; then
        # Appending to PROMPT_COMMAND breaks exit status ($?) checking.
        # Prepending to PROMPT_COMMAND breaks "command duration" module.
        # So, we are preserving the existing PROMPT_COMMAND
        # which will be executed later in the starship_precmd function
        STARSHIP_PROMPT_COMMAND="$PROMPT_COMMAND"
        PROMPT_COMMAND="starship_precmd"
    fi
fi

# Ensure that $COLUMNS gets set
shopt -s checkwinsize

# Set up the start time and STARSHIP_SHELL, which controls shell-specific sequences
STARSHIP_START_TIME=$(::STARSHIP:: time)
export STARSHIP_SHELL="bash"

# Set up the session key that will be used to store logs
STARSHIP_SESSION_KEY="$RANDOM$RANDOM$RANDOM$RANDOM$RANDOM"; # Random generates a number b/w 0 - 32767
STARSHIP_SESSION_KEY="${STARSHIP_SESSION_KEY}0000000000000000" # Pad it to 16+ chars.
export STARSHIP_SESSION_KEY=${STARSHIP_SESSION_KEY:0:16}; # Trim to 16-digits if excess.

# Set the continuation prompt
PS2="$(::STARSHIP:: prompt --continuation)"
<|MERGE_RESOLUTION|>--- conflicted
+++ resolved
@@ -69,17 +69,11 @@
         eval "$STARSHIP_PROMPT_COMMAND"
     fi
 
-    local -a ARGS=(--terminal-width="${COLUMNS}" --status="${STARSHIP_CMD_STATUS}" --pipestatus="${STARSHIP_PIPE_STATUS[*]}" --jobs="${NUM_JOBS}")
+    local -a ARGS=(--terminal-width="${COLUMNS}" --status="${STARSHIP_CMD_STATUS}" --pipestatus="${STARSHIP_PIPE_STATUS[*]}" --jobs="${NUM_JOBS}" --shlvl="${SHLVL}")
     # Prepare the timer data, if needed.
     if [[ -n "${STARSHIP_START_TIME-}" ]]; then
         STARSHIP_END_TIME=$(::STARSHIP:: time)
         STARSHIP_DURATION=$((STARSHIP_END_TIME - STARSHIP_START_TIME))
-<<<<<<< HEAD
-        PS1="$(::STARSHIP:: prompt --terminal-width="$COLUMNS" --status=$STARSHIP_CMD_STATUS --pipestatus="${STARSHIP_PIPE_STATUS[*]}" --jobs="$NUM_JOBS" --shlvl="$SHLVL" --cmd-duration=$STARSHIP_DURATION)"
-        unset STARSHIP_START_TIME
-    else
-        PS1="$(::STARSHIP:: prompt --terminal-width="$COLUMNS" --status=$STARSHIP_CMD_STATUS --pipestatus="${STARSHIP_PIPE_STATUS[*]}" --jobs="$NUM_JOBS" --shlvl="$SHLVL")"
-=======
         ARGS+=( --cmd-duration="${STARSHIP_DURATION}")
         STARSHIP_START_TIME=""
     fi
@@ -87,7 +81,6 @@
     if [[ ${BLE_ATTACHED-} ]]; then
         local nlns=${PS1//[!$'\n']}
         bleopt prompt_rps1="$nlns$(::STARSHIP:: prompt --right "${ARGS[@]}")"
->>>>>>> 9d220106
     fi
     STARSHIP_PREEXEC_READY=true  # Signal that we can safely restart the timer
 }
