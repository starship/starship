--- conflicted
+++ resolved
@@ -168,14 +168,11 @@
             r#"eval `({} init tcsh --print-full-init)`"#,
             starship.sprint_posix()?
         ),
-<<<<<<< HEAD
+        "nu" => print_script(NU_INIT, &StarshipPath::init()?.sprint_posix()?),
         "xonsh" => print!(
             r#"execx($({} init xonsh --print-full-init))"#,
             starship.sprint_posix()?
         ),
-=======
-        "nu" => print_script(NU_INIT, &StarshipPath::init()?.sprint_posix()?),
->>>>>>> 9e2da88d
         _ => {
             let quoted_arg = shell_words::quote(shell_basename);
             println!(
@@ -188,11 +185,8 @@
                  * powershell\\n\
                  * tcsh\\n\
                  * zsh\\n\
-<<<<<<< HEAD
+                 * nu\\n\
                  * xonsh\\n\
-=======
-                 * nu\\n\
->>>>>>> 9e2da88d
                  \\n\
                  Please open an issue in the starship repo if you would like to \
                  see support for %s:\\nhttps://github.com/starship/starship/issues/new\\n\\n\" {0} {0}",
@@ -262,11 +256,9 @@
 
 const TCSH_INIT: &str = include_str!("starship.tcsh");
 
-<<<<<<< HEAD
+const NU_INIT: &str = include_str!("starship.nu");
+
 const XONSH_INIT: &str = include_str!("starship.xsh");
-=======
-const NU_INIT: &str = include_str!("starship.nu");
->>>>>>> 9e2da88d
 
 #[cfg(test)]
 mod tests {
