function fish_prompt
    switch "$fish_key_bindings"
        case fish_hybrid_key_bindings fish_vi_key_bindings
            set STARSHIP_KEYMAP "$fish_bind_mode"
        case '*'
            set STARSHIP_KEYMAP insert
    end
    set STARSHIP_CMD_PIPESTATUS $pipestatus
    set STARSHIP_CMD_STATUS $status
    # Account for changes in variable name between v2.7 and v3.0
    set STARSHIP_DURATION "$CMD_DURATION$cmd_duration"
    set STARSHIP_JOBS (count (jobs -p))
<<<<<<< HEAD
    set -g STARSHIP_REDRAW_COUNT (math $STARSHIP_REDRAW_COUNT + 1)
    ::STARSHIP:: prompt --terminal-width="$COLUMNS" --status=$STARSHIP_CMD_STATUS --pipestatus="$STARSHIP_CMD_PIPESTATUS" --keymap=$STARSHIP_KEYMAP --cmd-duration=$STARSHIP_DURATION --jobs=$STARSHIP_JOBS --redraw-count=$STARSHIP_REDRAW_COUNT
=======
    if test "$TRANSIENT" = "1"
        # Clear from cursor to end of screen as `commandline -f repaint` does not do this
        # See https://github.com/fish-shell/fish-shell/issues/8418
        printf \e\[0J
        if type -q starship_transient_prompt_func
            starship_transient_prompt_func
        else
            printf "\e[1;32m❯\e[0m "
        end
    else
        ::STARSHIP:: prompt --terminal-width="$COLUMNS" --status=$STARSHIP_CMD_STATUS --pipestatus="$STARSHIP_CMD_PIPESTATUS" --keymap=$STARSHIP_KEYMAP --cmd-duration=$STARSHIP_DURATION --jobs=$STARSHIP_JOBS
    end
>>>>>>> e93dbf86
end

function fish_right_prompt
    switch "$fish_key_bindings"
        case fish_hybrid_key_bindings fish_vi_key_bindings
            set STARSHIP_KEYMAP "$fish_bind_mode"
        case '*'
            set STARSHIP_KEYMAP insert
    end
    set STARSHIP_CMD_PIPESTATUS $pipestatus
    set STARSHIP_CMD_STATUS $status
    # Account for changes in variable name between v2.7 and v3.0
    set STARSHIP_DURATION "$CMD_DURATION$cmd_duration"
    set STARSHIP_JOBS (count (jobs -p))
<<<<<<< HEAD
    ::STARSHIP:: prompt --right --terminal-width="$COLUMNS" --status=$STARSHIP_CMD_STATUS --pipestatus="$STARSHIP_CMD_PIPESTATUS" --keymap=$STARSHIP_KEYMAP --cmd-duration=$STARSHIP_DURATION --jobs=$STARSHIP_JOBS --redraw-count=$STARSHIP_REDRAW_COUNT
end

function _starship_reset_redraws --on-event fish_postexec
    set -g STARSHIP_REDRAW_COUNT 0
=======
    if test "$TRANSIENT" = "1"
        if type -q starship_transient_rprompt_func
            starship_transient_rprompt_func
        else
            printf ""
        end
    else
        ::STARSHIP:: prompt --right --terminal-width="$COLUMNS" --status=$STARSHIP_CMD_STATUS --pipestatus="$STARSHIP_CMD_PIPESTATUS" --keymap=$STARSHIP_KEYMAP --cmd-duration=$STARSHIP_DURATION --jobs=$STARSHIP_JOBS
    end
>>>>>>> e93dbf86
end

# Disable virtualenv prompt, it breaks starship
set -g VIRTUAL_ENV_DISABLE_PROMPT 1

# Remove default mode prompt
builtin functions -e fish_mode_prompt

set -gx STARSHIP_SHELL "fish"

# Transience related functions
function reset-transient --on-event fish_postexec
    set -g TRANSIENT 0
end

function transient_execute
    if commandline --is-valid
        set -g TRANSIENT 1
        commandline -f repaint
    else
        set -g TRANSIENT 0
    end
    commandline -f execute
end

function enable_transience
    bind \r transient_execute
end

function disable_transience
    bind \r execute
end

# Set up the session key that will be used to store logs
# We don't use `random [min] [max]` because it is unavailable in older versions of fish shell
set -gx STARSHIP_SESSION_KEY (string sub -s1 -l16 (random)(random)(random)(random)(random)0000000000000000)<|MERGE_RESOLUTION|>--- conflicted
+++ resolved
@@ -10,10 +10,7 @@
     # Account for changes in variable name between v2.7 and v3.0
     set STARSHIP_DURATION "$CMD_DURATION$cmd_duration"
     set STARSHIP_JOBS (count (jobs -p))
-<<<<<<< HEAD
     set -g STARSHIP_REDRAW_COUNT (math $STARSHIP_REDRAW_COUNT + 1)
-    ::STARSHIP:: prompt --terminal-width="$COLUMNS" --status=$STARSHIP_CMD_STATUS --pipestatus="$STARSHIP_CMD_PIPESTATUS" --keymap=$STARSHIP_KEYMAP --cmd-duration=$STARSHIP_DURATION --jobs=$STARSHIP_JOBS --redraw-count=$STARSHIP_REDRAW_COUNT
-=======
     if test "$TRANSIENT" = "1"
         # Clear from cursor to end of screen as `commandline -f repaint` does not do this
         # See https://github.com/fish-shell/fish-shell/issues/8418
@@ -24,9 +21,8 @@
             printf "\e[1;32m❯\e[0m "
         end
     else
-        ::STARSHIP:: prompt --terminal-width="$COLUMNS" --status=$STARSHIP_CMD_STATUS --pipestatus="$STARSHIP_CMD_PIPESTATUS" --keymap=$STARSHIP_KEYMAP --cmd-duration=$STARSHIP_DURATION --jobs=$STARSHIP_JOBS
+        ::STARSHIP:: prompt --terminal-width="$COLUMNS" --status=$STARSHIP_CMD_STATUS --pipestatus="$STARSHIP_CMD_PIPESTATUS" --keymap=$STARSHIP_KEYMAP --cmd-duration=$STARSHIP_DURATION --jobs=$STARSHIP_JOBS --redraw-count=$STARSHIP_REDRAW_COUNT
     end
->>>>>>> e93dbf86
 end
 
 function fish_right_prompt
@@ -41,13 +37,6 @@
     # Account for changes in variable name between v2.7 and v3.0
     set STARSHIP_DURATION "$CMD_DURATION$cmd_duration"
     set STARSHIP_JOBS (count (jobs -p))
-<<<<<<< HEAD
-    ::STARSHIP:: prompt --right --terminal-width="$COLUMNS" --status=$STARSHIP_CMD_STATUS --pipestatus="$STARSHIP_CMD_PIPESTATUS" --keymap=$STARSHIP_KEYMAP --cmd-duration=$STARSHIP_DURATION --jobs=$STARSHIP_JOBS --redraw-count=$STARSHIP_REDRAW_COUNT
-end
-
-function _starship_reset_redraws --on-event fish_postexec
-    set -g STARSHIP_REDRAW_COUNT 0
-=======
     if test "$TRANSIENT" = "1"
         if type -q starship_transient_rprompt_func
             starship_transient_rprompt_func
@@ -55,9 +44,12 @@
             printf ""
         end
     else
-        ::STARSHIP:: prompt --right --terminal-width="$COLUMNS" --status=$STARSHIP_CMD_STATUS --pipestatus="$STARSHIP_CMD_PIPESTATUS" --keymap=$STARSHIP_KEYMAP --cmd-duration=$STARSHIP_DURATION --jobs=$STARSHIP_JOBS
+        ::STARSHIP:: prompt --right --terminal-width="$COLUMNS" --status=$STARSHIP_CMD_STATUS --pipestatus="$STARSHIP_CMD_PIPESTATUS" --keymap=$STARSHIP_KEYMAP --cmd-duration=$STARSHIP_DURATION --jobs=$STARSHIP_JOBS --redraw-count=$STARSHIP_REDRAW_COUNT
     end
->>>>>>> e93dbf86
+end
+
+function _starship_reset_redraws --on-event fish_postexec
+    set -g STARSHIP_REDRAW_COUNT 0
 end
 
 # Disable virtualenv prompt, it breaks starship
