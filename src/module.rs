use crate::config::Config;
use crate::segment::Segment;
use ansi_term::Style;
use ansi_term::{ANSIString, ANSIStrings};
use std::fmt;

// List of all modules
pub const ALL_MODULES: &[&str] = &[
    #[cfg(feature = "battery")]
    "battery",
    "character",
    "cmd_duration",
    "directory",
    "git_branch",
    "git_state",
    "git_status",
    "golang",
    "hostname",
    "jobs",
    "line_break",
    "nix_shell",
    "nodejs",
    "package",
    "python",
    "ruby",
    "rust",
    "time",
    "username",
];

/// A module is a collection of segments showing data for a single integration
/// (e.g. The git module shows the current git branch and status)
pub struct Module<'a> {
    /// The module's configuration map if available
    config: Option<&'a toml::value::Table>,

    /// The module's name, to be used in configuration and logging.
    _name: String,

    /// The styling to be inherited by all segments contained within this module.
    style: Style,

    /// The prefix used to separate the current module from the previous one.
    prefix: Affix,

    /// The collection of segments that compose this module.
    segments: Vec<Segment>,

    /// The suffix used to separate the current module from the next one.
    suffix: Affix,
}

impl<'a> Module<'a> {
    /// Creates a module with no segments.
    pub fn new(name: &str, config: Option<&'a toml::value::Table>) -> Module<'a> {
        Module {
            config,
            _name: name.to_string(),
            style: Style::default(),
            prefix: Affix::default_prefix(name),
            segments: Vec::new(),
            suffix: Affix::default_suffix(name),
        }
    }

    /// Get a reference to a newly created segment in the module
    pub fn new_segment(&mut self, name: &str, value: &str) -> &mut Segment {
        let mut segment = Segment::new(name);
        segment.set_style(self.style);
        // Use the provided value unless overwritten by config
        segment.set_value(self.config_value_str(name).unwrap_or(value));
        self.segments.push(segment);

        self.segments.last_mut().unwrap()
    }

<<<<<<< HEAD
    /// Should config exists, get a reference to a newly created segment in the module
    pub fn new_segment_if_config_exists(&mut self, name: &str) -> Option<&mut Segment> {
        // Use the provided value unless overwritten by config
        if let Some(value) = self.config_value_str(name) {
            let mut segment = Segment::new(name);
            segment.set_style(self.style);
            segment.set_value(value);
            self.segments.push(segment);
            Some(self.segments.last_mut().unwrap())
        } else {
            None
        }
    }

    /// Whether a module has any segments
=======
    /// Whether a module has non-empty segments
>>>>>>> e64d103e
    pub fn is_empty(&self) -> bool {
        self.segments.iter().all(|segment| segment.is_empty())
    }

    /// Get the module's prefix
    pub fn get_prefix(&mut self) -> &mut Affix {
        &mut self.prefix
    }

    /// Get the module's suffix
    pub fn get_suffix(&mut self) -> &mut Affix {
        &mut self.suffix
    }

    /// Sets the style of the segment.
    ///
    /// Accepts either `Color` or `Style`.
    pub fn set_style<T>(&mut self, style: T) -> &mut Module<'a>
    where
        T: Into<Style>,
    {
        self.style = style.into();
        self
    }

    /// Returns a vector of colored ANSIString elements to be later used with
    /// `ANSIStrings()` to optimize ANSI codes
    pub fn ansi_strings(&self) -> Vec<ANSIString> {
        let shell = std::env::var("STARSHIP_SHELL").unwrap_or_default();
        let ansi_strings = self
            .segments
            .iter()
            .map(Segment::ansi_string)
            .collect::<Vec<ANSIString>>();

        let mut ansi_strings = match shell.as_str() {
            "bash" => ansi_strings_modified(ansi_strings, shell),
            "zsh" => ansi_strings_modified(ansi_strings, shell),
            _ => ansi_strings,
        };

        ansi_strings.insert(0, self.prefix.ansi_string());
        ansi_strings.push(self.suffix.ansi_string());

        ansi_strings
    }

    pub fn to_string_without_prefix(&self) -> String {
        ANSIStrings(&self.ansi_strings()[1..]).to_string()
    }

    /// Get a module's config value as a string
    pub fn config_value_str(&self, key: &str) -> Option<&str> {
        self.config.and_then(|config| config.get_as_str(key))
    }

    /// Get a module's config value as an int
    pub fn config_value_i64(&self, key: &str) -> Option<i64> {
        self.config.and_then(|config| config.get_as_i64(key))
    }

    /// Get a module's config value as a bool
    pub fn config_value_bool(&self, key: &str) -> Option<bool> {
        self.config.and_then(|config| config.get_as_bool(key))
    }

    /// Get a module's config value as a style
    pub fn config_value_style(&self, key: &str) -> Option<Style> {
        self.config.and_then(|config| config.get_as_ansi_style(key))
    }

    /// Get a module's config value as an array
    pub fn config_value_array(&self, key: &str) -> Option<&Vec<toml::Value>> {
        self.config.and_then(|config| config.get_as_array(key))
    }
}

impl<'a> fmt::Display for Module<'a> {
    fn fmt(&self, f: &mut fmt::Formatter) -> fmt::Result {
        let ansi_strings = self.ansi_strings();
        write!(f, "{}", ANSIStrings(&ansi_strings))
    }
}

/// Many shells cannot deal with raw unprintable characters (like ANSI escape sequences) and
/// miscompute the cursor position as a result, leading to strange visual bugs. Here, we wrap these
/// characters in shell-specific escape codes to indicate to the shell that they are zero-length.
fn ansi_strings_modified(ansi_strings: Vec<ANSIString>, shell: String) -> Vec<ANSIString> {
    const ESCAPE_BEGIN: char = '\u{1b}';
    const MAYBE_ESCAPE_END: char = 'm';
    ansi_strings
        .iter()
        .map(|ansi| {
            let mut escaped = false;
            let final_string: String = ansi
                .to_string()
                .chars()
                .map(|x| match x {
                    ESCAPE_BEGIN => {
                        escaped = true;
                        match shell.as_str() {
                            "bash" => String::from("\u{5c}\u{5b}\u{1b}"), // => \[ESC
                            "zsh" => String::from("\u{25}\u{7b}\u{1b}"),  // => %{ESC
                            _ => x.to_string(),
                        }
                    }
                    MAYBE_ESCAPE_END => {
                        if escaped {
                            escaped = false;
                            match shell.as_str() {
                                "bash" => String::from("m\u{5c}\u{5d}"), // => m\]
                                "zsh" => String::from("m\u{25}\u{7d}"),  // => m%}
                                _ => x.to_string(),
                            }
                        } else {
                            x.to_string()
                        }
                    }
                    _ => x.to_string(),
                })
                .collect();
            ANSIString::from(final_string)
        })
        .collect::<Vec<ANSIString>>()
}

/// Module affixes are to be used for the prefix or suffix of a module.
pub struct Affix {
    /// The affix's name, to be used in configuration and logging.
    _name: String,

    /// The affix's style.
    style: Style,

    /// The string value of the affix.
    value: String,
}

impl Affix {
    pub fn default_prefix(name: &str) -> Self {
        Self {
            _name: format!("{}_prefix", name),
            style: Style::default(),
            value: "via ".to_string(),
        }
    }

    pub fn default_suffix(name: &str) -> Self {
        Self {
            _name: format!("{}_suffix", name),
            style: Style::default(),
            value: " ".to_string(),
        }
    }

    /// Sets the style of the module.
    ///
    /// Accepts either `Color` or `Style`.
    pub fn set_style<T>(&mut self, style: T) -> &mut Self
    where
        T: Into<Style>,
    {
        self.style = style.into();
        self
    }

    /// Sets the value of the module.
    pub fn set_value<T>(&mut self, value: T) -> &mut Self
    where
        T: Into<String>,
    {
        self.value = value.into();
        self
    }

    /// Generates the colored ANSIString output.
    pub fn ansi_string(&self) -> ANSIString {
        self.style.paint(&self.value)
    }
}

impl fmt::Display for Affix {
    fn fmt(&self, f: &mut fmt::Formatter) -> fmt::Result {
        write!(f, "{}", self.ansi_string())
    }
}

#[cfg(test)]
mod tests {
    use super::*;

    #[test]
    fn test_module_is_empty_with_no_segments() {
        let name = "unit_test";
        let module = Module {
            config: None,
            _name: name.to_string(),
            style: Style::default(),
            prefix: Affix::default_prefix(name),
            segments: Vec::new(),
            suffix: Affix::default_suffix(name),
        };

        assert!(module.is_empty());
    }

    #[test]
    fn test_module_is_empty_with_all_empty_segments() {
        let name = "unit_test";
        let module = Module {
            config: None,
            _name: name.to_string(),
            style: Style::default(),
            prefix: Affix::default_prefix(name),
            segments: vec![Segment::new("test_segment")],
            suffix: Affix::default_suffix(name),
        };

        assert!(module.is_empty());
    }
}<|MERGE_RESOLUTION|>--- conflicted
+++ resolved
@@ -74,7 +74,6 @@
         self.segments.last_mut().unwrap()
     }
 
-<<<<<<< HEAD
     /// Should config exists, get a reference to a newly created segment in the module
     pub fn new_segment_if_config_exists(&mut self, name: &str) -> Option<&mut Segment> {
         // Use the provided value unless overwritten by config
@@ -89,10 +88,7 @@
         }
     }
 
-    /// Whether a module has any segments
-=======
     /// Whether a module has non-empty segments
->>>>>>> e64d103e
     pub fn is_empty(&self) -> bool {
         self.segments.iter().all(|segment| segment.is_empty())
     }
