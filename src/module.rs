use crate::context::Shell;
use crate::segment;
use crate::segment::{FillSegment, Segment};
use crate::utils::wrap_colorseq_for_shell;
use nu_ansi_term::{AnsiString, AnsiStrings};
use std::fmt;
use std::time::Duration;

// List of all modules
// Default ordering is handled in configs/starship_root.rs
pub const ALL_MODULES: &[&str] = &[
    "aws",
    "azure",
    #[cfg(feature = "battery")]
    "battery",
    "buf",
    "bun",
    "c",
    "character",
    "cmake",
    "cmd_duration",
    "cobol",
    "conda",
    "container",
    "crystal",
    "daml",
    "dart",
    "deno",
    "directory",
    "docker_context",
    "dotnet",
    "elixir",
    "elm",
    "env_var",
    "erlang",
    "fill",
    "gcloud",
    "git_branch",
    "git_commit",
    "git_metrics",
    "git_state",
    "git_status",
    "golang",
<<<<<<< HEAD
    "gradle",
=======
    "guix_shell",
>>>>>>> c9de67bd
    "haskell",
    "haxe",
    "helm",
    "hg_branch",
    "hostname",
    "java",
    "jobs",
    "julia",
    "kotlin",
    "kubernetes",
    "line_break",
    "localip",
    "lua",
    "memory_usage",
    "meson",
    "nim",
    "nix_shell",
    "nodejs",
    "ocaml",
    "opa",
    "openstack",
    "os",
    "package",
    "perl",
    "php",
    "pulumi",
    "purescript",
    "python",
    "raku",
    "red",
    "rlang",
    "ruby",
    "rust",
    "scala",
    "shell",
    "shlvl",
    "singularity",
    "spack",
    "status",
    "sudo",
    "swift",
    "terraform",
    "time",
    "username",
    "vagrant",
    "vcsh",
    "vlang",
    "zig",
];

/// A module is a collection of segments showing data for a single integration
/// (e.g. The git module shows the current git branch and status)
pub struct Module<'a> {
    /// The module's configuration map if available
    pub config: Option<&'a toml::Value>,

    /// The module's name, to be used in configuration and logging.
    name: String,

    /// The module's description
    description: String,

    /// The collection of segments that compose this module.
    pub segments: Vec<Segment>,

    /// the time it took to compute this module
    pub duration: Duration,
}

impl<'a> Module<'a> {
    /// Creates a module with no segments.
    pub fn new(name: &str, desc: &str, config: Option<&'a toml::Value>) -> Module<'a> {
        Module {
            config,
            name: name.to_string(),
            description: desc.to_string(),
            segments: Vec::new(),
            duration: Duration::default(),
        }
    }

    /// Set segments in module
    pub fn set_segments(&mut self, segments: Vec<Segment>) {
        self.segments = segments;
    }

    /// Get module's name
    pub fn get_name(&self) -> &String {
        &self.name
    }

    /// Get module's description
    pub fn get_description(&self) -> &String {
        &self.description
    }

    /// Whether a module has non-empty segments
    pub fn is_empty(&self) -> bool {
        self.segments
            .iter()
            // no trim: if we add spaces/linebreaks it's not "empty" as we change the final output
            .all(|segment| segment.value().is_empty())
    }

    /// Get values of the module's segments
    pub fn get_segments(&self) -> Vec<&str> {
        self.segments.iter().map(segment::Segment::value).collect()
    }

    /// Returns a vector of colored `AnsiString` elements to be later used with
    /// `AnsiStrings()` to optimize ANSI codes
    pub fn ansi_strings(&self) -> Vec<AnsiString> {
        self.ansi_strings_for_shell(Shell::Unknown, None)
    }

    pub fn ansi_strings_for_shell(&self, shell: Shell, width: Option<usize>) -> Vec<AnsiString> {
        let mut iter = self.segments.iter().peekable();
        let mut ansi_strings: Vec<AnsiString> = Vec::new();
        while iter.peek().is_some() {
            ansi_strings.extend(ansi_line(&mut iter, width));
        }

        match shell {
            Shell::Bash => ansi_strings_modified(ansi_strings, shell),
            Shell::Zsh => ansi_strings_modified(ansi_strings, shell),
            Shell::Tcsh => ansi_strings_modified(ansi_strings, shell),
            _ => ansi_strings,
        }
    }
}

impl<'a> fmt::Display for Module<'a> {
    fn fmt(&self, f: &mut fmt::Formatter) -> fmt::Result {
        let ansi_strings = self.ansi_strings();
        write!(f, "{}", AnsiStrings(&ansi_strings))
    }
}

fn ansi_strings_modified(ansi_strings: Vec<AnsiString>, shell: Shell) -> Vec<AnsiString> {
    ansi_strings
        .into_iter()
        .map(|ansi| {
            let wrapped = wrap_colorseq_for_shell(ansi.to_string(), shell);
            AnsiString::from(wrapped)
        })
        .collect::<Vec<AnsiString>>()
}

fn ansi_line<'a, I>(segments: &mut I, term_width: Option<usize>) -> Vec<AnsiString<'a>>
where
    I: Iterator<Item = &'a Segment>,
{
    let mut used = 0usize;
    let mut current: Vec<AnsiString> = Vec::new();
    let mut chunks: Vec<(Vec<AnsiString>, &FillSegment)> = Vec::new();

    for segment in segments {
        match segment {
            Segment::Fill(fs) => {
                chunks.push((current, fs));
                current = Vec::new();
            }
            _ => {
                used += segment.width_graphemes();
                current.push(segment.ansi_string());
            }
        }

        if let Segment::LineTerm = segment {
            break;
        }
    }

    if chunks.is_empty() {
        current
    } else {
        let fill_size = term_width
            .and_then(|tw| if tw > used { Some(tw - used) } else { None })
            .map(|remaining| remaining / chunks.len());
        chunks
            .into_iter()
            .flat_map(|(strs, fill)| {
                strs.into_iter()
                    .chain(std::iter::once(fill.ansi_string(fill_size)))
            })
            .chain(current.into_iter())
            .collect::<Vec<AnsiString>>()
    }
}

#[cfg(test)]
mod tests {
    use super::*;

    #[test]
    fn test_all_modules_is_in_alphabetical_order() {
        let mut sorted_modules: Vec<&str> = ALL_MODULES.to_vec();
        sorted_modules.sort_unstable();
        assert_eq!(sorted_modules.as_slice(), ALL_MODULES);
    }

    #[test]
    fn test_module_is_empty_with_no_segments() {
        let name = "unit_test";
        let desc = "This is a unit test";
        let module = Module {
            config: None,
            name: name.to_string(),
            description: desc.to_string(),
            segments: Vec::new(),
            duration: Duration::default(),
        };

        assert!(module.is_empty());
    }

    #[test]
    fn test_module_is_empty_with_all_empty_segments() {
        let name = "unit_test";
        let desc = "This is a unit test";
        let module = Module {
            config: None,
            name: name.to_string(),
            description: desc.to_string(),
            segments: Segment::from_text(None, ""),
            duration: Duration::default(),
        };

        assert!(module.is_empty());
    }

    #[test]
    fn test_module_is_not_empty_with_linebreak_only() {
        let name = "unit_test";
        let desc = "This is a unit test";
        let module = Module {
            config: None,
            name: name.to_string(),
            description: desc.to_string(),
            segments: Segment::from_text(None, "\n"),
            duration: Duration::default(),
        };

        assert!(!module.is_empty());
    }

    #[test]
    fn test_module_is_not_empty_with_space_only() {
        let name = "unit_test";
        let desc = "This is a unit test";
        let module = Module {
            config: None,
            name: name.to_string(),
            description: desc.to_string(),
            segments: Segment::from_text(None, " "),
            duration: Duration::default(),
        };

        assert!(!module.is_empty());
    }
}<|MERGE_RESOLUTION|>--- conflicted
+++ resolved
@@ -41,11 +41,8 @@
     "git_state",
     "git_status",
     "golang",
-<<<<<<< HEAD
     "gradle",
-=======
     "guix_shell",
->>>>>>> c9de67bd
     "haskell",
     "haxe",
     "helm",
