--- conflicted
+++ resolved
@@ -7,15 +7,10 @@
 pub fn prompt(args: ArgMatches) {
     let prompt_order = vec![
         "directory",
-<<<<<<< HEAD
         "git_branch",
         "nodejs",
         "rust",
-=======
-        "nodejs",
-        "rust",
         "python",
->>>>>>> 5583ce52
         "line_break",
         "character",
     ];
