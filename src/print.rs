use clap::ArgMatches;
use rayon::prelude::*;
use std::io::{self, Write};

use crate::config::Config;
use crate::context::Context;
use crate::module::Module;
use crate::modules;

const PROMPT_ORDER: &[&str] = &[
    "battery",
    "username",
    "directory",
    "git_branch",
    "git_status",
    "package",
    "nodejs",
    "rust",
    "python",
    "go",
<<<<<<< HEAD
    "jobs",
=======
    "cmd_duration",
>>>>>>> f4bb7204
    "line_break",
    "character",
];

pub fn prompt(args: ArgMatches) {
    let context = Context::new(args);
    let config = &context.config;

    let stdout = io::stdout();
    let mut handle = stdout.lock();

    // Write a new line before the prompt
    if config.get_as_bool("add_newline") != Some(false) {
        writeln!(handle).unwrap();
    }

    let modules = PROMPT_ORDER
        .par_iter()
        .map(|module| modules::handle(module, &context)) // Compute modules
        .flatten()
        .collect::<Vec<Module>>(); // Remove segments set to `None`

    let mut printable = modules.iter();

    // Print the first module without its prefix
    if let Some(first_module) = printable.next() {
        let module_without_prefix = first_module.to_string_without_prefix();
        write!(handle, "{}", module_without_prefix).unwrap()
    }

    // Print all remaining modules
    printable.for_each(|module| write!(handle, "{}", module).unwrap());
}

pub fn module(module_name: &str, args: ArgMatches) {
    let context = Context::new(args);

    // If the module returns `None`, print an empty string
    let module = modules::handle(module_name, &context)
        .map(|m| m.to_string())
        .unwrap_or_default();

    print!("{}", module);
}<|MERGE_RESOLUTION|>--- conflicted
+++ resolved
@@ -18,11 +18,8 @@
     "rust",
     "python",
     "go",
-<<<<<<< HEAD
+    "cmd_duration",
     "jobs",
-=======
-    "cmd_duration",
->>>>>>> f4bb7204
     "line_break",
     "character",
 ];
