use clap::ArgMatches;
use rayon::prelude::*;
use std::io::{self, Write};

use crate::context::Context;
use crate::module::Module;
use crate::module::ALL_MODULES;
use crate::modules;

<<<<<<< HEAD
// List of default prompt order
// NOTE: If this const value is changed then Default prompt order subheading inside
// prompt heading of config docs needs to be updated according to changes made here.
const DEFAULT_PROMPT_ORDER: &[&str] = &[
    "username",
    "hostname",
    "directory",
    "git_branch",
    "git_state",
    "git_status",
    "package",
    "elixir",
    "golang",
    "java",
    "nodejs",
    "python",
    "ruby",
    "rust",
    "nix_shell",
    "aws",
    "env_var",
    "cmd_duration",
    "line_break",
    "jobs",
    #[cfg(feature = "battery")]
    "battery",
    "time",
    "character",
];

=======
>>>>>>> 72fbd5b1
pub fn prompt(args: ArgMatches) {
    let context = Context::new(args);
    let config = context.config.get_root_config();

    let stdout = io::stdout();
    let mut handle = stdout.lock();

    // Write a new line before the prompt
    if config.add_newline {
        writeln!(handle).unwrap();
    }

    let mut prompt_order: Vec<&str> = Vec::new();

    // Write out a custom prompt order
    for module in config.prompt_order {
        if ALL_MODULES.contains(&module) {
            prompt_order.push(module);
        } else {
            log::debug!(
                "Expected prompt_order to contain value from {:?}. Instead received {}",
                ALL_MODULES,
                module,
            );
        }
    }

    let modules = &prompt_order
        .par_iter()
        .filter(|module| !context.is_module_disabled_in_config(module))
        .map(|module| modules::handle(module, &context)) // Compute modules
        .flatten()
        .collect::<Vec<Module>>(); // Remove segments set to `None`

    let mut print_without_prefix = true;
    let mut printable = modules.iter();

    for module in printable {
        // Skip printing the prefix of a module after the line_break
        if print_without_prefix {
            let module_without_prefix = module.to_string_without_prefix();
            write!(handle, "{}", module_without_prefix).unwrap()
        } else {
            write!(handle, "{}", module).unwrap();
        }

        print_without_prefix = module.get_name() == "line_break"
    }
}

pub fn module(module_name: &str, args: ArgMatches) {
    let context = Context::new(args);

    // If the module returns `None`, print an empty string
    let module = modules::handle(module_name, &context)
        .map(|m| m.to_string())
        .unwrap_or_default();

    print!("{}", module);
}<|MERGE_RESOLUTION|>--- conflicted
+++ resolved
@@ -7,7 +7,6 @@
 use crate::module::ALL_MODULES;
 use crate::modules;
 
-<<<<<<< HEAD
 // List of default prompt order
 // NOTE: If this const value is changed then Default prompt order subheading inside
 // prompt heading of config docs needs to be updated according to changes made here.
@@ -38,8 +37,6 @@
     "character",
 ];
 
-=======
->>>>>>> 72fbd5b1
 pub fn prompt(args: ArgMatches) {
     let context = Context::new(args);
     let config = context.config.get_root_config();
