--- conflicted
+++ resolved
@@ -8,12 +8,8 @@
 
 use crate::configs::PROMPT_ORDER;
 use crate::context::{Context, Shell};
-<<<<<<< HEAD
-use crate::formatter::StringFormatter;
+use crate::formatter::{StringFormatter, VariableHolder};
 use crate::messages::{msg, store as msg_store};
-=======
-use crate::formatter::{StringFormatter, VariableHolder};
->>>>>>> df3e73e2
 use crate::module::Module;
 use crate::module::ALL_MODULES;
 use crate::modules;
@@ -43,35 +39,6 @@
         buf.push_str(">");
         return buf;
     };
-<<<<<<< HEAD
-    let modules: Vec<String> = formatter
-        .get_variables()
-        .into_iter()
-        .map(|var| var.to_string())
-        .collect();
-    let formatter = formatter.map_variables_to_segments(|module| {
-        // Make $all display all modules
-        if module == "all" {
-            Some(
-                PROMPT_ORDER
-                    .par_iter()
-                    .flat_map(|module| match *module {
-                        "\n" => {
-                            let mut line_break = Segment::new("line_break");
-                            line_break.set_value("\n");
-                            Some(vec![line_break])
-                        }
-                        _ => Some(
-                            handle_module(module, &context, &modules)
-                                .into_iter()
-                                .flat_map(|module| module.segments)
-                                .collect::<Vec<Segment>>(),
-                        ),
-                    })
-                    .flatten()
-                    .collect::<Vec<_>>(),
-            )
-=======
     let modules = formatter.get_variables();
     let formatter = formatter.map_variables_to_segments(|module| {
         // Make $all display all modules
@@ -85,18 +52,14 @@
                         .collect::<Vec<Segment>>()
                 })
                 .collect::<Vec<_>>()))
->>>>>>> df3e73e2
         } else if context.is_module_disabled_in_config(&module) {
             None
         } else {
             // Get segments from module
-<<<<<<< HEAD
-            Some(
-                handle_module(module, &context, &modules)
-                    .into_iter()
-                    .flat_map(|module| module.segments)
-                    .collect::<Vec<Segment>>(),
-            )
+            Some(Ok(handle_module(module, &context, &modules)
+                .into_iter()
+                .flat_map(|module| module.segments)
+                .collect::<Vec<Segment>>()))
         }
     });
 
@@ -110,35 +73,22 @@
 
     // Inserts messages before all segments if there are some messages
     let mut segments = msg_store::get_segments(&config.messages);
-    segments.extend(formatter.parse(None));
+    segments.extend(
+        formatter
+            .parse(None)
+            .expect("Unexpected error returned in root format variables"),
+    );
 
     // Update viewed messages
     if let Err(error) = msg_store::update_viewed_hash() {
         log::warn!("Error updating viewed messages: {}", error);
     };
 
-=======
-            Some(Ok(handle_module(module, &context, &modules)
-                .into_iter()
-                .flat_map(|module| module.segments)
-                .collect::<Vec<Segment>>()))
-        }
-    });
-
->>>>>>> df3e73e2
     // Creates a root module and prints it.
     let mut root_module = Module::new("Starship Root", "The root module", None);
     root_module.get_prefix().set_value("");
     root_module.get_suffix().set_value("");
-<<<<<<< HEAD
     root_module.set_segments(segments);
-=======
-    root_module.set_segments(
-        formatter
-            .parse(None)
-            .expect("Unexpected error returned in root format variables"),
-    );
->>>>>>> df3e73e2
 
     let module_strings = root_module.ansi_strings_for_shell(context.shell.clone());
     write!(buf, "{}", ANSIStrings(&module_strings)).unwrap();
@@ -234,13 +184,6 @@
         log::error!("Error parsing `format`");
         return Vec::new();
     };
-<<<<<<< HEAD
-    let modules = formatter.get_variables().clone();
-
-    for module in &modules {
-        let modules = handle_module(module, &context, &modules);
-        prompt_order.extend(modules.into_iter());
-=======
     let modules = formatter.get_variables();
 
     for module in &modules {
@@ -254,24 +197,16 @@
             let modules = handle_module(module, &context, &modules);
             prompt_order.extend(modules.into_iter());
         }
->>>>>>> df3e73e2
     }
 
     prompt_order
 }
 
-<<<<<<< HEAD
-fn handle_module<'a, T>(module: &str, context: &'a Context, module_list: &[T]) -> Vec<Module<'a>>
-where
-    T: AsRef<str>,
-{
-=======
 fn handle_module<'a>(
     module: &str,
     context: &'a Context,
     module_list: &BTreeSet<String>,
 ) -> Vec<Module<'a>> {
->>>>>>> df3e73e2
     struct DebugCustomModules<'tmp>(&'tmp toml::value::Table);
 
     impl Debug for DebugCustomModules<'_> {
@@ -282,29 +217,6 @@
 
     let mut modules: Vec<Option<Module>> = Vec::new();
 
-<<<<<<< HEAD
-    let config = context.config.get_root_config();
-    let formatter = if let Ok(formatter) = StringFormatter::new(config.format) {
-        formatter
-    } else {
-        log::error!("Error parsing `format`");
-        return Vec::new();
-    };
-    let modules = formatter.get_variables();
-
-    for module in modules {
-        if ALL_MODULES.contains(&module) {
-            // Write out a module if it isn't disabled
-            if !context.is_module_disabled_in_config(module) {
-                prompt_order.push(Mod::Builtin(module));
-            }
-        } else if module == "custom" {
-            // Write out all custom modules, except for those that are explicitly set
-            if let Some(custom_modules) = context.config.get_custom_modules() {
-                for (custom_module, config) in custom_modules {
-                    if should_add_implicit_custom_module(custom_module, config, &modules) {
-                        prompt_order.push(Mod::Custom(custom_module));
-=======
     if ALL_MODULES.contains(&module) {
         // Write out a module if it isn't disabled
         if !context.is_module_disabled_in_config(module) {
@@ -320,7 +232,6 @@
                         modules::custom::module(custom_module, &context)
                     } else {
                         None
->>>>>>> df3e73e2
                     }
                 })
                 .collect::<Vec<Option<Module<'a>>>>();
@@ -354,25 +265,13 @@
     modules.into_iter().flatten().collect()
 }
 
-fn should_add_implicit_custom_module<T>(
+fn should_add_implicit_custom_module(
     custom_module: &str,
     config: &toml::Value,
-<<<<<<< HEAD
-    config_prompt_order: &[T],
-) -> bool
-where
-    T: AsRef<str>,
-{
-    let is_explicitly_specified = config_prompt_order.iter().any(|x| {
-        let x: &str = x.as_ref();
-        x.len() == 7 + custom_module.len() && &x[..7] == "custom." && &x[7..] == custom_module
-    });
-=======
     module_list: &BTreeSet<String>,
 ) -> bool {
     let explicit_module_name = format!("custom.{}", custom_module);
     let is_explicitly_specified = module_list.contains(&explicit_module_name);
->>>>>>> df3e73e2
 
     if is_explicitly_specified {
         // The module is already specified explicitly, so we skip it
