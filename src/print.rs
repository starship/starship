use clap::ArgMatches;
use rayon::prelude::*;
use std::io::{self, Write};

use crate::config::Config;
use crate::context::Context;
use crate::module::Module;
use crate::modules;

const PROMPT_ORDER: &[&str] = &[
    "username",
    "directory",
    "git_branch",
    "git_status",
    "package",
    "nodejs",
    "rust",
    "python",
    "go",
    "cmd_duration",
    "line_break",
<<<<<<< HEAD
    "jobs",
=======
    "battery",
>>>>>>> 4c2e9c33
    "character",
];

pub fn prompt(args: ArgMatches) {
    let context = Context::new(args);
    let config = &context.config;

    let stdout = io::stdout();
    let mut handle = stdout.lock();

    // Write a new line before the prompt
    if config.get_as_bool("add_newline") != Some(false) {
        writeln!(handle).unwrap();
    }

    let modules = PROMPT_ORDER
        .par_iter()
        .map(|module| modules::handle(module, &context)) // Compute modules
        .flatten()
        .collect::<Vec<Module>>(); // Remove segments set to `None`

    let mut printable = modules.iter();

    // Print the first module without its prefix
    if let Some(first_module) = printable.next() {
        let module_without_prefix = first_module.to_string_without_prefix();
        write!(handle, "{}", module_without_prefix).unwrap()
    }

    // Print all remaining modules
    printable.for_each(|module| write!(handle, "{}", module).unwrap());
}

pub fn module(module_name: &str, args: ArgMatches) {
    let context = Context::new(args);

    // If the module returns `None`, print an empty string
    let module = modules::handle(module_name, &context)
        .map(|m| m.to_string())
        .unwrap_or_default();

    print!("{}", module);
}<|MERGE_RESOLUTION|>--- conflicted
+++ resolved
@@ -19,11 +19,8 @@
     "go",
     "cmd_duration",
     "line_break",
-<<<<<<< HEAD
     "jobs",
-=======
     "battery",
->>>>>>> 4c2e9c33
     "character",
 ];
 
