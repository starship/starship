use ansi_term::ANSIStrings;
use clap::ArgMatches;
use rayon::prelude::*;
use std::fmt::{self, Debug, Write as FmtWrite};
use std::io::{self, Write};
use unicode_width::UnicodeWidthChar;

use crate::configs::PROMPT_ORDER;
use crate::context::{Context, Shell};
use crate::formatter::StringFormatter;
use crate::module::Module;
use crate::module::ALL_MODULES;
use crate::modules;
use crate::segment::Segment;

pub fn prompt(args: ArgMatches) {
    let context = Context::new(args);
    let stdout = io::stdout();
    let mut handle = stdout.lock();
    write!(handle, "{}", get_prompt(context)).unwrap();
}

pub fn get_prompt(context: Context) -> String {
    let config = context.config.get_root_config();
    let mut buf = String::new();

    // A workaround for a fish bug (see #739,#279). Applying it to all shells
    // breaks things (see #808,#824,#834). Should only be printed in fish.
    if let Shell::Fish = context.shell {
        buf.push_str("\x1b[J"); // An ASCII control code to clear screen
    }

    let formatter = if let Ok(formatter) = StringFormatter::new(config.format) {
        formatter
    } else {
        log::error!("Error parsing `format`");
        buf.push_str(">");
        return buf;
    };
    let formatter = formatter.map_variables_to_segments(|module| {
        // Make $all display all modules
        if module == "all" {
            Some(
                PROMPT_ORDER
                    .par_iter()
                    .flat_map(|module| match *module {
                        "\n" => {
                            let mut line_break = Segment::new("line_break");
                            line_break.set_value("\n");
                            Some(vec![line_break])
                        }
                        _ => {
                            if context.is_module_disabled_in_config(&module) {
                                None
                            } else {
                                modules::handle(module, &context).map(|module| module.segments)
                            }
                        }
                    })
                    .flatten()
                    .collect::<Vec<_>>(),
            )
        } else if context.is_module_disabled_in_config(&module) {
            None
        } else {
            // Get segments from module
            modules::handle(module, &context).map(|module| module.segments)
        }
    });

    // Creates a root module and prints it.
    let mut root_module = Module::new("Starship Root", "The root module", None);
    root_module.get_prefix().set_value("");
    root_module.get_suffix().set_value("");
    root_module.set_segments(formatter.parse(None));

    let module_strings = root_module.ansi_strings_for_shell(context.shell.clone());
    write!(buf, "{}", ANSIStrings(&module_strings)).unwrap();

    buf
}

pub fn module(module_name: &str, args: ArgMatches) {
    let context = Context::new(args);
    let module = get_module(module_name, context).unwrap_or_default();
    print!("{}", module);
}

pub fn get_module(module_name: &str, context: Context) -> Option<String> {
    modules::handle(module_name, &context).map(|m| m.to_string())
}

pub fn explain(args: ArgMatches) {
    let context = Context::new(args);

    struct ModuleInfo {
        value: String,
        value_len: usize,
        desc: String,
    }

    let dont_print = vec!["character"];

    let modules = compute_modules(&context)
        .into_iter()
        .filter(|module| !dont_print.contains(&module.get_name().as_str()))
        .map(|module| {
            let ansi_strings = module.ansi_strings();
            let value = module.get_segments().join("");
            ModuleInfo {
                value: ansi_term::ANSIStrings(&ansi_strings[1..ansi_strings.len() - 1]).to_string(),
                value_len: value.chars().count() + count_wide_chars(&value),
                desc: module.get_description().to_owned(),
            }
        })
        .collect::<Vec<ModuleInfo>>();

    let mut max_ansi_module_width = 0;
    let mut max_module_width = 0;

    for info in &modules {
        max_ansi_module_width = std::cmp::max(
            max_ansi_module_width,
            info.value.chars().count() + count_wide_chars(&info.value),
        );
        max_module_width = std::cmp::max(max_module_width, info.value_len);
    }

    let desc_width = term_size::dimensions()
        .map(|(w, _)| w)
        .map(|width| width - std::cmp::min(width, max_ansi_module_width));

    println!("\n Here's a breakdown of your prompt:");
    for info in modules {
        let wide_chars = count_wide_chars(&info.value);

        if let Some(desc_width) = desc_width {
            let wrapped = textwrap::fill(&info.desc, desc_width);
            let mut lines = wrapped.split('\n');
            println!(
                " {:width$}  -  {}",
                info.value,
                lines.next().unwrap(),
                width = max_ansi_module_width - wide_chars
            );

            for line in lines {
                println!("{}{}", " ".repeat(max_module_width + 6), line.trim());
            }
        } else {
            println!(
                " {:width$}  -  {}",
                info.value,
                info.desc,
                width = max_ansi_module_width - wide_chars
            );
        };
    }
}

fn compute_modules<'a>(context: &'a Context) -> Vec<Module<'a>> {
    enum Mod<'a> {
        Builtin(&'a str),
        Custom(&'a str),
    }

    struct DebugCustomModules<'tmp>(&'tmp toml::value::Table);

    impl Debug for DebugCustomModules<'_> {
        fn fmt(&self, f: &mut fmt::Formatter) -> fmt::Result {
            f.debug_list().entries(self.0.keys()).finish()
        }
    }

    let mut prompt_order: Vec<Mod> = Vec::new();

    let config = context.config.get_root_config();
    let formatter = if let Ok(formatter) = StringFormatter::new(config.format) {
        formatter
    } else {
        log::error!("Error parsing `format`");
        return Vec::new();
    };
    let modules = formatter.get_variables();

    // Write out a custom prompt order
<<<<<<< HEAD
    for module in modules {
        if ALL_MODULES.contains(&module) {
            prompt_order.push(module);
=======
    let config_prompt_order = context.config.get_root_config().prompt_order;

    for module in &config_prompt_order {
        if ALL_MODULES.contains(module) {
            // Write out a module if it isn't disabled
            if !context.is_module_disabled_in_config(*module) {
                prompt_order.push(Mod::Builtin(module));
            }
        } else if *module == "custom" {
            // Write out all custom modules, except for those that are explicitly set
            if let Some(custom_modules) = context.config.get_custom_modules() {
                for (custom_module, config) in custom_modules {
                    if should_add_implicit_custom_module(
                        custom_module,
                        config,
                        &config_prompt_order,
                    ) {
                        prompt_order.push(Mod::Custom(custom_module));
                    }
                }
            }
        } else if module.starts_with("custom.") {
            // Write out a custom module if it isn't disabled (and it exists...)
            match context.is_custom_module_disabled_in_config(&module[7..]) {
                Some(true) => (), // Module is disabled, we don't add it to the prompt
                Some(false) => prompt_order.push(Mod::Custom(&module[7..])),
                None => match context.config.get_custom_modules() {
                    Some(modules) => log::debug!(
                        "prompt_order contains custom module \"{}\", but no configuration was provided. Configuration for the following modules were provided: {:?}",
                        module,
                        DebugCustomModules(modules),
                    ),
                    None => log::debug!(
                        "prompt_order contains custom module \"{}\", but no configuration was provided.",
                        module,
                    ),
                },
            }
>>>>>>> 1ab2ba9e
        } else {
            log::debug!(
                "Expected prompt_order to contain value from {:?}. Instead received {}",
                ALL_MODULES,
                module,
            );
        }
    }

    prompt_order
        .par_iter()
        .map(|module| match module {
            Mod::Builtin(builtin) => modules::handle(builtin, context),
            Mod::Custom(custom) => modules::custom::module(custom, context),
        }) // Compute segments
        .flatten() // Remove segments set to `None`
        .collect::<Vec<Module<'a>>>()
}

fn should_add_implicit_custom_module(
    custom_module: &str,
    config: &toml::Value,
    config_prompt_order: &[&str],
) -> bool {
    let is_explicitly_specified = config_prompt_order.iter().any(|x| {
        x.len() == 7 + custom_module.len() && &x[..7] == "custom." && &x[7..] == custom_module
    });

    if is_explicitly_specified {
        // The module is already specified explicitly, so we skip it
        return false;
    }

    let false_value = toml::Value::Boolean(false);

    !config
        .get("disabled")
        .unwrap_or(&false_value)
        .as_bool()
        .unwrap_or(false)
}

fn count_wide_chars(value: &str) -> usize {
    value.chars().filter(|c| c.width().unwrap_or(0) > 1).count()
}<|MERGE_RESOLUTION|>--- conflicted
+++ resolved
@@ -184,14 +184,9 @@
     let modules = formatter.get_variables();
 
     // Write out a custom prompt order
-<<<<<<< HEAD
+    let config_prompt_order = context.config.get_root_config().prompt_order;
+
     for module in modules {
-        if ALL_MODULES.contains(&module) {
-            prompt_order.push(module);
-=======
-    let config_prompt_order = context.config.get_root_config().prompt_order;
-
-    for module in &config_prompt_order {
         if ALL_MODULES.contains(module) {
             // Write out a module if it isn't disabled
             if !context.is_module_disabled_in_config(*module) {
@@ -227,7 +222,6 @@
                     ),
                 },
             }
->>>>>>> 1ab2ba9e
         } else {
             log::debug!(
                 "Expected prompt_order to contain value from {:?}. Instead received {}",
