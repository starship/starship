--- conflicted
+++ resolved
@@ -410,15 +410,11 @@
             stdout: String::from("Outputting repository ↖"),
             stderr: String::default(),
         }),
-<<<<<<< HEAD
-        "pixi --version" => Some(CommandOutput{
+        "pixi --version" => Some(CommandOutput {
             stdout: String::from("pixi 0.33.0"),
             stderr: String::default(),
         }),
-        "pulumi version" => Some(CommandOutput{
-=======
         "pulumi version" => Some(CommandOutput {
->>>>>>> d1df06ce
             stdout: String::from("1.2.3-ver.1631311768+e696fb6c"),
             stderr: String::default(),
         }),
