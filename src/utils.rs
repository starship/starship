--- conflicted
+++ resolved
@@ -24,14 +24,13 @@
     result
 }
 
-<<<<<<< HEAD
 pub fn get_command_string_output(command: CommandOutput) -> String {
     if command.stdout.is_empty() {
         command.stderr
     } else {
         command.stdout
     }
-=======
+}
 /// Attempt to resolve `binary_name` from and creates a new `Command` pointing at it
 /// This allows executing cmd files on Windows and prevents running executable from cwd on Windows
 /// This function also initialises std{err,out,in} to protect against processes changing the console mode
@@ -57,7 +56,6 @@
         .stdin(Stdio::null());
 
     Ok(cmd)
->>>>>>> 31932c29
 }
 
 #[derive(Debug, Clone)]
