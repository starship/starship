--- conflicted
+++ resolved
@@ -1,9 +1,4 @@
 use process_control::{ChildExt, Control};
-<<<<<<< HEAD
-
-=======
-use std::env;
->>>>>>> e35d18db
 use std::ffi::OsStr;
 use std::fmt::Debug;
 use std::fs::read_to_string;
@@ -631,9 +626,6 @@
 }
 
 pub fn home_dir() -> Option<PathBuf> {
-    if cfg!(test) && env::var("HOME").is_ok() {
-        return Some(PathBuf::from(env::var("HOME").unwrap()));
-    }
     dirs_next::home_dir()
 }
 
