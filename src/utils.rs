--- conflicted
+++ resolved
@@ -73,19 +73,12 @@
             stdout: String::from("ruby 2.5.1p57 (2018-03-29 revision 63029) [x86_64-linux-gnu]"),
             stderr: String::default(),
         }),
-<<<<<<< HEAD
-        "stack ghc --no-install-ghc -- --numeric-version" => Some(CommandOutput {
-            stdout: String::from("8.6.5"),
-            stderr: String::default(),
-        }),
-=======
         "stack --no-install-ghc --lock-file read-only ghc -- --numeric-version" => {
             Some(CommandOutput {
                 stdout: String::from("8.6.5"),
                 stderr: String::default(),
             })
         }
->>>>>>> fdd2c6e6
         "elixir --version" => Some(CommandOutput {
             stdout: String::from(
                 "\
