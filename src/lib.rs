--- conflicted
+++ resolved
@@ -1,19 +1,11 @@
 // Lib is present to allow for benchmarking
-<<<<<<< HEAD
-pub mod bug_report;
-mod config;
-mod configs;
-pub mod configure;
-mod context;
-mod formatter;
-pub mod init;
-=======
 pub mod config;
 pub mod configs;
+pub mod configure;
 pub mod context;
 pub mod formatter;
+pub mod init;
 pub mod logger;
->>>>>>> 5740b7d1
 pub mod module;
 mod modules;
 pub mod print;
