use std::fs::File;
use std::io;

use ansi_term::Color;

use crate::common::{self, TestCommand};

#[test]
fn show_nothing_on_empty_dir() -> io::Result<()> {
    let dir = tempfile::tempdir()?;

    let output = common::render_module("python")
        .arg("--path")
        .arg(dir.path())
        .output()?;
    let actual = String::from_utf8(output.stdout).unwrap();

    let expected = "";
    assert_eq!(expected, actual);
    dir.close()
}

#[test]
#[ignore]
fn folder_with_python_version() -> io::Result<()> {
    let dir = tempfile::tempdir()?;
    File::create(dir.path().join(".python-version"))?.sync_all()?;

    let output = common::render_module("python")
        .arg("--path")
        .arg(dir.path())
        .output()?;
    let actual = String::from_utf8(output.stdout).unwrap();

    let expected = format!("via {} ", Color::Yellow.bold().paint("🐍 v3.8.2"));
    assert_eq!(expected, actual);
    dir.close()
}

#[test]
#[ignore]
fn folder_with_requirements_txt() -> io::Result<()> {
    let dir = tempfile::tempdir()?;
    File::create(dir.path().join("requirements.txt"))?.sync_all()?;

    let output = common::render_module("python")
        .arg("--path")
        .arg(dir.path())
        .output()?;
    let actual = String::from_utf8(output.stdout).unwrap();

    let expected = format!("via {} ", Color::Yellow.bold().paint("🐍 v3.8.2"));
    assert_eq!(expected, actual);
    dir.close()
}

#[test]
#[ignore]
fn folder_with_pyproject_toml() -> io::Result<()> {
    let dir = tempfile::tempdir()?;
    File::create(dir.path().join("pyproject.toml"))?.sync_all()?;

    let output = common::render_module("python")
        .arg("--path")
        .arg(dir.path())
        .output()?;
    let actual = String::from_utf8(output.stdout).unwrap();

    let expected = format!("via {} ", Color::Yellow.bold().paint("🐍 v3.8.2"));
    assert_eq!(expected, actual);
    dir.close()
}

#[test]
#[ignore]
fn folder_with_pipfile() -> io::Result<()> {
    let dir = tempfile::tempdir()?;
    File::create(dir.path().join("Pipfile"))?.sync_all()?;

    let output = common::render_module("python")
        .arg("--path")
        .arg(dir.path())
        .output()?;
    let actual = String::from_utf8(output.stdout).unwrap();

    let expected = format!("via {} ", Color::Yellow.bold().paint("🐍 v3.8.2"));
    assert_eq!(expected, actual);
    dir.close()
}

#[test]
#[ignore]
fn folder_with_tox() -> io::Result<()> {
    let dir = tempfile::tempdir()?;
    File::create(dir.path().join("tox.ini"))?.sync_all()?;

    let output = common::render_module("python")
        .arg("--path")
        .arg(dir.path())
        .output()?;
    let actual = String::from_utf8(output.stdout).unwrap();

    let expected = format!("via {} ", Color::Yellow.bold().paint("🐍 v3.8.2"));
    assert_eq!(expected, actual);
    dir.close()
}

#[test]
#[ignore]
fn folder_with_setup_py() -> io::Result<()> {
    let dir = tempfile::tempdir()?;
    File::create(dir.path().join("setup.py"))?.sync_all()?;

    let output = common::render_module("python")
        .arg("--path")
        .arg(dir.path())
        .output()?;
    let actual = String::from_utf8(output.stdout).unwrap();

    let expected = format!("via {} ", Color::Yellow.bold().paint("🐍 v3.8.2"));
    assert_eq!(expected, actual);
    Ok(())
}

#[test]
#[ignore]
fn folder_with_init_py() -> io::Result<()> {
    let dir = tempfile::tempdir()?;
    File::create(dir.path().join("__init__.py"))?.sync_all()?;

    let output = common::render_module("python")
        .arg("--path")
        .arg(dir.path())
        .output()?;
    let actual = String::from_utf8(output.stdout).unwrap();

    let expected = format!("via {} ", Color::Yellow.bold().paint("🐍 v3.8.2"));
    assert_eq!(expected, actual);
    Ok(())
}

#[test]
#[ignore]
fn folder_with_py_file() -> io::Result<()> {
    let dir = tempfile::tempdir()?;
    File::create(dir.path().join("main.py"))?.sync_all()?;

    let output = common::render_module("python")
        .arg("--path")
        .arg(dir.path())
        .output()?;
    let actual = String::from_utf8(output.stdout).unwrap();

    let expected = format!("via {} ", Color::Yellow.bold().paint("🐍 v3.8.2"));
    assert_eq!(expected, actual);
    dir.close()
}

#[test]
#[ignore]
fn with_virtual_env() -> io::Result<()> {
    let dir = tempfile::tempdir()?;
    File::create(dir.path().join("main.py"))?.sync_all()?;
    let output = common::render_module("virtualenv")
        .env("VIRTUAL_ENV", "/foo/bar/my_venv")
        .arg("--path")
        .arg(dir.path())
        .output()?;
    let actual = String::from_utf8(output.stdout).unwrap();

<<<<<<< HEAD
    let expected = format!("{} ", Color::Yellow.bold().paint("(my_venv)"));
=======
    let expected = format!("via {} ", Color::Yellow.bold().paint("🐍 v3.8.2 (my_venv)"));
>>>>>>> d202bcb6
    assert_eq!(expected, actual);
    dir.close()
}

#[test]
#[ignore]
fn with_active_venv() -> io::Result<()> {
    let dir = tempfile::tempdir()?;

    let output = common::render_module("virtualenv")
        .env("VIRTUAL_ENV", "/foo/bar/my_venv")
        .arg("--path")
        .arg(dir.path())
        .output()?;
    let actual = String::from_utf8(output.stdout).unwrap();

<<<<<<< HEAD
    let expected = format!("{} ", Color::Yellow.bold().paint("(my_venv)"));
=======
    let expected = format!("via {} ", Color::Yellow.bold().paint("🐍 v3.8.2 (my_venv)"));
>>>>>>> d202bcb6
    assert_eq!(expected, actual);
    dir.close()
}

#[test]
fn disabled_scan_for_pyfiles_and_folder_with_ignored_py_file() -> io::Result<()> {
    let dir = tempfile::tempdir()?;
    File::create(dir.path().join("foo.py"))?.sync_all()?;

    let output = common::render_module("python")
        .use_config(toml::toml! {
            [python]
            scan_for_pyfiles = false
        })
        .arg("--path")
        .arg(dir.path())
        .output()?;
    let actual = String::from_utf8(output.stdout).unwrap();

    let expected = "";
    assert_eq!(expected, actual);
    Ok(())
}

#[test]
#[ignore]
fn disabled_scan_for_pyfiles_and_folder_with_setup_py() -> io::Result<()> {
    let dir = tempfile::tempdir()?;
    File::create(dir.path().join("setup.py"))?.sync_all()?;

    let output = common::render_module("python")
        .use_config(toml::toml! {
            [python]
            scan_for_pyfiles = false
        })
        .arg("--path")
        .arg(dir.path())
        .output()?;
    let actual = String::from_utf8(output.stdout).unwrap();

    let expected = format!("via {} ", Color::Yellow.bold().paint("🐍 v3.8.2"));
    assert_eq!(expected, actual);
    Ok(())
}<|MERGE_RESOLUTION|>--- conflicted
+++ resolved
@@ -168,11 +168,7 @@
         .output()?;
     let actual = String::from_utf8(output.stdout).unwrap();
 
-<<<<<<< HEAD
     let expected = format!("{} ", Color::Yellow.bold().paint("(my_venv)"));
-=======
-    let expected = format!("via {} ", Color::Yellow.bold().paint("🐍 v3.8.2 (my_venv)"));
->>>>>>> d202bcb6
     assert_eq!(expected, actual);
     dir.close()
 }
@@ -189,11 +185,7 @@
         .output()?;
     let actual = String::from_utf8(output.stdout).unwrap();
 
-<<<<<<< HEAD
     let expected = format!("{} ", Color::Yellow.bold().paint("(my_venv)"));
-=======
-    let expected = format!("via {} ", Color::Yellow.bold().paint("🐍 v3.8.2 (my_venv)"));
->>>>>>> d202bcb6
     assert_eq!(expected, actual);
     dir.close()
 }
