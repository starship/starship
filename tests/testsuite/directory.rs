use ansi_term::Color;
use dirs_next::home_dir;
use git2::Repository;
use std::fs;
use std::io;
#[cfg(not(target_os = "windows"))]
use std::os::unix::fs::symlink;
#[cfg(target_os = "windows")]
use std::os::windows::fs::symlink_dir as symlink;
use std::path::Path;
use tempfile::TempDir;

use crate::common::{self, TestCommand};

#[test]
fn home_directory() -> io::Result<()> {
    let output = common::render_module("directory")
        .arg("--path=~")
        .use_config(toml::toml! { // Necessary if homedir is a git repo
            [directory]
            truncate_to_repo = false
        })
        .output()?;
    let actual = String::from_utf8(output.stdout).unwrap();

    let expected = format!("{} ", Color::Cyan.bold().paint("~"));
    assert_eq!(expected, actual);
    Ok(())
}

#[test]
fn substituted_truncated_path() -> io::Result<()> {
    let output = common::render_module("directory")
        .arg("--path=/some/long/network/path/workspace/a/b/c/dev")
        .use_config(toml::toml! {
            [directory]
            truncation_length = 4
            [directory.substitutions]
            "/some/long/network/path" = "/some/net"
            "a/b/c" = "d"
        })
        .output()?;
    let actual = String::from_utf8(output.stdout).unwrap();

    let expected = format!("{} ", Color::Cyan.bold().paint("net/workspace/d/dev"));
    assert_eq!(expected, actual);
    Ok(())
}

#[test]
fn strange_substitution() -> io::Result<()> {
    let strange_sub = "/\\/;,!";
    let output = common::render_module("directory")
        .arg("--path=/foo/bar/regular/path")
        .use_config(toml::toml! {
            [directory]
            truncation_length = 0
            fish_style_pwd_dir_length = 2 // Overridden by substitutions
            [directory.substitutions]
            "regular" = strange_sub
        })
        .output()?;
    let actual = String::from_utf8(output.stdout).unwrap();

    let expected = format!(
        "{} ",
        Color::Cyan
            .bold()
            .paint(format!("/foo/bar/{}/path", strange_sub))
    );
    assert_eq!(expected, actual);
    Ok(())
}

#[test]
#[ignore]
fn directory_in_home() -> io::Result<()> {
    let dir = home_dir().unwrap().join("starship/engine");
    fs::create_dir_all(&dir)?;

    let output = common::render_module("directory")
        .arg("--path")
        .arg(dir)
        .output()?;
    let actual = String::from_utf8(output.stdout).unwrap();

    let expected = format!("{} ", Color::Cyan.bold().paint("~/starship/engine"));
    assert_eq!(expected, actual);
    Ok(())
}

#[test]
#[ignore]
fn truncated_directory_in_home() -> io::Result<()> {
    let dir = home_dir().unwrap().join("starship/engine/schematics");
    fs::create_dir_all(&dir)?;

    let output = common::render_module("directory")
        .arg("--path")
        .arg(dir)
        .output()?;
    let actual = String::from_utf8(output.stdout).unwrap();

    let expected = format!(
        "{} ",
        Color::Cyan.bold().paint("starship/engine/schematics")
    );
    assert_eq!(expected, actual);
    Ok(())
}

#[test]
#[ignore]
fn fish_directory_in_home() -> io::Result<()> {
    let dir = home_dir().unwrap().join("starship/engine/schematics");
    fs::create_dir_all(&dir)?;

    let output = common::render_module("directory")
        .use_config(toml::toml! {
            [directory]
            truncation_length = 1
            fish_style_pwd_dir_length = 2
        })
        .arg("--path")
        .arg(dir)
        .output()?;
    let actual = String::from_utf8(output.stdout).unwrap();

    let expected = format!("{} ", Color::Cyan.bold().paint("~/st/en/schematics"));
    assert_eq!(expected, actual);
    Ok(())
}

#[test]
fn root_directory() -> io::Result<()> {
    let output = common::render_module("directory")
        .arg("--path=/")
        .output()?;
    let actual = String::from_utf8(output.stdout).unwrap();

    let expected = format!("{} ", Color::Cyan.bold().paint("/"));
    assert_eq!(expected, actual);
    Ok(())
}

#[test]
#[cfg(not(target_os = "windows"))]
fn directory_in_root() -> io::Result<()> {
    let output = common::render_module("directory")
        .arg("--path=/etc")
        .output()?;
    let actual = String::from_utf8(output.stdout).unwrap();

    let expected = format!("{} ", Color::Cyan.bold().paint("/etc"));
    assert_eq!(expected, actual);
    Ok(())
}

#[test]
#[cfg(target_os = "windows")]
fn directory_in_root() -> io::Result<()> {
    let output = common::render_module("directory")
        .arg("--path=C:\\")
        .output()?;
    let actual = String::from_utf8(output.stdout).unwrap();

<<<<<<< HEAD
    let expected = format!("{} ", Color::Cyan.bold().paint("C:/"));
=======
    let expected = format!("in {} ", Color::Cyan.bold().paint("C:"));
>>>>>>> e034d51c
    assert_eq!(expected, actual);
    Ok(())
}

#[test]
#[ignore]
fn truncated_directory_in_root() -> io::Result<()> {
    let dir = Path::new("/tmp/starship/thrusters/rocket");
    fs::create_dir_all(&dir)?;

    let output = common::render_module("directory")
        .arg("--path")
        .arg(dir)
        .output()?;
    let actual = String::from_utf8(output.stdout).unwrap();

    let expected = format!("{} ", Color::Cyan.bold().paint("starship/thrusters/rocket"));
    assert_eq!(expected, actual);
    Ok(())
}

#[test]
#[ignore]
fn truncated_directory_config_large() -> io::Result<()> {
    let dir = Path::new("/tmp/starship/thrusters/rocket");
    fs::create_dir_all(&dir)?;

    let output = common::render_module("directory")
        .use_config(toml::toml! {
            [directory]
            truncation_length = 100
        })
        .arg("--path")
        .arg(dir)
        .output()?;
    let actual = String::from_utf8(output.stdout).unwrap();

    let expected = format!(
        "{} ",
        Color::Cyan.bold().paint("/tmp/starship/thrusters/rocket")
    );
    assert_eq!(expected, actual);
    Ok(())
}

#[test]
#[ignore]
fn fish_style_directory_config_large() -> io::Result<()> {
    let dir = Path::new("/tmp/starship/thrusters/rocket");
    fs::create_dir_all(&dir)?;

    let output = common::render_module("directory")
        .use_config(toml::toml! {
            [directory]
            truncation_length = 1
            fish_style_pwd_dir_length = 100
        })
        .arg("--path")
        .arg(dir)
        .output()?;
    let actual = String::from_utf8(output.stdout).unwrap();

    let expected = format!(
        "{} ",
        Color::Cyan.bold().paint("/tmp/starship/thrusters/rocket")
    );
    assert_eq!(expected, actual);
    Ok(())
}

#[test]
#[ignore]
fn truncated_directory_config_small() -> io::Result<()> {
    let dir = Path::new("/tmp/starship/thrusters/rocket");
    fs::create_dir_all(&dir)?;

    let output = common::render_module("directory")
        .use_config(toml::toml! {
            [directory]
            truncation_length = 2
        })
        .arg("--path")
        .arg(dir)
        .output()?;
    let actual = String::from_utf8(output.stdout).unwrap();

    let expected = format!("{} ", Color::Cyan.bold().paint("thrusters/rocket"));
    assert_eq!(expected, actual);
    Ok(())
}

#[test]
#[ignore]
fn fish_directory_config_small() -> io::Result<()> {
    let dir = Path::new("/tmp/starship/thrusters/rocket");
    fs::create_dir_all(&dir)?;

    let output = common::render_module("directory")
        .use_config(toml::toml! {
            [directory]
            truncation_length = 2
            fish_style_pwd_dir_length = 1
        })
        .arg("--path")
        .arg(dir)
        .output()?;
    let actual = String::from_utf8(output.stdout).unwrap();

    let expected = format!("{} ", Color::Cyan.bold().paint("/t/s/thrusters/rocket"));
    assert_eq!(expected, actual);
    Ok(())
}

#[test]
#[ignore]
fn git_repo_root() -> io::Result<()> {
    // TODO: Investigate why git repo related tests fail when the tempdir is within /tmp/...
    // Temporarily making the tempdir within $HOME
    // #[ignore] can be removed after this TODO is addressed
    let tmp_dir = TempDir::new_in(home_dir().unwrap())?;
    let repo_dir = tmp_dir.path().join("rocket-controls");
    fs::create_dir(&repo_dir)?;
    Repository::init(&repo_dir).unwrap();

    let output = common::render_module("directory")
        .arg("--path")
        .arg(repo_dir)
        .output()?;
    let actual = String::from_utf8(output.stdout).unwrap();

    let expected = format!("{} ", Color::Cyan.bold().paint("rocket-controls"));
    assert_eq!(expected, actual);
    tmp_dir.close()
}

#[test]
#[ignore]
fn directory_in_git_repo() -> io::Result<()> {
    let tmp_dir = TempDir::new_in(home_dir().unwrap())?;
    let repo_dir = tmp_dir.path().join("rocket-controls");
    let dir = repo_dir.join("src");
    fs::create_dir_all(&dir)?;
    Repository::init(&repo_dir).unwrap();

    let output = common::render_module("directory")
        .arg("--path")
        .arg(dir)
        .output()?;
    let actual = String::from_utf8(output.stdout).unwrap();

    let expected = format!("{} ", Color::Cyan.bold().paint("rocket-controls/src"));
    assert_eq!(expected, actual);
    tmp_dir.close()
}

#[test]
#[ignore]
fn truncated_directory_in_git_repo() -> io::Result<()> {
    let tmp_dir = TempDir::new_in(home_dir().unwrap())?;
    let repo_dir = tmp_dir.path().join("rocket-controls");
    let dir = repo_dir.join("src/meters/fuel-gauge");
    fs::create_dir_all(&dir)?;
    Repository::init(&repo_dir).unwrap();

    let output = common::render_module("directory")
        .arg("--path")
        .arg(dir)
        .output()?;
    let actual = String::from_utf8(output.stdout).unwrap();

    let expected = format!("{} ", Color::Cyan.bold().paint("src/meters/fuel-gauge"));
    assert_eq!(expected, actual);
    tmp_dir.close()
}

#[test]
#[ignore]
fn directory_in_git_repo_truncate_to_repo_false() -> io::Result<()> {
    let tmp_dir = TempDir::new_in(home_dir().unwrap())?;
    let repo_dir = tmp_dir.path().join("above-repo").join("rocket-controls");
    let dir = repo_dir.join("src/meters/fuel-gauge");
    fs::create_dir_all(&dir)?;
    Repository::init(&repo_dir).unwrap();

    let output = common::render_module("directory")
        .use_config(toml::toml! {
            [directory]
            // Don't truncate the path at all.
            truncation_length = 5
            truncate_to_repo = false
        })
        .arg("--path")
        .arg(dir)
        .output()?;
    let actual = String::from_utf8(output.stdout).unwrap();

    let expected = format!(
        "{} ",
        Color::Cyan
            .bold()
            .paint("above-repo/rocket-controls/src/meters/fuel-gauge")
    );
    assert_eq!(expected, actual);
    tmp_dir.close()
}

#[test]
#[ignore]
fn fish_path_directory_in_git_repo_truncate_to_repo_false() -> io::Result<()> {
    let tmp_dir = TempDir::new_in(home_dir().unwrap())?;
    let repo_dir = tmp_dir.path().join("above-repo").join("rocket-controls");
    let dir = repo_dir.join("src/meters/fuel-gauge");
    fs::create_dir_all(&dir)?;
    Repository::init(&repo_dir).unwrap();

    let output = common::render_module("directory")
        .use_config(toml::toml! {
            [directory]
            // Don't truncate the path at all.
            truncation_length = 5
            truncate_to_repo = false
            fish_style_pwd_dir_length = 1
        })
        .arg("--path")
        .arg(dir)
        .output()?;
    let actual = String::from_utf8(output.stdout).unwrap();

    let expected = format!(
        "{} ",
        Color::Cyan
            .bold()
            .paint("~/.t/above-repo/rocket-controls/src/meters/fuel-gauge")
    );
    assert_eq!(expected, actual);
    tmp_dir.close()
}

#[test]
#[ignore]
fn fish_path_directory_in_git_repo_truncate_to_repo_true() -> io::Result<()> {
    let tmp_dir = TempDir::new_in(home_dir().unwrap())?;
    let repo_dir = tmp_dir.path().join("above-repo").join("rocket-controls");
    let dir = repo_dir.join("src/meters/fuel-gauge");
    fs::create_dir_all(&dir)?;
    Repository::init(&repo_dir).unwrap();

    let output = common::render_module("directory")
        .use_config(toml::toml! {
            [directory]
            // `truncate_to_repo = true` should display the truncated path
            truncation_length = 5
            truncate_to_repo = true
            fish_style_pwd_dir_length = 1
        })
        .arg("--path")
        .arg(dir)
        .output()?;
    let actual = String::from_utf8(output.stdout).unwrap();

    let expected = format!(
        "{} ",
        Color::Cyan
            .bold()
            .paint("~/.t/a/rocket-controls/src/meters/fuel-gauge")
    );
    assert_eq!(expected, actual);
    tmp_dir.close()
}

#[test]
#[ignore]
fn directory_in_git_repo_truncate_to_repo_true() -> io::Result<()> {
    let tmp_dir = TempDir::new_in(home_dir().unwrap())?;
    let repo_dir = tmp_dir.path().join("above-repo").join("rocket-controls");
    let dir = repo_dir.join("src/meters/fuel-gauge");
    fs::create_dir_all(&dir)?;
    Repository::init(&repo_dir).unwrap();

    let output = common::render_module("directory")
        .use_config(toml::toml! {
            [directory]
            // `truncate_to_repo = true` should display the truncated path
            truncation_length = 5
            truncate_to_repo = true
        })
        .arg("--path")
        .arg(dir)
        .output()?;
    let actual = String::from_utf8(output.stdout).unwrap();

    let expected = format!(
        "{} ",
        Color::Cyan
            .bold()
            .paint("rocket-controls/src/meters/fuel-gauge")
    );
    assert_eq!(expected, actual);
    tmp_dir.close()
}

#[test]
#[ignore]
#[cfg(not(target_os = "windows"))]
fn git_repo_in_home_directory_truncate_to_repo_true() -> io::Result<()> {
    let tmp_dir = TempDir::new_in(home_dir().unwrap())?;
    let dir = tmp_dir.path().join("src/meters/fuel-gauge");
    fs::create_dir_all(&dir)?;
    Repository::init(&tmp_dir).unwrap();

    let output = common::render_module("directory")
        .use_config(toml::toml! {
            [directory]
            // `truncate_to_repo = true` should attmpt to display the truncated path
            truncate_to_repo = true
            truncation_length = 5
        })
        // Set home directory to the temp repository
        .env("HOME", tmp_dir.path())
        .arg("--path")
        .arg(dir)
        .output()?;
    let actual = String::from_utf8(output.stdout).unwrap();

    let expected = format!("{} ", Color::Cyan.bold().paint("~/src/meters/fuel-gauge"));
    assert_eq!(expected, actual);
    tmp_dir.close()
}

#[test]
#[ignore]
fn symlinked_git_repo_root() -> io::Result<()> {
    let tmp_dir = TempDir::new_in(home_dir().unwrap())?;
    let repo_dir = tmp_dir.path().join("rocket-controls");
    let symlink_dir = tmp_dir.path().join("rocket-controls-symlink");
    fs::create_dir(&repo_dir)?;
    Repository::init(&repo_dir).unwrap();
    symlink(&repo_dir, &symlink_dir)?;

    let output = common::render_module("directory")
        .arg("--path")
        .arg(symlink_dir)
        .output()?;
    let actual = String::from_utf8(output.stdout).unwrap();

    let expected = format!("{} ", Color::Cyan.bold().paint("rocket-controls-symlink"));
    assert_eq!(expected, actual);
    tmp_dir.close()
}

#[test]
#[ignore]
fn directory_in_symlinked_git_repo() -> io::Result<()> {
    let tmp_dir = TempDir::new_in(home_dir().unwrap())?;
    let repo_dir = tmp_dir.path().join("rocket-controls");
    let src_dir = repo_dir.join("src");
    let symlink_dir = tmp_dir.path().join("rocket-controls-symlink");
    let symlink_src_dir = symlink_dir.join("src");
    fs::create_dir_all(&src_dir)?;
    Repository::init(&repo_dir).unwrap();
    symlink(&repo_dir, &symlink_dir)?;

    let output = common::render_module("directory")
        .arg("--path")
        .arg(symlink_src_dir)
        .output()?;
    let actual = String::from_utf8(output.stdout).unwrap();

    let expected = format!(
        "{} ",
        Color::Cyan.bold().paint("rocket-controls-symlink/src")
    );
    assert_eq!(expected, actual);
    tmp_dir.close()
}

#[test]
#[ignore]
fn truncated_directory_in_symlinked_git_repo() -> io::Result<()> {
    let tmp_dir = TempDir::new_in(home_dir().unwrap())?;
    let repo_dir = tmp_dir.path().join("rocket-controls");
    let src_dir = repo_dir.join("src/meters/fuel-gauge");
    let symlink_dir = tmp_dir.path().join("rocket-controls-symlink");
    let symlink_src_dir = symlink_dir.join("src/meters/fuel-gauge");
    fs::create_dir_all(&src_dir)?;
    Repository::init(&repo_dir).unwrap();
    symlink(&repo_dir, &symlink_dir)?;

    let output = common::render_module("directory")
        .arg("--path")
        .arg(symlink_src_dir)
        .output()?;
    let actual = String::from_utf8(output.stdout).unwrap();

    let expected = format!("{} ", Color::Cyan.bold().paint("src/meters/fuel-gauge"));
    assert_eq!(expected, actual);
    tmp_dir.close()
}

#[test]
#[ignore]
fn directory_in_symlinked_git_repo_truncate_to_repo_false() -> io::Result<()> {
    let tmp_dir = TempDir::new_in(home_dir().unwrap())?;
    let repo_dir = tmp_dir.path().join("above-repo").join("rocket-controls");
    let src_dir = repo_dir.join("src/meters/fuel-gauge");
    let symlink_dir = tmp_dir
        .path()
        .join("above-repo")
        .join("rocket-controls-symlink");
    let symlink_src_dir = symlink_dir.join("src/meters/fuel-gauge");
    fs::create_dir_all(&src_dir)?;
    Repository::init(&repo_dir).unwrap();
    symlink(&repo_dir, &symlink_dir)?;

    let output = common::render_module("directory")
        .use_config(toml::toml! {
            [directory]
            // Don't truncate the path at all.
            truncation_length = 5
            truncate_to_repo = false
        })
        .arg("--path")
        .arg(symlink_src_dir)
        .output()?;
    let actual = String::from_utf8(output.stdout).unwrap();

    let expected = format!(
        "{} ",
        Color::Cyan
            .bold()
            .paint("above-repo/rocket-controls-symlink/src/meters/fuel-gauge")
    );
    assert_eq!(expected, actual);
    tmp_dir.close()
}

#[test]
#[ignore]
fn fish_path_directory_in_symlinked_git_repo_truncate_to_repo_false() -> io::Result<()> {
    let tmp_dir = TempDir::new_in(home_dir().unwrap())?;
    let repo_dir = tmp_dir.path().join("above-repo").join("rocket-controls");
    let src_dir = repo_dir.join("src/meters/fuel-gauge");
    let symlink_dir = tmp_dir
        .path()
        .join("above-repo")
        .join("rocket-controls-symlink");
    let symlink_src_dir = symlink_dir.join("src/meters/fuel-gauge");
    fs::create_dir_all(&src_dir)?;
    Repository::init(&repo_dir).unwrap();
    symlink(&repo_dir, &symlink_dir)?;

    let output = common::render_module("directory")
        .use_config(toml::toml! {
            [directory]
            // Don't truncate the path at all.
            truncation_length = 5
            truncate_to_repo = false
            fish_style_pwd_dir_length = 1
        })
        .arg("--path")
        .arg(symlink_src_dir)
        .output()?;
    let actual = String::from_utf8(output.stdout).unwrap();

    let expected = format!(
        "{} ",
        Color::Cyan
            .bold()
            .paint("~/.t/above-repo/rocket-controls-symlink/src/meters/fuel-gauge")
    );
    assert_eq!(expected, actual);
    tmp_dir.close()
}

#[test]
#[ignore]
fn fish_path_directory_in_symlinked_git_repo_truncate_to_repo_true() -> io::Result<()> {
    let tmp_dir = TempDir::new_in(home_dir().unwrap())?;
    let repo_dir = tmp_dir.path().join("above-repo").join("rocket-controls");
    let src_dir = repo_dir.join("src/meters/fuel-gauge");
    let symlink_dir = tmp_dir
        .path()
        .join("above-repo")
        .join("rocket-controls-symlink");
    let symlink_src_dir = symlink_dir.join("src/meters/fuel-gauge");
    fs::create_dir_all(&src_dir)?;
    Repository::init(&repo_dir).unwrap();
    symlink(&repo_dir, &symlink_dir)?;

    let output = common::render_module("directory")
        .use_config(toml::toml! {
            [directory]
            // `truncate_to_repo = true` should display the truncated path
            truncation_length = 5
            truncate_to_repo = true
            fish_style_pwd_dir_length = 1
        })
        .arg("--path")
        .arg(symlink_src_dir)
        .output()?;
    let actual = String::from_utf8(output.stdout).unwrap();

    let expected = format!(
        "{} ",
        Color::Cyan
            .bold()
            .paint("~/.t/a/rocket-controls-symlink/src/meters/fuel-gauge")
    );
    assert_eq!(expected, actual);
    tmp_dir.close()
}

#[test]
#[ignore]
fn directory_in_symlinked_git_repo_truncate_to_repo_true() -> io::Result<()> {
    let tmp_dir = TempDir::new_in(home_dir().unwrap())?;
    let repo_dir = tmp_dir.path().join("above-repo").join("rocket-controls");
    let src_dir = repo_dir.join("src/meters/fuel-gauge");
    let symlink_dir = tmp_dir
        .path()
        .join("above-repo")
        .join("rocket-controls-symlink");
    let symlink_src_dir = symlink_dir.join("src/meters/fuel-gauge");
    fs::create_dir_all(&src_dir)?;
    Repository::init(&repo_dir).unwrap();
    symlink(&repo_dir, &symlink_dir)?;

    let output = common::render_module("directory")
        .use_config(toml::toml! {
            [directory]
            // `truncate_to_repo = true` should display the truncated path
            truncation_length = 5
            truncate_to_repo = true
        })
        .arg("--path")
        .arg(symlink_src_dir)
        .output()?;
    let actual = String::from_utf8(output.stdout).unwrap();

    let expected = format!(
        "{} ",
        Color::Cyan
            .bold()
            .paint("rocket-controls-symlink/src/meters/fuel-gauge")
    );
    assert_eq!(expected, actual);
    tmp_dir.close()
}

#[test]
#[ignore]
fn symlinked_directory_in_git_repo() -> io::Result<()> {
    let tmp_dir = TempDir::new_in(home_dir().unwrap())?;
    let repo_dir = tmp_dir.path().join("rocket-controls");
    let dir = repo_dir.join("src");
    fs::create_dir_all(&dir)?;
    Repository::init(&repo_dir).unwrap();
    symlink(&dir, repo_dir.join("src/loop"))?;

    let output = common::render_module("directory")
        .use_config(toml::toml! {
            [directory]
            // `truncate_to_repo = true` should display the truncated path
            truncation_length = 5
            truncate_to_repo = true
        })
        .arg("--path")
        .arg(repo_dir.join("src/loop/loop"))
        .output()?;
    let actual = String::from_utf8(output.stdout).unwrap();

    let expected = format!(
        "{} ",
        Color::Cyan.bold().paint("rocket-controls/src/loop/loop")
    );
    assert_eq!(expected, actual);
    tmp_dir.close()
}

#[test]
#[ignore]
#[cfg(not(target_os = "windows"))]
fn symlinked_subdirectory_git_repo_out_of_tree() -> io::Result<()> {
    let tmp_dir = TempDir::new_in(home_dir().unwrap())?;
    let repo_dir = tmp_dir.path().join("above-repo").join("rocket-controls");
    let src_dir = repo_dir.join("src/meters/fuel-gauge");
    let symlink_dir = tmp_dir.path().join("fuel-gauge");
    fs::create_dir_all(&src_dir)?;
    Repository::init(&repo_dir).unwrap();
    symlink(&src_dir, &symlink_dir)?;

    let output = common::render_module("directory")
        // Set home directory to the temp repository
        .env("HOME", tmp_dir.path())
        .arg("--path")
        .arg(symlink_dir)
        .output()?;
    let actual = String::from_utf8(output.stdout).unwrap();

    let expected = format!("{} ", Color::Cyan.bold().paint("~/fuel-gauge"));
    assert_eq!(expected, actual);
    tmp_dir.close()
}<|MERGE_RESOLUTION|>--- conflicted
+++ resolved
@@ -164,11 +164,7 @@
         .output()?;
     let actual = String::from_utf8(output.stdout).unwrap();
 
-<<<<<<< HEAD
-    let expected = format!("{} ", Color::Cyan.bold().paint("C:/"));
-=======
     let expected = format!("in {} ", Color::Cyan.bold().paint("C:"));
->>>>>>> e034d51c
     assert_eq!(expected, actual);
     Ok(())
 }
