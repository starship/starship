--- conflicted
+++ resolved
@@ -6,16 +6,11 @@
 use crate::common;
 
 #[test]
-<<<<<<< HEAD
-fn no_profile_set() -> io::Result<()> {
+fn no_region_set() -> io::Result<()> {
     let output = common::render_module("aws")
         .env_clear()
         .env("PATH", env!("PATH"))
         .output()?;
-=======
-fn no_region_set() -> io::Result<()> {
-    let output = common::render_module("aws").env_clear().output()?;
->>>>>>> 76b47f2f
     let expected = "";
     let actual = String::from_utf8(output.stdout).unwrap();
     assert_eq!(expected, actual);
