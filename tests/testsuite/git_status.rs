--- conflicted
+++ resolved
@@ -22,15 +22,7 @@
 fn shows_behind() -> io::Result<()> {
     let repo_dir = common::create_fixture_repo()?;
 
-<<<<<<< HEAD
     behind(&repo_dir)?;
-=======
-    Command::new("git")
-        .args(&["reset", "--hard", "HEAD^"])
-        .current_dir(repo_dir.as_path())
-        .output()?;
-    barrier();
->>>>>>> e2e72776
 
     let output = common::render_module("git_status")
         .arg("--path")
@@ -48,15 +40,7 @@
 fn shows_behind_with_count() -> io::Result<()> {
     let repo_dir = common::create_fixture_repo()?;
 
-<<<<<<< HEAD
     behind(&repo_dir)?;
-=======
-    Command::new("git")
-        .args(&["reset", "--hard", "HEAD^"])
-        .current_dir(repo_dir.as_path())
-        .output()?;
-    barrier();
->>>>>>> e2e72776
 
     let output = common::render_module("git_status")
         .use_config(toml::toml! {
@@ -78,45 +62,27 @@
 fn shows_ahead() -> io::Result<()> {
     let repo_dir = common::create_fixture_repo()?;
 
-<<<<<<< HEAD
+    File::create(repo_dir.join("readme.md"))?.sync_all()?;
     ahead(&repo_dir)?;
-=======
+
+    let output = common::render_module("git_status")
+        .arg("--path")
+        .arg(repo_dir)
+        .output()?;
+    let actual = String::from_utf8(output.stdout).unwrap();
+    let expected = Color::Red.bold().paint(format!("[{}] ", "⇡")).to_string();
+
+    assert_eq!(expected, actual);
+
+    Ok(())
+}
+
+#[test]
+fn shows_ahead_with_count() -> io::Result<()> {
+    let repo_dir = common::create_fixture_repo()?;
+
     File::create(repo_dir.join("readme.md"))?.sync_all()?;
-
-    Command::new("git")
-        .args(&["commit", "-am", "Update readme"])
-        .current_dir(&repo_dir)
-        .output()?;
-    barrier();
->>>>>>> e2e72776
-
-    let output = common::render_module("git_status")
-        .arg("--path")
-        .arg(repo_dir)
-        .output()?;
-    let actual = String::from_utf8(output.stdout).unwrap();
-    let expected = Color::Red.bold().paint(format!("[{}] ", "⇡")).to_string();
-
-    assert_eq!(expected, actual);
-
-    Ok(())
-}
-
-#[test]
-fn shows_ahead_with_count() -> io::Result<()> {
-    let repo_dir = common::create_fixture_repo()?;
-
-<<<<<<< HEAD
     ahead(&repo_dir)?;
-=======
-    File::create(repo_dir.join("readme.md"))?.sync_all()?;
-
-    Command::new("git")
-        .args(&["commit", "-am", "Update readme"])
-        .current_dir(&repo_dir)
-        .output()?;
-    barrier();
->>>>>>> e2e72776
 
     let output = common::render_module("git_status")
         .use_config(toml::toml! {
@@ -140,8 +106,6 @@
 
     diverge(&repo_dir)?;
 
-    barrier();
-
     let output = common::render_module("git_status")
         .arg("--path")
         .arg(repo_dir)
@@ -159,8 +123,6 @@
     let repo_dir = common::create_fixture_repo()?;
 
     diverge(&repo_dir)?;
-
-    barrier();
 
     let output = common::render_module("git_status")
         .use_config(toml::toml! {
@@ -191,42 +153,19 @@
         .arg("--path")
         .arg(repo_dir)
         .output()?;
-<<<<<<< HEAD
     let actual = String::from_utf8(output.stdout).unwrap();
     let expected = Color::Red.bold().paint(format!("[{}] ", "=")).to_string();
 
     assert_eq!(expected, actual);
-=======
-    barrier();
-
-    fs::write(repo_dir.join("readme.md"), "# goodbye")?;
-    barrier();
->>>>>>> e2e72776
-
-    Ok(())
-}
-
-<<<<<<< HEAD
+
+    Ok(())
+}
+
 #[test]
 fn shows_conflicted_with_count() -> io::Result<()> {
     let repo_dir = common::create_fixture_repo()?;
 
     create_conflict(&repo_dir)?;
-=======
-    barrier();
-
-    Command::new("git")
-        .args(&["commit", "-m", "Change readme"])
-        .current_dir(repo_dir.as_path())
-        .output()?;
-
-    barrier();
-    Command::new("git")
-        .args(&["pull", "--rebase"])
-        .current_dir(repo_dir.as_path())
-        .output()?;
-    barrier();
->>>>>>> e2e72776
 
     let output = common::render_module("git_status")
         .use_config(toml::toml! {
@@ -248,11 +187,7 @@
 fn shows_untracked_file() -> io::Result<()> {
     let repo_dir = common::create_fixture_repo()?;
 
-<<<<<<< HEAD
     create_untracked(&repo_dir)?;
-=======
-    File::create(repo_dir.join("license"))?.sync_all()?;
->>>>>>> e2e72776
 
     let output = common::render_module("git_status")
         .arg("--path")
@@ -292,11 +227,7 @@
 fn doesnt_show_untracked_file_if_disabled() -> io::Result<()> {
     let repo_dir = common::create_fixture_repo()?;
 
-<<<<<<< HEAD
     create_untracked(&repo_dir)?;
-=======
-    File::create(repo_dir.join("license"))?.sync_all()?;
->>>>>>> e2e72776
 
     Command::new("git")
         .args(&["config", "status.showUntrackedFiles", "no"])
@@ -353,11 +284,7 @@
 fn shows_modified() -> io::Result<()> {
     let repo_dir = common::create_fixture_repo()?;
 
-<<<<<<< HEAD
     create_modified(&repo_dir)?;
-=======
-    File::create(repo_dir.join("readme.md"))?.sync_all()?;
->>>>>>> e2e72776
 
     let output = common::render_module("git_status")
         .arg("--path")
@@ -375,11 +302,7 @@
 fn shows_modified_with_count() -> io::Result<()> {
     let repo_dir = common::create_fixture_repo()?;
 
-<<<<<<< HEAD
     create_modified(&repo_dir)?;
-=======
-    File::create(repo_dir.join("license"))?.sync_all()?;
->>>>>>> e2e72776
 
     let output = common::render_module("git_status")
         .use_config(toml::toml! {
@@ -389,7 +312,6 @@
         .arg("--path")
         .arg(repo_dir)
         .output()?;
-<<<<<<< HEAD
     let actual = String::from_utf8(output.stdout).unwrap();
     let expected = Color::Red.bold().paint(format!("[{}] ", "!1")).to_string();
 
@@ -403,9 +325,6 @@
     let repo_dir = common::create_fixture_repo()?;
 
     create_staged(&repo_dir)?;
-=======
-    barrier();
->>>>>>> e2e72776
 
     let output = common::render_module("git_status")
         .arg("--path")
@@ -433,7 +352,6 @@
         .arg("--path")
         .arg(repo_dir)
         .output()?;
-<<<<<<< HEAD
     let actual = String::from_utf8(output.stdout).unwrap();
     let expected = Color::Red.bold().paint(format!("[{}] ", "+1")).to_string();
 
@@ -447,9 +365,6 @@
     let repo_dir = common::create_fixture_repo()?;
 
     create_renamed(&repo_dir)?;
-=======
-    barrier();
->>>>>>> e2e72776
 
     let output = common::render_module("git_status")
         .arg("--path")
@@ -569,12 +484,13 @@
 }
 
 fn ahead(repo_dir: &PathBuf) -> io::Result<()> {
-    File::create(repo_dir.join("readme.md"))?;
+    File::create(repo_dir.join("readme.md"))?.sync_all()?;
 
     Command::new("git")
         .args(&["commit", "-am", "Update readme"])
         .current_dir(&repo_dir)
         .output()?;
+    barrier();
 
     Ok(())
 }
@@ -584,6 +500,7 @@
         .args(&["reset", "--hard", "HEAD^"])
         .current_dir(repo_dir.as_path())
         .output()?;
+    barrier();
 
     Ok(())
 }
@@ -593,6 +510,7 @@
         .args(&["reset", "--hard", "HEAD^"])
         .current_dir(repo_dir.as_path())
         .output()?;
+    barrier();
 
     fs::write(repo_dir.join("Cargo.toml"), " ")?;
 
@@ -600,6 +518,7 @@
         .args(&["commit", "-am", "Update readme"])
         .current_dir(repo_dir.as_path())
         .output()?;
+    barrier();
 
     Ok(())
 }
@@ -609,6 +528,7 @@
         .args(&["reset", "--hard", "HEAD^"])
         .current_dir(repo_dir.as_path())
         .output()?;
+    barrier();
 
     fs::write(repo_dir.join("readme.md"), "# goodbye")?;
 
@@ -616,39 +536,43 @@
         .args(&["add", "."])
         .current_dir(repo_dir.as_path())
         .output()?;
+    barrier();
 
     Command::new("git")
         .args(&["commit", "-m", "Change readme"])
         .current_dir(repo_dir.as_path())
         .output()?;
+    barrier();
 
     Command::new("git")
         .args(&["pull", "--rebase"])
         .current_dir(repo_dir.as_path())
         .output()?;
+    barrier();
 
     Ok(())
 }
 
 fn create_untracked(repo_dir: &PathBuf) -> io::Result<()> {
-    File::create(repo_dir.join("license"))?;
+    File::create(repo_dir.join("license"))?.sync_all()?;
 
     Ok(())
 }
 
 fn create_modified(repo_dir: &PathBuf) -> io::Result<()> {
-    File::create(repo_dir.join("readme.md"))?;
+    File::create(repo_dir.join("readme.md"))?.sync_all()?;
 
     Ok(())
 }
 
 fn create_staged(repo_dir: &PathBuf) -> io::Result<()> {
-    File::create(repo_dir.join("license"))?;
+    File::create(repo_dir.join("license"))?.sync_all()?;
 
     Command::new("git")
         .args(&["add", "."])
         .current_dir(repo_dir.as_path())
         .output()?;
+    barrier();
 
     Ok(())
 }
@@ -658,11 +582,13 @@
         .args(&["mv", "readme.md", "readme.md.bak"])
         .current_dir(repo_dir.as_path())
         .output()?;
+    barrier();
 
     Command::new("git")
         .args(&["add", "-A"])
         .current_dir(repo_dir.as_path())
         .output()?;
+    barrier();
 
     Ok(())
 }
