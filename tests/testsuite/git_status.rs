use ansi_term::Color;
use git2::Repository;
use std::env;
use std::fs::{self, File};
use std::io;
use std::process::Command;

use crate::common::{self, TestCommand};

#[test]
#[ignore]
fn shows_behind_count() -> io::Result<()> {
    let fixture_repo_dir = common::create_fixture_repo()?;
    let repo_dir = common::new_tempdir()?.path().join("rocket");

    Repository::clone(fixture_repo_dir.to_str().unwrap(), &repo_dir.as_path()).unwrap();

    Command::new("git")
        .args(&["reset", "--hard", "HEAD^"])
        .current_dir(repo_dir.as_path())
        .output()?;

    let output = common::render_module("git_status")
        .arg("--path")
        .arg(repo_dir)
        .output()?;
    let actual = String::from_utf8(output.stdout).unwrap();
    let expected = Color::Red
        .bold()
        .paint(format!("[{}] ", "⇣1"))
        .to_string();

    assert_eq!(expected, actual);

    Ok(())
}

#[test]
#[ignore]
fn shows_ahead_count() -> io::Result<()> {
    let fixture_repo_dir = common::create_fixture_repo()?;
    let repo_dir = common::new_tempdir()?.path().join("rocket");

    Repository::clone(fixture_repo_dir.to_str().unwrap(), &repo_dir.as_path()).unwrap();

    File::create(repo_dir.join("readme.md"))?;

    Command::new("git")
        .args(&["commit", "-am", "Update readme"])
        .current_dir(&repo_dir)
        .output()?;

    let output = common::render_module("git_status")
        .arg("--path")
        .arg(repo_dir)
        .output()?;
    let actual = String::from_utf8(output.stdout).unwrap();
    let expected = Color::Red
        .bold()
        .paint(format!("[{}] ", "⇡1"))
        .to_string();

    assert_eq!(expected, actual);

    Ok(())
}

#[test]
#[ignore]
<<<<<<< HEAD
fn shows_diverged_with_count() -> io::Result<()> {
    let fixture_repo_dir = create_fixture_repo()?;
=======
fn shows_diverged() -> io::Result<()> {
    let fixture_repo_dir = common::create_fixture_repo()?;
>>>>>>> c5e693b6
    let repo_dir = common::new_tempdir()?.path().join("rocket");

    Repository::clone(fixture_repo_dir.to_str().unwrap(), &repo_dir.as_path()).unwrap();

    Command::new("git")
        .args(&["reset", "--hard", "HEAD^"])
        .current_dir(repo_dir.as_path())
        .output()?;

    fs::write(repo_dir.join("Cargo.toml"), " ")?;

    Command::new("git")
        .args(&["commit", "-am", "Update readme"])
        .current_dir(repo_dir.as_path())
        .output()?;

    let output = common::render_module("git_status")
        .use_config(toml::toml! {
            [git_status]
            show_diverged_count = true
        })
        .arg("--path")
        .arg(repo_dir)
        .output()?;
    let actual = String::from_utf8(output.stdout).unwrap();
    let expected = Color::Red
        .bold()
        .paint(format!("[{}] ", "⇕⇡1⇣1"))
        .to_string();

    assert_eq!(expected, actual);

    Ok(())
}

#[test]
#[ignore]
fn shows_diverged() -> io::Result<()> {
    let fixture_repo_dir = create_fixture_repo()?;
    let repo_dir = common::new_tempdir()?.path().join("rocket");

    Repository::clone(fixture_repo_dir.to_str().unwrap(), &repo_dir.as_path()).unwrap();

    Command::new("git")
        .args(&["reset", "--hard", "HEAD^"])
        .current_dir(repo_dir.as_path())
        .output()?;

    fs::write(repo_dir.join("Cargo.toml"), " ")?;

    Command::new("git")
        .args(&["commit", "-am", "Update readme"])
        .current_dir(repo_dir.as_path())
        .output()?;

    let output = common::render_module("git_status")
        .arg("--path")
        .arg(repo_dir)
        .output()?;
    let actual = String::from_utf8(output.stdout).unwrap();
    let expected = Color::Red.bold().paint(format!("[{}] ", "⇕")).to_string();

    assert_eq!(expected, actual);

    Ok(())
}

#[test]
#[ignore]
fn shows_conflicted() -> io::Result<()> {
    let fixture_repo_dir = common::create_fixture_repo()?;
    let repo_dir = common::new_tempdir()?.path().join("rocket");

    Repository::clone(fixture_repo_dir.to_str().unwrap(), &repo_dir.as_path()).unwrap();

    Command::new("git")
        .args(&["reset", "--hard", "HEAD^"])
        .current_dir(repo_dir.as_path())
        .output()?;

    fs::write(repo_dir.join("readme.md"), "# goodbye")?;

    Command::new("git")
        .args(&["add", "."])
        .current_dir(repo_dir.as_path())
        .output()?;

    Command::new("git")
        .args(&["commit", "-m", "Change readme"])
        .current_dir(repo_dir.as_path())
        .output()?;

    Command::new("git")
        .args(&["pull", "--rebase"])
        .current_dir(repo_dir.as_path())
        .output()?;

    let output = common::render_module("git_status")
        .arg("--path")
        .arg(repo_dir)
        .output()?;
    let actual = String::from_utf8(output.stdout).unwrap();
    let expected = Color::Red.bold().paint(format!("[{}] ", "=")).to_string();

    assert_eq!(expected, actual);

    Ok(())
}

#[test]
#[ignore]
fn shows_untracked_file() -> io::Result<()> {
    let fixture_repo_dir = common::create_fixture_repo()?;
    let repo_dir = common::new_tempdir()?.path().join("rocket");

    Repository::clone(fixture_repo_dir.to_str().unwrap(), &repo_dir.as_path()).unwrap();

    File::create(repo_dir.join("license"))?;

    let output = common::render_module("git_status")
        .arg("--path")
        .arg(repo_dir)
        .output()?;
    let actual = String::from_utf8(output.stdout).unwrap();
    let expected = Color::Red.bold().paint(format!("[{}] ", "?")).to_string();

    assert_eq!(expected, actual);

    Ok(())
}

#[test]
#[ignore]
fn doesnt_show_untracked_file_if_disabled() -> io::Result<()> {
    let fixture_repo_dir = common::create_fixture_repo()?;
    let repo_dir = common::new_tempdir()?.path().join("rocket");

    Repository::clone(fixture_repo_dir.to_str().unwrap(), &repo_dir.as_path()).unwrap();

    File::create(repo_dir.join("license"))?;

    Command::new("git")
        .args(&["config", "status.showUntrackedFiles", "no"])
        .current_dir(repo_dir.as_path())
        .output()?;

    let output = common::render_module("git_status")
        .arg("--path")
        .arg(repo_dir)
        .output()?;
    let actual = String::from_utf8(output.stdout).unwrap();
    let expected = "";

    assert_eq!(expected, actual);

    Ok(())
}

#[test]
#[ignore]
fn shows_stashed() -> io::Result<()> {
    let fixture_repo_dir = common::create_fixture_repo()?;
    let repo_dir = common::new_tempdir()?.path().join("rocket");

    Repository::clone(fixture_repo_dir.to_str().unwrap(), &repo_dir.as_path()).unwrap();

    File::create(repo_dir.join("readme.md"))?;

    Command::new("git")
        .arg("stash")
        .current_dir(repo_dir.as_path())
        .output()?;

    let output = common::render_module("git_status")
        .arg("--path")
        .arg(repo_dir)
        .output()?;
    let actual = String::from_utf8(output.stdout).unwrap();
    let expected = Color::Red.bold().paint(format!("[{}] ", "$")).to_string();

    assert_eq!(expected, actual);

    Ok(())
}

#[test]
#[ignore]
fn shows_modified() -> io::Result<()> {
    let fixture_repo_dir = common::create_fixture_repo()?;
    let repo_dir = common::new_tempdir()?.path().join("rocket");

    Repository::clone(fixture_repo_dir.to_str().unwrap(), &repo_dir.as_path()).unwrap();

    File::create(repo_dir.join("readme.md"))?;

    let output = common::render_module("git_status")
        .arg("--path")
        .arg(repo_dir)
        .output()?;
    let actual = String::from_utf8(output.stdout).unwrap();
    let expected = Color::Red.bold().paint(format!("[{}] ", "!")).to_string();

    assert_eq!(expected, actual);

    Ok(())
}

#[test]
#[ignore]
fn shows_staged_file() -> io::Result<()> {
    let fixture_repo_dir = common::create_fixture_repo()?;
    let repo_dir = common::new_tempdir()?.path().join("rocket");

    Repository::clone(fixture_repo_dir.to_str().unwrap(), &repo_dir.as_path()).unwrap();

    File::create(repo_dir.join("license"))?;

    Command::new("git")
        .args(&["add", "."])
        .current_dir(repo_dir.as_path())
        .output()?;

    let output = common::render_module("git_status")
        .arg("--path")
        .arg(repo_dir)
        .output()?;
    let actual = String::from_utf8(output.stdout).unwrap();
    let expected = Color::Red.bold().paint(format!("[{}] ", "+")).to_string();

    assert_eq!(expected, actual);

    Ok(())
}

#[test]
#[ignore]
fn shows_renamed_file() -> io::Result<()> {
    let fixture_repo_dir = common::create_fixture_repo()?;
    let repo_dir = common::new_tempdir()?.path().join("rocket");

    Repository::clone(fixture_repo_dir.to_str().unwrap(), &repo_dir.as_path()).unwrap();

    Command::new("git")
        .args(&["mv", "readme.md", "readme.md.bak"])
        .current_dir(repo_dir.as_path())
        .output()?;

    Command::new("git")
        .args(&["add", "-A"])
        .current_dir(repo_dir.as_path())
        .output()?;

    let output = common::render_module("git_status")
        .arg("--path")
        .arg(repo_dir)
        .output()?;
    let actual = String::from_utf8(output.stdout).unwrap();
    let expected = Color::Red.bold().paint(format!("[{}] ", "»")).to_string();

    assert_eq!(expected, actual);

    Ok(())
}

#[test]
#[ignore]
fn shows_deleted_file() -> io::Result<()> {
    let fixture_repo_dir = common::create_fixture_repo()?;
    let repo_dir = common::new_tempdir()?.path().join("rocket");

    Repository::clone(fixture_repo_dir.to_str().unwrap(), &repo_dir.as_path()).unwrap();

    fs::remove_file(repo_dir.join("readme.md"))?;

    let output = common::render_module("git_status")
        .arg("--path")
        .arg(repo_dir)
        .output()?;
    let actual = String::from_utf8(output.stdout).unwrap();
    let expected = Color::Red.bold().paint(format!("[{}] ", "✘")).to_string();

    assert_eq!(expected, actual);

    Ok(())
}<|MERGE_RESOLUTION|>--- conflicted
+++ resolved
@@ -67,13 +67,8 @@
 
 #[test]
 #[ignore]
-<<<<<<< HEAD
 fn shows_diverged_with_count() -> io::Result<()> {
-    let fixture_repo_dir = create_fixture_repo()?;
-=======
-fn shows_diverged() -> io::Result<()> {
-    let fixture_repo_dir = common::create_fixture_repo()?;
->>>>>>> c5e693b6
+    let fixture_repo_dir = common::create_fixture_repo()?;
     let repo_dir = common::new_tempdir()?.path().join("rocket");
 
     Repository::clone(fixture_repo_dir.to_str().unwrap(), &repo_dir.as_path()).unwrap();
@@ -112,7 +107,7 @@
 #[test]
 #[ignore]
 fn shows_diverged() -> io::Result<()> {
-    let fixture_repo_dir = create_fixture_repo()?;
+    let fixture_repo_dir = common::create_fixture_repo()?;
     let repo_dir = common::new_tempdir()?.path().join("rocket");
 
     Repository::clone(fixture_repo_dir.to_str().unwrap(), &repo_dir.as_path()).unwrap();
