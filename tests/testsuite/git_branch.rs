use ansi_term::Color;
use remove_dir_all::remove_dir_all;
use std::io;
use std::path::Path;
use std::process::Command;

use crate::common::{self, TestCommand};

#[test]
fn show_nothing_on_empty_dir() -> io::Result<()> {
    let repo_dir = tempfile::tempdir()?;

    let output = common::render_module("git_branch")
        .arg("--path")
        .arg(repo_dir.path())
        .output()?;
    let actual = String::from_utf8(output.stdout).unwrap();

    let expected = "";
    assert_eq!(expected, actual);
    repo_dir.close()
}

#[test]
fn test_changed_truncation_symbol() -> io::Result<()> {
    test_truncate_length_with_config(
        "1337_hello_world",
        15,
        "1337_hello_worl",
        "%",
        "truncation_symbol = \"%\"",
    )
}

#[test]
fn test_no_truncation_symbol() -> io::Result<()> {
    test_truncate_length_with_config(
        "1337_hello_world",
        15,
        "1337_hello_worl",
        "",
        "truncation_symbol = \"\"",
    )
}

#[test]
fn test_multi_char_truncation_symbol() -> io::Result<()> {
    test_truncate_length_with_config(
        "1337_hello_world",
        15,
        "1337_hello_worl",
        "a",
        "truncation_symbol = \"apple\"",
    )
}

#[test]
fn test_ascii_boundary_below() -> io::Result<()> {
    test_truncate_length("1337_hello_world", 15, "1337_hello_worl", "…")
}

#[test]
fn test_ascii_boundary_on() -> io::Result<()> {
    test_truncate_length("1337_hello_world", 16, "1337_hello_world", "")
}

#[test]
fn test_ascii_boundary_above() -> io::Result<()> {
    test_truncate_length("1337_hello_world", 17, "1337_hello_world", "")
}

#[test]
fn test_one() -> io::Result<()> {
    test_truncate_length("1337_hello_world", 1, "1", "…")
}

#[test]
fn test_zero() -> io::Result<()> {
    test_truncate_length("1337_hello_world", 0, "1337_hello_world", "")
}

#[test]
fn test_negative() -> io::Result<()> {
    test_truncate_length("1337_hello_world", -1, "1337_hello_world", "")
}

#[test]
fn test_hindi_truncation() -> io::Result<()> {
    test_truncate_length("नमस्ते", 3, "नमस्", "…")
}

#[test]
fn test_hindi_truncation2() -> io::Result<()> {
    test_truncate_length("नमस्त", 3, "नमस्", "…")
}

#[test]
fn test_japanese_truncation() -> io::Result<()> {
    test_truncate_length("がんばってね", 4, "がんばっ", "…")
}

#[test]
<<<<<<< HEAD
fn test_format_no_branch() -> io::Result<()> {
    test_format("1337_hello_world", "no_branch", "", "no_branch")
}

#[test]
fn test_format_just_branch_name() -> io::Result<()> {
    test_format("1337_hello_world", "$branch", "", "1337_hello_world")
}

#[test]
fn test_format_just_branch_name_color() -> io::Result<()> {
    test_format(
        "1337_hello_world",
        "[$branch](bold blue)",
        "",
        Color::Blue.bold().paint("1337_hello_world").to_string(),
    )
}

#[test]
fn test_format_mixed_colors() -> io::Result<()> {
    test_format(
        "1337_hello_world",
        "branch: [$branch](bold blue) [THE COLORS](red) ",
        "",
        format!(
            "branch: {} {} ",
            Color::Blue.bold().paint("1337_hello_world").to_string(),
            Color::Red.paint("THE COLORS").to_string()
        ),
    )
}

#[test]
fn test_format_symbol_style() -> io::Result<()> {
    test_format(
        "1337_hello_world",
        "$symbol[$branch]($style)",
        r#"
            symbol = "git: "
            style = "green"
        "#,
        format!(
            "git: {}",
            Color::Green.paint("1337_hello_world").to_string(),
        ),
    )
}

#[test]
fn test_works_with_unborn_master() -> io::Result<()> {
=======
fn test_works_with_unborn_default_branch() -> io::Result<()> {
>>>>>>> 489838e6
    let repo_dir = tempfile::tempdir()?.into_path();

    Command::new("git")
        .args(&["init"])
        .current_dir(&repo_dir)
        .output()?;

    Command::new("git")
        .args(&["symbolic-ref", "HEAD", "refs/heads/main"])
        .current_dir(&repo_dir)
        .output()?;

    let output = common::render_module("git_branch")
        .arg("--path")
        .arg(&repo_dir)
        .output()
        .unwrap();
    let actual = String::from_utf8(output.stdout).unwrap();

    let expected = format!(
        "on {} ",
        Color::Purple.bold().paint(format!("\u{e0a0} {}", "main")),
    );
    assert_eq!(expected, actual);
    remove_dir_all(repo_dir)
}

#[test]
fn test_git_dir_env_variable() -> io::Result<()> {
    let repo_dir = tempfile::tempdir()?.into_path();

    Command::new("git")
        .args(&["init"])
        .current_dir(&repo_dir)
        .output()?;

    let output = common::render_module("git_branch")
        .env("GIT_DIR", Path::new(&repo_dir).join(".git"))
        .output()
        .unwrap();
    let actual = String::from_utf8(output.stdout).unwrap();

    let expected = format!(
        "on {} ",
        Color::Purple.bold().paint(format!("\u{e0a0} {}", "master")),
    );
    assert_eq!(expected, actual);
    remove_dir_all(repo_dir)
}

fn test_truncate_length(
    branch_name: &str,
    truncate_length: i64,
    expected_name: &str,
    truncation_symbol: &str,
) -> io::Result<()> {
    test_truncate_length_with_config(
        branch_name,
        truncate_length,
        expected_name,
        truncation_symbol,
        "",
    )
}

fn test_truncate_length_with_config(
    branch_name: &str,
    truncate_length: i64,
    expected_name: &str,
    truncation_symbol: &str,
    config_options: &str,
) -> io::Result<()> {
    let repo_dir = common::create_fixture_repo()?;

    Command::new("git")
        .args(&["checkout", "-b", branch_name])
        .current_dir(repo_dir.as_path())
        .output()?;

    let output = common::render_module("git_branch")
        .use_config(
            toml::from_str(&format!(
                "
                    [git_branch]
                        truncation_length = {}
                        {}
                ",
                truncate_length, config_options
            ))
            .unwrap(),
        )
        .arg("--path")
        .arg(&repo_dir)
        .output()?;
    let actual = String::from_utf8(output.stdout).unwrap();

    let expected = format!(
        "on {} ",
        Color::Purple
            .bold()
            .paint(format!("\u{e0a0} {}{}", expected_name, truncation_symbol)),
    );
    assert_eq!(expected, actual);
    remove_dir_all(repo_dir)
}

fn test_format<T: AsRef<str>>(
    branch_name: &str,
    format: &str,
    config_options: &str,
    expected: T,
) -> io::Result<()> {
    let repo_dir = common::create_fixture_repo()?;

    Command::new("git")
        .args(&["checkout", "-b", branch_name])
        .current_dir(repo_dir.as_path())
        .output()?;

    let output = common::render_module("git_branch")
        .use_config(
            toml::from_str(&format!(
                r#"
                    [git_branch]
                        format = "{}"
                        {}
                "#,
                format, config_options
            ))
            .unwrap(),
        )
        .arg("--path")
        .arg(&repo_dir)
        .output()?;
    let actual = String::from_utf8(output.stdout).unwrap();

    assert_eq!(expected.as_ref(), actual);
    remove_dir_all(repo_dir)
}<|MERGE_RESOLUTION|>--- conflicted
+++ resolved
@@ -100,7 +100,6 @@
 }
 
 #[test]
-<<<<<<< HEAD
 fn test_format_no_branch() -> io::Result<()> {
     test_format("1337_hello_world", "no_branch", "", "no_branch")
 }
@@ -151,10 +150,7 @@
 }
 
 #[test]
-fn test_works_with_unborn_master() -> io::Result<()> {
-=======
 fn test_works_with_unborn_default_branch() -> io::Result<()> {
->>>>>>> 489838e6
     let repo_dir = tempfile::tempdir()?.into_path();
 
     Command::new("git")
