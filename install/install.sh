--- conflicted
+++ resolved
@@ -257,19 +257,11 @@
 	printf '%s' "${target}"
 }
 
-<<<<<<< HEAD
-set_interrupt_handler() {
-	trap 'echo; error "Interrupted (please re-run with the '--yes' option)"; exit 130' INT
-}
-
 confirm() {
 	if [ -z "${FORCE-}" ]; then
-		set_interrupt_handler
 		printf "%s " "${MAGENTA}?${NO_COLOR} $* ${BOLD}[y/N]${NO_COLOR}"
 		set +e
 		read -r yn </dev/tty
-		trap - INT
-		yn=$(echo "$yn" | tr '[:upper:]' '[:lower:]')
 		rc=$?
 		set -e
 		if [ $rc -ne 0 ]; then
@@ -277,51 +269,10 @@
 			exit 1
 		fi
 		if [ "$yn" != "y" ] && [ "$yn" != "yes" ]; then
-			if [ "$yn" = "n" ] || [ "$yn" = "no" ]; then
-				set_interrupt_handler
-				set +e
-				printf "Where would you like to install Starship? ${GREY}(e.g., /usr/local/bin)${NO_COLOR}\n"
-				# shellcheck disable=SC3045
-				read -p "> Install Starship ${GREEN}${VERSION}${NO_COLOR} to: " path
-				trap - INT
-				rc=$?
-				set -e
-				BIN_DIR=$path
-				if [ $rc != 0 ] || [ -z "$path" ]; then
-					if [ -z "$path" ]; then
-						echo
-					fi
-					error "Error reading from prompt (please re-run with '--yes' or provide path)"
-					exit 1
-				fi
-			else
-				if [ -z "$yn" ]; then
-					echo
-				fi
-				error 'Aborting (please answer "yes" to continue)'
-				exit 1
-			fi
+			error 'Aborting (please answer "yes" to continue)'
+			exit 1
 		fi
 	fi
-=======
-
-confirm() {
-  if [ -z "${FORCE-}" ]; then
-    printf "%s " "${MAGENTA}?${NO_COLOR} $* ${BOLD}[y/N]${NO_COLOR}"
-    set +e
-    read -r yn </dev/tty
-    rc=$?
-    set -e
-    if [ $rc -ne 0 ]; then
-      error "Error reading from prompt (please re-run with the '--yes' option)"
-      exit 1
-    fi
-    if [ "$yn" != "y" ] && [ "$yn" != "yes" ]; then
-      error 'Aborting (please answer "yes" to continue)'
-      exit 1
-    fi
-  fi
->>>>>>> 74e13d1e
 }
 
 check_bin_dir() {
