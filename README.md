<p align="center">
  <img
    width="400"
    src="https://raw.githubusercontent.com/starship/starship/master/media/logo.png"
    alt="Starship – Cross-shell prompt"
  />
</p>

<p align="center">
  <a href="https://github.com/starship/starship/actions"
    ><img
      src="https://img.shields.io/github/actions/workflow/status/starship/starship/workflow.yml?branch=master&label=workflow&style=flat-square"
      alt="GitHub Actions workflow status"
  /></a>
  <a href="https://crates.io/crates/starship"
    ><img
      src="https://img.shields.io/crates/v/starship?style=flat-square"
      alt="Crates.io version"
  /></a>
  <a href="https://repology.org/project/starship/versions"
    ><img
      src="https://img.shields.io/repology/repositories/starship?label=in%20repositories&style=flat-square"
      alt="Packaging status"/></a
  ><br />
  <a href="https://discord.gg/starship"
    ><img
      src="https://img.shields.io/discord/567163873606500352?label=discord&logoColor=white&style=flat-square"
      alt="Chat on Discord"
  /></a>
  <a href="https://twitter.com/StarshipPrompt"
    ><img
      src="https://img.shields.io/badge/twitter-@StarshipPrompt-1DA1F3?style=flat-square"
      alt="Follow @StarshipPrompt on Twitter"
  /></a>
</p>

<p align="center">
  <a href="https://starship.rs">Website</a>
  ·
  <a href="#🚀-installation">Installation</a>
  ·
  <a href="https://starship.rs/config/">Configuration</a>
</p>

<p align="center">
  <a href="https://github.com/starship/starship/blob/master/README.md"
    ><img
      height="20"
      src="https://raw.githubusercontent.com/starship/starship/master/media/flag-us.png"
      alt="English"
  /></a>
  &nbsp;
  <a
    href="https://github.com/starship/starship/blob/master/docs/de-DE/guide/README.md"
    ><img
      height="20"
      src="https://raw.githubusercontent.com/starship/starship/master/media/flag-de.png"
      alt="Deutsch"
  /></a>
  &nbsp;
  <a
    href="https://github.com/starship/starship/blob/master/docs/es-ES/guide/README.md"
    ><img
      height="20"
      src="https://raw.githubusercontent.com/starship/starship/master/media/flag-es.png"
      alt="Español"
  /></a>
  &nbsp;
  <a
    href="https://github.com/starship/starship/blob/master/docs/fr-FR/guide/README.md"
    ><img
      height="20"
      src="https://raw.githubusercontent.com/starship/starship/master/media/flag-fr.png"
      alt="Français"
  /></a>
  &nbsp;
  <a
    href="https://github.com/starship/starship/blob/master/docs/id-ID/guide/README.md"
    ><img
      height="20"
      src="https://raw.githubusercontent.com/starship/starship/master/media/flag-id.png"
      alt="Bahasa Indonesia"
  /></a>
  &nbsp;
  <a
    href="https://github.com/starship/starship/blob/master/docs/it-IT/guide/README.md"
    ><img
      height="20"
      src="https://raw.githubusercontent.com/starship/starship/master/media/flag-it.png"
      alt="Italiano"
  /></a>
  &nbsp;
  <a
    href="https://github.com/starship/starship/blob/master/docs/ja-JP/guide/README.md"
    ><img
      height="20"
      src="https://raw.githubusercontent.com/starship/starship/master/media/flag-jp.png"
      alt="日本語"
  /></a>
  &nbsp;
  <a
    href="https://github.com/starship/starship/blob/master/docs/pt-BR/guide/README.md"
    ><img
      height="20"
      src="https://raw.githubusercontent.com/starship/starship/master/media/flag-br.png"
      alt="Português do Brasil"
  /></a>
  &nbsp;
  <a
    href="https://github.com/starship/starship/blob/master/docs/ru-RU/guide/README.md"
    ><img
      height="20"
      src="https://raw.githubusercontent.com/starship/starship/master/media/flag-ru.png"
      alt="Русский"
  /></a>
  &nbsp;
  <a
    href="https://github.com/starship/starship/blob/master/docs/uk-UA/guide/README.md"
    ><img
      height="20"
      src="https://raw.githubusercontent.com/starship/starship/master/media/flag-ua.png"
      alt="Українська"
  /></a>
  &nbsp;
  <a
    href="https://github.com/starship/starship/blob/master/docs/vi-VN/guide/README.md"
    ><img
      height="20"
      src="https://raw.githubusercontent.com/starship/starship/master/media/flag-vn.png"
      alt="Tiếng Việt"
  /></a>
  &nbsp;
  <a
    href="https://github.com/starship/starship/blob/master/docs/zh-CN/guide/README.md"
    ><img
      height="20"
      src="https://raw.githubusercontent.com/starship/starship/master/media/flag-cn.png"
      alt="简体中文"
  /></a>
  &nbsp;
  <a
    href="https://github.com/starship/starship/blob/master/docs/zh-TW/guide/README.md"
    ><img
      height="20"
      src="https://raw.githubusercontent.com/starship/starship/master/media/flag-tw.png"
      alt="繁體中文"
  /></a>
</p>

[![SWUbanner](https://raw.githubusercontent.com/vshymanskyy/StandWithUkraine/main/banner2-direct.svg)](https://vshymanskyy.github.io/StandWithUkraine)

<h1></h1>

<img
  src="https://raw.githubusercontent.com/starship/starship/master/media/demo.gif"
  alt="Starship with iTerm2 and the Snazzy theme"
  width="50%"
  align="right"
/>

**The minimal, blazing-fast, and infinitely customizable prompt for any shell!**

- **Fast:** it's fast – _really really_ fast! 🚀
- **Customizable:** configure every aspect of your prompt.
- **Universal:** works on any shell, on any operating system.
- **Intelligent:** shows relevant information at a glance.
- **Feature rich:** support for all your favorite tools.
- **Easy:** quick to install – start using it in minutes.

<p align="center">
<a href="https://starship.rs/config/"><strong>Explore the Starship docs&nbsp;&nbsp;▶</strong></a>
</p>

<a name="🚀-installation"></a>

## 🚀 Installation

### Prerequisites

- A [Nerd Font](https://www.nerdfonts.com/) installed and enabled in your terminal (for example, try the [FiraCode Nerd Font](https://www.nerdfonts.com/font-downloads)).

### Step 1. Install Starship

Select your operating system from the list below to view installation instructions:

<details>
<summary>Android</summary>

Install Starship using any of the following package managers:

| Repository | Instructions           |
| ---------- | ---------------------- |
| [Termux]   | `pkg install starship` |

</details>

<details>
<summary>BSD</summary>

Install Starship using any of the following package managers:

| Distribution | Repository      | Instructions                      |
| ------------ | --------------- | --------------------------------- |
| **_Any_**    | **[crates.io]** | `cargo install starship --locked` |
| FreeBSD      | [FreshPorts]    | `pkg install starship`            |
| NetBSD       | [pkgsrc]        | `pkgin install starship`          |

</details>

<details>
<summary>Linux</summary>

Install the latest version for your system:

```sh
curl -sS https://starship.rs/install.sh | sh
```

Alternatively, install Starship using any of the following package managers:

| Distribution       | Repository              | Instructions                                                  |
| ------------------ | ----------------------- | ------------------------------------------------------------- |
| **_Any_**          | **[crates.io]**         | `cargo install starship --locked`                             |
| _Any_              | [conda-forge]           | `conda install -c conda-forge starship`                       |
| _Any_              | [Linuxbrew]             | `brew install starship`                                       |
<<<<<<< HEAD
| _Any_              | [Snapcraft]             | `snap install --edge starship`                                |
=======
>>>>>>> 6fc41526
| Alpine Linux 3.13+ | [Alpine Linux Packages] | `apk add starship`                                            |
| Arch Linux         | [Arch Linux Extra]      | `pacman -S starship`                                          |
| CentOS 7+          | [Copr]                  | `dnf copr enable atim/starship` <br /> `dnf install starship` |
| Gentoo             | [Gentoo Packages]       | `emerge app-shells/starship`                                  |
| Manjaro            |                         | `pacman -S starship`                                          |
| NixOS              | [nixpkgs]               | `nix-env -iA nixpkgs.starship`                                |
| Void Linux         | [Void Linux Packages]   | `xbps-install -S starship`                                    |

</details>

<details>
<summary>macOS</summary>

Install the latest version for your system:

```sh
curl -sS https://starship.rs/install.sh | sh
```

Alternatively, install Starship using any of the following package managers:

| Repository      | Instructions                            |
| --------------- | --------------------------------------- |
| **[crates.io]** | `cargo install starship --locked`       |
| [conda-forge]   | `conda install -c conda-forge starship` |
| [Homebrew]      | `brew install starship`                 |
| [MacPorts]      | `port install starship`                 |

</details>

<details>
<summary>Windows</summary>

Install the latest version for your system with the MSI-installers from the [releases section](https://github.com/starship/starship/releases/latest).

Install Starship using any of the following package managers:

| Repository      | Instructions                            |
| --------------- | --------------------------------------- |
| **[crates.io]** | `cargo install starship --locked`       |
| [Chocolatey]    | `choco install starship`                |
| [conda-forge]   | `conda install -c conda-forge starship` |
| [Scoop]         | `scoop install starship`                |
| [winget]        | `winget install --id Starship.Starship` |

</details>

### Step 2. Set up your shell to use Starship

Configure your shell to initialize starship. Select yours from the list below:

<details>
<summary>Bash</summary>

Add the following to the end of `~/.bashrc`:

```sh
eval "$(starship init bash)"
```

</details>

<details>
<summary>Cmd</summary>

You need to use [Clink](https://chrisant996.github.io/clink/clink.html) (v1.2.30+) with Cmd.
Create a file at this path `%LocalAppData%\clink\starship.lua` with the following contents:

```lua
load(io.popen('starship init cmd'):read("*a"))()
```

</details>

<details>
<summary>Elvish</summary>

Add the following to the end of `~/.elvish/rc.elv`:

```sh
eval (starship init elvish)
```

Note: Only Elvish v0.18+ is supported

</details>

<details>
<summary>Fish</summary>

Add the following to the end of `~/.config/fish/config.fish`:

```fish
starship init fish | source
```

</details>

<details>
<summary>Ion</summary>

Add the following to the end of `~/.config/ion/initrc`:

```sh
eval $(starship init ion)
```

</details>

<details>
<summary>Nushell</summary>

Add the following to the end of your Nushell env file (find it by running `$nu.env-path` in Nushell):

```sh
mkdir ~/.cache/starship
starship init nu | save -f ~/.cache/starship/init.nu
```

And add the following to the end of your Nushell configuration (find it by running `$nu.config-path`):

```sh
use ~/.cache/starship/init.nu
```

Note: Only Nushell v0.78+ is supported

</details>

<details>
<summary>PowerShell</summary>

Add the following to the end of your PowerShell configuration (find it by running `$PROFILE`):

```powershell
Invoke-Expression (&starship init powershell)
```

</details>

<details>
<summary>Tcsh</summary>

Add the following to the end of `~/.tcshrc`:

```sh
eval `starship init tcsh`
```

</details>

<details>
<summary>Xonsh</summary>

Add the following to the end of `~/.xonshrc`:

```python
execx($(starship init xonsh))
```

</details>

<details>
<summary>Zsh</summary>

Add the following to the end of `~/.zshrc`:

```sh
eval "$(starship init zsh)"
```

</details>

### Step 3. Configure Starship

Start a new shell instance, and you should see your beautiful new shell prompt.
If you're happy with the defaults, enjoy!

If you're looking to further customize Starship:

- **[Configuration](https://starship.rs/config/)** – learn how to configure Starship to tweak your prompt to your liking

- **[Presets](https://starship.rs/presets/)** – get inspired by the pre-built configuration of others

## 🤝 Contributing

We are always looking for contributors of **all skill levels**! If you're looking to ease your way into the project, try out a [good first issue](https://github.com/starship/starship/labels/🌱%20good%20first%20issue).

If you are fluent in a non-English language, we greatly appreciate any help keeping our docs translated and up-to-date in other languages. If you would like to help, translations can be contributed on the [Starship Crowdin](https://translate.starship.rs/).

If you are interested in helping contribute to starship, please take a look at our [Contributing Guide](https://github.com/starship/starship/blob/master/CONTRIBUTING.md). Also, feel free to drop into our [Discord server](https://discord.gg/8Jzqu3T) and say hi. 👋

## 💭 Inspired By

Please check out these previous works that helped inspire the creation of starship. 🙏

- **[denysdovhan/spaceship-prompt](https://github.com/denysdovhan/spaceship-prompt)** – A ZSH prompt for astronauts.

- **[denysdovhan/robbyrussell-node](https://github.com/denysdovhan/robbyrussell-node)** – Cross-shell robbyrussell theme written in JavaScript.

- **[reujab/silver](https://github.com/reujab/silver)** – A cross-shell customizable powerline-like prompt with icons.

## ❤️ Sponsors

Support this project by [becoming a sponsor](https://github.com/sponsors/starship). Your name or logo will show up here with a link to your website.

**Supporter Tier**

- [Appwrite](https://appwrite.io/)

<p align="center">
    <br>
    <img width="100" src="https://raw.githubusercontent.com/starship/starship/master/media/icon.png" alt="Starship rocket icon">
</p>

## 📝 License

Copyright © 2019-present, [Starship Contributors](https://github.com/starship/starship/graphs/contributors).<br>
This project is [ISC](https://github.com/starship/starship/blob/master/LICENSE) licensed.

[alpine linux packages]: https://pkgs.alpinelinux.org/packages?name=starship
[arch linux extra]: https://archlinux.org/packages/extra/x86_64/starship
[chocolatey]: https://community.chocolatey.org/packages/starship
[conda-forge]: https://anaconda.org/conda-forge/starship
[copr]: https://copr.fedorainfracloud.org/coprs/atim/starship
[crates.io]: https://crates.io/crates/starship
[freshports]: https://www.freshports.org/shells/starship
[gentoo packages]: https://packages.gentoo.org/packages/app-shells/starship
[linuxbrew]: https://formulae.brew.sh/formula/starship
[homebrew]: https://formulae.brew.sh/formula/starship
[macports]: https://ports.macports.org/port/starship
[nixpkgs]: https://github.com/NixOS/nixpkgs/blob/master/pkgs/tools/misc/starship/default.nix
[pkgsrc]: https://pkgsrc.se/shells/starship
[scoop]: https://github.com/ScoopInstaller/Main/blob/master/bucket/starship.json
[termux]: https://github.com/termux/termux-packages/tree/master/packages/starship
[void linux packages]: https://github.com/void-linux/void-packages/tree/master/srcpkgs/starship
[winget]: https://github.com/microsoft/winget-pkgs/tree/master/manifests/s/Starship/Starship<|MERGE_RESOLUTION|>--- conflicted
+++ resolved
@@ -223,10 +223,6 @@
 | **_Any_**          | **[crates.io]**         | `cargo install starship --locked`                             |
 | _Any_              | [conda-forge]           | `conda install -c conda-forge starship`                       |
 | _Any_              | [Linuxbrew]             | `brew install starship`                                       |
-<<<<<<< HEAD
-| _Any_              | [Snapcraft]             | `snap install --edge starship`                                |
-=======
->>>>>>> 6fc41526
 | Alpine Linux 3.13+ | [Alpine Linux Packages] | `apk add starship`                                            |
 | Arch Linux         | [Arch Linux Extra]      | `pacman -S starship`                                          |
 | CentOS 7+          | [Copr]                  | `dnf copr enable atim/starship` <br /> `dnf install starship` |
