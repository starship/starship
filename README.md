<p align="center">
  <br />
  <img
    width="400"
    src="https://raw.githubusercontent.com/starship/starship/master/media/logo.png"
    alt="Starship – Cross-shell prompt"
  />
</p>
<p align="center">
  <a href="https://crates.io/crates/starship">
    <img src="https://badgen.net/crates/v/starship" alt="Crates.io version" />
  </a>
  <a href="https://dev.azure.com/starship-control/starship/_build">
    <img
      src="https://badgen.net/azure-pipelines/starship-control/starship/Starship%20Test%20Suite"
      alt="Azure Pipelines Build Status"
    />
  </a>
  <a href="#contributors">
    <img
      src="https://badgen.net/badge/all%20contributors/14/orange"
      alt="All Contributors"
    />
  </a>
  <a href="https://discord.gg/8Jzqu3T">
    <img
      src="https://badgen.net/badge/chat/on%20discord/7289da"
      alt="Chat on Discord"
    />
  </a>
</p>
<h4 align="center">
  <br />
  <a href="https://starship.rs">Website</a>
  ·
  <a href="#-installation">Installation</a>
  ·
  <a href="https://starship.rs/config/">Configuration</a>
</h4>

<h1></h1>

Starship is the minimal, blazing fast, and extremely customizable prompt for any shell!<br>
The prompt shows information you need while you're working, while staying sleek and out of the way.

<p align="center">
  <img alt="Starship with Hyper and One Dark" src="https://raw.githubusercontent.com/starship/starship/master/media/demo.gif">
</p>

## 🍬 Features

- Prompt character turns red if the last command exits with non-zero code
- Current username if not the same as the logged-in user
- Current Node.js version(`⬢`)
- Current Rust version (`🦀`)
<<<<<<< HEAD
- Current Ruby version (`💎`).
- Current Crystal version (`🔮 `).
=======
- Current Ruby version (`💎`)
>>>>>>> 2e39c6d0
- Current Python version (`🐍`)
- Current Go version (`🐹`)
- Current version of package in current directory (`📦`)
  - npm (Node.js)
  - cargo (Rust)
  - poetry (Python)
- Current battery level and status
- Current Git branch and rich repo status:
  - `=` — conflicting changes
  - `⇡` — ahead of remote branch
  - `⇣` — behind of remote branch
  - `⇕` — diverged changes
  - `?` — untracked changes
  - `$` — stashed changes
  - `!` — modified files
  - `+` — added files
  - `»` — renamed files
  - `✘` — deleted files
- Execution time of the last command if it exceeds the set threshold
- Indicator for jobs in the background (`✦`)

## 🚀 Installation

### Prerequisites

- A [Powerline font](https://github.com/powerline/fonts) installed and enabled in your terminal (for example, try [Fira Code](https://github.com/tonsky/FiraCode)).

### Getting Started

1. Install the **starship** binary:

   **[Download archives of precompiled binaries](https://github.com/starship/starship/releases)** if you don't use the platforms below.

   #### Homebrew

   ```sh
   $ brew install starship
   ```

   #### Rust (v1.33 or higher)

   ```sh
   $ cargo install starship
   ```

   #### Arch Linux (AUR)

   Starship is available on the AUR under the name `starship`. Install it with `yay` or your favorite AUR helper.

   ```sh
   $ yay -S starship
   ```

1. Add the init script to your shell's config file:

   #### Bash

   Add the following to the end of `~/.bashrc`:

   ```sh
   # ~/.bashrc

   eval "$(starship init bash)"
   ```

   #### Fish

   Add the following to the end of `~/.config/fish/config.fish`:

   ```sh
   # ~/.config/fish/config.fish

   eval (starship init fish)
   ```

   #### Zsh

   Add the following to the end of `~/.zshrc`:

   ```sh
   # ~/.zshrc

   eval "$(starship init zsh)"
   ```

## 🔧 Configuration

For details on how to configure Starship, check out our [documentation](https://starship.rs/config/).

## 🤝 Contributing

We are always looking for contributors of **all skill levels**! If you're looking to ease your way into the project, try out a [good first issue](https://github.com/starship/starship/labels/good%20first%20issue).

### High Priority Needs

- 👩‍💼 **Product Manager**
  - We have a GitHub Project and many unorganized/unprioritized features, as well as ideas that haven't yet been made into issues. Starship needs someone to own the product direction!
- 👩‍🎨 **Designer**
  - Like making eye-catching websites? Excellent! We are looking to create a beautiful landing page showing off Starship in all its glory. Helping design for Starship's brand is a great opportunity to try out new ideas!
- 👩‍💻 **Rust Developer**
  - There is _a lot_ of low-hanging fruit when it comes to writing idiomatic Rust, designing effective Rust architecture, performance optimizations, cross-platform build optimizations, and more! I ([@matchai](https://github.com/matchai)) am a beginner to Rust. Come point us in the right direction!

If you are interested in helping contribute to starship, please take a look at our [Contributing Guide](./CONTRIBUTING.md). Also, feel free to drop into our [Discord server](https://discord.gg/8Jzqu3T) and say hi. 👋

### Contributors

Thanks goes to these wonderful people ([emoji key](https://allcontributors.org/docs/en/emoji-key)):

<!-- ALL-CONTRIBUTORS-LIST:START - Do not remove or modify this section -->
<!-- prettier-ignore -->
<table>
  <tr>
    <td align="center"><a href="https://twitter.com/matchai"><img src="https://avatars0.githubusercontent.com/u/4658208?v=4" width="100px;" alt="Matan Kushner"/><br /><sub><b>Matan Kushner</b></sub></a><br /><a href="https://github.com/starship/starship/commits?author=matchai" title="Code">💻</a> <a href="#design-matchai" title="Design">🎨</a> <a href="#ideas-matchai" title="Ideas, Planning, & Feedback">🤔</a> <a href="#infra-matchai" title="Infrastructure (Hosting, Build-Tools, etc)">🚇</a> <a href="#maintenance-matchai" title="Maintenance">🚧</a> <a href="#review-matchai" title="Reviewed Pull Requests">👀</a> <a href="https://github.com/starship/starship/commits?author=matchai" title="Tests">⚠️</a></td>
    <td align="center"><a href="https://github.com/johnletey"><img src="https://avatars0.githubusercontent.com/u/30328854?v=4" width="100px;" alt="John Letey"/><br /><sub><b>John Letey</b></sub></a><br /><a href="https://github.com/starship/starship/commits?author=johnletey" title="Code">💻</a> <a href="#ideas-johnletey" title="Ideas, Planning, & Feedback">🤔</a> <a href="#review-johnletey" title="Reviewed Pull Requests">👀</a> <a href="https://github.com/starship/starship/commits?author=johnletey" title="Tests">⚠️</a></td>
    <td align="center"><a href="http://timmulqueen.com"><img src="https://avatars1.githubusercontent.com/u/6132021?v=4" width="100px;" alt="Tim Mulqueen"/><br /><sub><b>Tim Mulqueen</b></sub></a><br /><a href="https://github.com/starship/starship/commits?author=Multimo" title="Code">💻</a> <a href="#ideas-Multimo" title="Ideas, Planning, & Feedback">🤔</a> <a href="#review-Multimo" title="Reviewed Pull Requests">👀</a> <a href="https://github.com/starship/starship/commits?author=Multimo" title="Tests">⚠️</a></td>
    <td align="center"><a href="https://github.com/sirMerr"><img src="https://avatars2.githubusercontent.com/u/11183523?v=4" width="100px;" alt="Tiffany Le-Nguyen"/><br /><sub><b>Tiffany Le-Nguyen</b></sub></a><br /><a href="#ideas-sirMerr" title="Ideas, Planning, & Feedback">🤔</a> <a href="#maintenance-sirMerr" title="Maintenance">🚧</a> <a href="#review-sirMerr" title="Reviewed Pull Requests">👀</a> <a href="https://github.com/starship/starship/commits?author=sirMerr" title="Documentation">📖</a></td>
    <td align="center"><a href="https://about.snuggi.es"><img src="https://avatars0.githubusercontent.com/u/26250962?v=4" width="100px;" alt="​Snuggle"/><br /><sub><b>​Snuggle</b></sub></a><br /><a href="#design-Snuggle" title="Design">🎨</a> <a href="#ideas-Snuggle" title="Ideas, Planning, & Feedback">🤔</a> <a href="#maintenance-Snuggle" title="Maintenance">🚧</a> <a href="#review-Snuggle" title="Reviewed Pull Requests">👀</a></td>
    <td align="center"><a href="https://github.com/mehcode"><img src="https://avatars1.githubusercontent.com/u/753919?v=4" width="100px;" alt="Ryan Leckey"/><br /><sub><b>Ryan Leckey</b></sub></a><br /><a href="#review-mehcode" title="Reviewed Pull Requests">👀</a></td>
    <td align="center"><a href="https://github.com/youssefhabri"><img src="https://avatars3.githubusercontent.com/u/1578005?v=4" width="100px;" alt="Youssef Habri"/><br /><sub><b>Youssef Habri</b></sub></a><br /><a href="https://github.com/starship/starship/commits?author=youssefhabri" title="Code">💻</a></td>
  </tr>
  <tr>
    <td align="center"><a href="https://github.com/chipbuster"><img src="https://avatars2.githubusercontent.com/u/4605384?v=4" width="100px;" alt="Kevin Song"/><br /><sub><b>Kevin Song</b></sub></a><br /><a href="https://github.com/starship/starship/issues?q=author%3Achipbuster" title="Bug reports">🐛</a> <a href="https://github.com/starship/starship/commits?author=chipbuster" title="Code">💻</a> <a href="https://github.com/starship/starship/commits?author=chipbuster" title="Documentation">📖</a> <a href="https://github.com/starship/starship/commits?author=chipbuster" title="Tests">⚠️</a></td>
    <td align="center"><a href="https://andrewda.me"><img src="https://avatars1.githubusercontent.com/u/10191084?v=4" width="100px;" alt="Andrew Dassonville"/><br /><sub><b>Andrew Dassonville</b></sub></a><br /><a href="https://github.com/starship/starship/issues?q=author%3Aandrewda" title="Bug reports">🐛</a> <a href="https://github.com/starship/starship/commits?author=andrewda" title="Code">💻</a></td>
    <td align="center"><a href="https://github.com/MaT1g3R"><img src="https://avatars1.githubusercontent.com/u/15258494?v=4" width="100px;" alt="MaT1g3R"/><br /><sub><b>MaT1g3R</b></sub></a><br /><a href="https://github.com/starship/starship/commits?author=MaT1g3R" title="Code">💻</a> <a href="https://github.com/starship/starship/commits?author=MaT1g3R" title="Documentation">📖</a> <a href="https://github.com/starship/starship/commits?author=MaT1g3R" title="Tests">⚠️</a></td>
    <td align="center"><a href="https://github.com/AZanellato"><img src="https://avatars3.githubusercontent.com/u/30451287?v=4" width="100px;" alt="André Zanellato"/><br /><sub><b>André Zanellato</b></sub></a><br /><a href="https://github.com/starship/starship/commits?author=AZanellato" title="Code">💻</a> <a href="https://github.com/starship/starship/commits?author=AZanellato" title="Documentation">📖</a> <a href="https://github.com/starship/starship/commits?author=AZanellato" title="Tests">⚠️</a></td>
    <td align="center"><a href="https://saghm.com"><img src="https://avatars2.githubusercontent.com/u/5875560?v=4" width="100px;" alt="Saghm Rossi"/><br /><sub><b>Saghm Rossi</b></sub></a><br /><a href="https://github.com/starship/starship/commits?author=saghm" title="Code">💻</a> <a href="https://github.com/starship/starship/commits?author=saghm" title="Documentation">📖</a> <a href="https://github.com/starship/starship/commits?author=saghm" title="Tests">⚠️</a></td>
    <td align="center"><a href="https://medium.com/@cappyzawa"><img src="https://avatars3.githubusercontent.com/u/12455284?v=4" width="100px;" alt="Shu Kutsuzawa"/><br /><sub><b>Shu Kutsuzawa</b></sub></a><br /><a href="https://github.com/starship/starship/commits?author=cappyzawa" title="Code">💻</a> <a href="https://github.com/starship/starship/commits?author=cappyzawa" title="Documentation">📖</a> <a href="https://github.com/starship/starship/commits?author=cappyzawa" title="Tests">⚠️</a></td>
    <td align="center"><a href="https://github.com/iamsauravsharma"><img src="https://avatars0.githubusercontent.com/u/38726015?v=4" width="100px;" alt="Saurav Sharma"/><br /><sub><b>Saurav Sharma</b></sub></a><br /><a href="https://github.com/starship/starship/commits?author=iamsauravsharma" title="Code">💻</a> <a href="https://github.com/starship/starship/commits?author=iamsauravsharma" title="Documentation">📖</a></td>
  </tr>
</table>

<!-- ALL-CONTRIBUTORS-LIST:END -->

This project follows the [all-contributors](https://github.com/all-contributors/all-contributors) specification. Contributions of any kind welcome!

<p align="center">
    <br>
    <img width="100" src="media/icon.png" alt="Starship rocket icon">
</p>

## 📝 License

Copyright © 2019-present, [Starship Contributors](https://github.com/starship/starship/graphs/contributors).<br>
This project is [ISC](./LICENSE) licensed.<|MERGE_RESOLUTION|>--- conflicted
+++ resolved
@@ -53,12 +53,8 @@
 - Current username if not the same as the logged-in user
 - Current Node.js version(`⬢`)
 - Current Rust version (`🦀`)
-<<<<<<< HEAD
 - Current Ruby version (`💎`).
 - Current Crystal version (`🔮 `).
-=======
-- Current Ruby version (`💎`)
->>>>>>> 2e39c6d0
 - Current Python version (`🐍`)
 - Current Go version (`🐹`)
 - Current version of package in current directory (`📦`)
