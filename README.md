<p align="center">
  <br />
  <img
    width="400"
    src="https://raw.githubusercontent.com/starship/starship/master/media/logo.png"
    alt="Starship – Cross-shell prompt"
  />
</p>
<p align="center">
  <a href="https://crates.io/crates/starship">
    <img src="https://badgen.net/crates/v/starship" alt="Crates.io version" />
  </a>
  <a href="https://dev.azure.com/starship-control/starship/_build">
    <img
      src="https://badgen.net/azure-pipelines/starship-control/starship/Starship%20Test%20Suite"
      alt="Azure Pipelines Build Status"
    />
  </a>
  <a href="#contributors">
    <img
      src="https://badgen.net/badge/all%20contributors/10/orange"
      alt="All Contributors"
    />
  </a>
  <a href="https://discord.gg/8Jzqu3T">
    <img
      src="https://badgen.net/badge/chat/on%20discord/7289da"
      alt="Chat on Discord"
    />
  </a>
</p>
<h4 align="center">
  <br />
  <a href="https://starship.rs">Website</a>
  ·
  <a href="#-installation">Installation</a>
  ·
  <a href="https://starship.rs/config/">Configuration</a>
</h4>

<h1></h1>


Starship is the minimal, blazing fast, and extremely customizable prompt for any shell!<br>
The prompt shows information you need while you're working, while staying sleek and out of the way.

<p align="center">
  <img alt="Starship with Hyper and One Dark" src="https://raw.githubusercontent.com/starship/starship/master/media/demo.gif">
</p>

## 🍬 Features

<<<<<<< HEAD
- Prompt character turns red if the last command exits with non-zero code
- Current username if not the same as the logged-in user
- Current Node.js version(`⬢`)
- Current Rust version (`🦀`)
- Current Python version (`🐍`)
- Current Go version (`🐹`)
- Package version of package in current directory (`📦`)
- Current battery level and status
=======
- Prompt character turns red if the last command exits with non-zero code.
- Current username if not the same as the logged-in user.
- Current Node.js version(`⬢`).
- Current Rust version (`🦀`).
- Current Ruby version (`💎`).
- Current Python version (`🐍`).
- Current Go version (`🐹`).
- Package version of package in current directory (`📦`).
- Current battery level and status.
>>>>>>> c5404e04
- Current Git branch and rich repo status:
  - `=` — conflicting changes
  - `⇡` — ahead of remote branch
  - `⇣` — behind of remote branch
  - `⇕` — diverged changes
  - `?` — untracked changes
  - `$` — stashed changes
  - `!` — modified files
  - `+` — added files
  - `»` — renamed files
  - `✘` — deleted files
- Execution time of the last command if it exceeds the set threshold
- Indicator for jobs in the background (`✦`)

## 🚀 Installation

### Prerequisites

- A [Powerline font](https://github.com/powerline/fonts) installed and enabled in your terminal (for example, try [Fira Code](https://github.com/tonsky/FiraCode)).

### Getting Started

1. Install the **starship** binary:

   **[Download archives of precompiled binaries](https://github.com/starship/starship/releases)** if you don't use the platforms below.

   #### Homebrew

   ```sh
   $ brew install starship
   ```

   #### Rust (v1.33 or higher)

   ```sh
   $ cargo install starship
   ```

1. Add the init script to your shell's config file:

    #### Bash

    Add the following to the end of `~/.bashrc`:

    ```sh
    # ~/.bashrc

    eval "$(starship init bash)"
    ```

    #### Fish

    Add the following to the end of `~/.config/fish/config.fish`:

    ```sh
    # ~/.config/fish/config.fish

    eval (starship init fish)
    ```

    #### Zsh

    Add the following to the end of `~/.zshrc`:

    ```sh
    # ~/.zshrc

    eval "$(starship init zsh)"
    ```

## 🔧 Configuration

For details on how to configure Starship, check out our [documentation](https://starship.rs/config/).

## 🤝 Contributing

We are always looking for contributors of **all skill levels**! If you're looking to ease your way into the project, try out a [good first issue](https://github.com/starship/starship/labels/good%20first%20issue).

### High Priority Needs

- 👩‍💼 **Product Manager**
  - We have a GitHub Project and many unorganized/unprioritized features, as well as ideas that haven't yet been made into issues. Starship needs someone to own the product direction!
- 👩‍🎨 **Designer**
  - Like making eye-catching websites? Excellent! We are looking to create a beautiful landing page showing off Starship in all its glory. Helping design for Starship's brand is a great opportunity to try out new ideas!
- 👩‍💻 **Rust Developer**
  - There is _a lot_ of low-hanging fruit when it comes to writing idiomatic Rust, designing effective Rust architecture, performance optimizations, cross-platform build optimizations, and more! I ([@matchai](https://github.com/matchai)) am a beginner to Rust. Come point us in the right direction!

If you are interested in helping contribute to starship, please take a look at our [Contributing Guide](./CONTRIBUTING.md). Also, feel free to drop into our [Discord server](https://discord.gg/8Jzqu3T) and say hi. 👋

### Contributors

Thanks goes to these wonderful people ([emoji key](https://allcontributors.org/docs/en/emoji-key)):

<!-- ALL-CONTRIBUTORS-LIST:START - Do not remove or modify this section -->
<!-- prettier-ignore -->
<table>
  <tr>
    <td align="center"><a href="https://twitter.com/matchai"><img src="https://avatars0.githubusercontent.com/u/4658208?v=4" width="100px;" alt="Matan Kushner"/><br /><sub><b>Matan Kushner</b></sub></a><br /><a href="https://github.com/starship/starship/commits?author=matchai" title="Code">💻</a> <a href="#design-matchai" title="Design">🎨</a> <a href="#ideas-matchai" title="Ideas, Planning, & Feedback">🤔</a> <a href="#infra-matchai" title="Infrastructure (Hosting, Build-Tools, etc)">🚇</a> <a href="#maintenance-matchai" title="Maintenance">🚧</a> <a href="#review-matchai" title="Reviewed Pull Requests">👀</a> <a href="https://github.com/starship/starship/commits?author=matchai" title="Tests">⚠️</a></td>
    <td align="center"><a href="https://github.com/johnletey"><img src="https://avatars0.githubusercontent.com/u/30328854?v=4" width="100px;" alt="John Letey"/><br /><sub><b>John Letey</b></sub></a><br /><a href="https://github.com/starship/starship/commits?author=johnletey" title="Code">💻</a> <a href="#ideas-johnletey" title="Ideas, Planning, & Feedback">🤔</a> <a href="#review-johnletey" title="Reviewed Pull Requests">👀</a> <a href="https://github.com/starship/starship/commits?author=johnletey" title="Tests">⚠️</a></td>
    <td align="center"><a href="http://timmulqueen.com"><img src="https://avatars1.githubusercontent.com/u/6132021?v=4" width="100px;" alt="Tim Mulqueen"/><br /><sub><b>Tim Mulqueen</b></sub></a><br /><a href="https://github.com/starship/starship/commits?author=Multimo" title="Code">💻</a> <a href="#ideas-Multimo" title="Ideas, Planning, & Feedback">🤔</a> <a href="#review-Multimo" title="Reviewed Pull Requests">👀</a> <a href="https://github.com/starship/starship/commits?author=Multimo" title="Tests">⚠️</a></td>
    <td align="center"><a href="https://github.com/sirMerr"><img src="https://avatars2.githubusercontent.com/u/11183523?v=4" width="100px;" alt="Tiffany Le-Nguyen"/><br /><sub><b>Tiffany Le-Nguyen</b></sub></a><br /><a href="#ideas-sirMerr" title="Ideas, Planning, & Feedback">🤔</a> <a href="#maintenance-sirMerr" title="Maintenance">🚧</a> <a href="#review-sirMerr" title="Reviewed Pull Requests">👀</a> <a href="https://github.com/starship/starship/commits?author=sirMerr" title="Documentation">📖</a></td>
    <td align="center"><a href="https://about.snuggi.es"><img src="https://avatars0.githubusercontent.com/u/26250962?v=4" width="100px;" alt="​Snuggle"/><br /><sub><b>​Snuggle</b></sub></a><br /><a href="#design-Snuggle" title="Design">🎨</a> <a href="#ideas-Snuggle" title="Ideas, Planning, & Feedback">🤔</a> <a href="#maintenance-Snuggle" title="Maintenance">🚧</a> <a href="#review-Snuggle" title="Reviewed Pull Requests">👀</a></td>
    <td align="center"><a href="https://github.com/mehcode"><img src="https://avatars1.githubusercontent.com/u/753919?v=4" width="100px;" alt="Ryan Leckey"/><br /><sub><b>Ryan Leckey</b></sub></a><br /><a href="#review-mehcode" title="Reviewed Pull Requests">👀</a></td>
    <td align="center"><a href="https://github.com/youssefhabri"><img src="https://avatars3.githubusercontent.com/u/1578005?v=4" width="100px;" alt="Youssef Habri"/><br /><sub><b>Youssef Habri</b></sub></a><br /><a href="https://github.com/starship/starship/commits?author=youssefhabri" title="Code">💻</a></td>
  </tr>
  <tr>
    <td align="center"><a href="https://github.com/chipbuster"><img src="https://avatars2.githubusercontent.com/u/4605384?v=4" width="100px;" alt="Kevin Song"/><br /><sub><b>Kevin Song</b></sub></a><br /><a href="https://github.com/starship/starship/issues?q=author%3Achipbuster" title="Bug reports">🐛</a> <a href="https://github.com/starship/starship/commits?author=chipbuster" title="Code">💻</a> <a href="https://github.com/starship/starship/commits?author=chipbuster" title="Documentation">📖</a> <a href="https://github.com/starship/starship/commits?author=chipbuster" title="Tests">⚠️</a></td>
    <td align="center"><a href="https://andrewda.me"><img src="https://avatars1.githubusercontent.com/u/10191084?v=4" width="100px;" alt="Andrew Dassonville"/><br /><sub><b>Andrew Dassonville</b></sub></a><br /><a href="https://github.com/starship/starship/issues?q=author%3Aandrewda" title="Bug reports">🐛</a> <a href="https://github.com/starship/starship/commits?author=andrewda" title="Code">💻</a></td>
    <td align="center"><a href="https://github.com/MaT1g3R"><img src="https://avatars1.githubusercontent.com/u/15258494?v=4" width="100px;" alt="MaT1g3R"/><br /><sub><b>MaT1g3R</b></sub></a><br /><a href="https://github.com/starship/starship/commits?author=MaT1g3R" title="Code">💻</a> <a href="https://github.com/starship/starship/commits?author=MaT1g3R" title="Documentation">📖</a> <a href="https://github.com/starship/starship/commits?author=MaT1g3R" title="Tests">⚠️</a></td>
  </tr>
</table>

<!-- ALL-CONTRIBUTORS-LIST:END -->

This project follows the [all-contributors](https://github.com/all-contributors/all-contributors) specification. Contributions of any kind welcome!

<p align="center">
    <br>
    <img width="100" src="media/icon.png" alt="Starship rocket icon">
</p>

## 📝 License

Copyright © 2019-present, [Starship Contributors](https://github.com/starship/starship/graphs/contributors).<br>
This project is [ISC](./LICENSE) licensed.<|MERGE_RESOLUTION|>--- conflicted
+++ resolved
@@ -50,26 +50,15 @@
 
 ## 🍬 Features
 
-<<<<<<< HEAD
 - Prompt character turns red if the last command exits with non-zero code
 - Current username if not the same as the logged-in user
 - Current Node.js version(`⬢`)
 - Current Rust version (`🦀`)
+- Current Ruby version (`💎`).
 - Current Python version (`🐍`)
 - Current Go version (`🐹`)
 - Package version of package in current directory (`📦`)
 - Current battery level and status
-=======
-- Prompt character turns red if the last command exits with non-zero code.
-- Current username if not the same as the logged-in user.
-- Current Node.js version(`⬢`).
-- Current Rust version (`🦀`).
-- Current Ruby version (`💎`).
-- Current Python version (`🐍`).
-- Current Go version (`🐹`).
-- Package version of package in current directory (`📦`).
-- Current battery level and status.
->>>>>>> c5404e04
 - Current Git branch and rich repo status:
   - `=` — conflicting changes
   - `⇡` — ahead of remote branch
