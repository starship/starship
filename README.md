<p align="center">
	<br>
	<img width="400" src="https://raw.githubusercontent.com/starship/starship/master/media/logo.png" alt="Starship – Cross-shell prompt">
    <p align="center">
        <a href="https://crates.io/crates/starship"><img src="https://badgen.net/crates/v/starship" alt="Crates.io version"></a>
        <a href="https://dev.azure.com/starship-control/starship/_build"><img src="https://badgen.net/azure-pipelines/starship-control/starship/Starship%20Test%20Suite" alt="Azure Pipelines Build Status"></a>
        <a href="#contributors"><img src="https://badgen.net/badge/all%20contributors/9/orange" alt="All Contributors"></a>
        <a href="https://discord.gg/8Jzqu3T"><img src="https://badgen.net/badge/chat/on%20discord/7289da" alt="Chat on Discord"></a>
    </p>
</p>
<h4 align="center">
<br>
    <a href="https://starship.rs">Website</a> · 
    <a href="#-installation">Installation</a> · 
    <a href="https://starship.rs/config/">Configuration</a>
</h4>

<h1></h1>

Starship is the minimal, blazing fast, and extremely customizable prompt for any shell!<br>
The prompt shows information need while you're working, while staying sleek and out of the way.

<p align="center">
  <img alt="Starship with Hyper and One Dark" src="https://raw.githubusercontent.com/starship/starship/master/media/demo.gif">
</p>

## 🍬 Features

- Prompt character turns red if the last command exits with non-zero code.
- Current username if not the same as the logged-in user.
- Current Node.js version(`⬢`).
- Current Rust version (`🦀`).
- Current Python version (`🐍`).
- Current Go version (`🐹`).
- Package version of package in current directory (`📦`).
- Current battery level and status.
- Current Git branch and rich repo status:
  - `=` — conflicting changes
  - `⇡` — ahead of remote branch
  - `⇣` — behind of remote branch
  - `⇕` — diverged changes
  - `?` — untracked changes
  - `$` — stashed changes
  - `!` — modified files
  - `+` — added files
  - `»` — renamed files
  - `✘` — deleted files
<<<<<<< HEAD
- Indicator for jobs in the background (`✦`).
- [PLANNED #104](https://github.com/starship/starship/issues/104) – Execution time of the last command if it exceeds the set threshold.
=======
- Execution time of the last command if it exceeds the set threshold.
- [PLANNED #80](https://github.com/starship/starship/issues/80) – Indicator for jobs in the background (`✦`).
>>>>>>> f4bb7204

## 🚀 Installation

### Prerequisites

- [Rust](https://rustup.rs/) v1.33 or higher
- A [Powerline font](https://github.com/powerline/fonts)  installed and enabled in your terminal (for example, try [Fira Code](https://github.com/tonsky/FiraCode)).

### Getting Started

1. Install the **starship** binary:

   ```sh
   cargo install starship
   ```

1. Add the init script to your shell's config file:

   #### Bash / Zsh

   Add the following to the end of `~/.bashrc` or `~/.zshrc`:

   ```sh
   # ~/.bashrc or ~/.zshrc

   eval "$(starship init $0)"
   ```

   #### Fish

   Add the following to the end of `~/.config/fish/config.fish`:

   ```sh
   # ~/.config/fish/config.fish

   eval (starship init fish)
   ```

## 🔧 Configuration

For details on how to configure Starship, check out our [documentation](https://starship.rs/config/).

## 🤝 Contributing

We are always looking for contributors of **all skill levels**! If you're looking to ease your way into the project, try out a [good first issue](https://github.com/starship/starship/labels/good%20first%20issue).

### High Priority Needs

- 👩‍💼 **Product Manager**
  - We have a GitHub Project and many unorganized/unprioritized features, as well as ideas that haven't yet been made into issues. Starship needs someone to own the product direction!
- 👩‍🎨 **Designer**
  - Like making eye-catching websites? Excellent! We are looking to create a beautiful landing page showing off Starship in all its glory. Helping design for Starship's brand is a great opportunity to try out new ideas!
- 👩‍💻 **Rust Developer**
  - There is _a lot_ of low-hanging fruit when it comes to   writing idiomatic Rust, designing effective Rust architecture, performance optimizations, cross-platform build optimizations, and more! I ([@matchai](https://github.com/matchai)) am a beginner to Rust. Come point us in the right direction!

If you are interested in helping contribute to starship, please take a look at our [Contributing Guide](./CONTRIBUTING.md). Also, feel free to drop into our [Discord server](https://discord.gg/8Jzqu3T) and say hi. 👋

### Contributors
Thanks goes to these wonderful people ([emoji key](https://allcontributors.org/docs/en/emoji-key)):

<!-- ALL-CONTRIBUTORS-LIST:START - Do not remove or modify this section -->
<!-- prettier-ignore -->
<table>
  <tr>
    <td align="center"><a href="https://twitter.com/matchai"><img src="https://avatars0.githubusercontent.com/u/4658208?v=4" width="100px;" alt="Matan Kushner"/><br /><sub><b>Matan Kushner</b></sub></a><br /><a href="https://github.com/starship/starship/commits?author=matchai" title="Code">💻</a> <a href="#design-matchai" title="Design">🎨</a> <a href="#ideas-matchai" title="Ideas, Planning, & Feedback">🤔</a> <a href="#infra-matchai" title="Infrastructure (Hosting, Build-Tools, etc)">🚇</a> <a href="#maintenance-matchai" title="Maintenance">🚧</a> <a href="#review-matchai" title="Reviewed Pull Requests">👀</a> <a href="https://github.com/starship/starship/commits?author=matchai" title="Tests">⚠️</a></td>
    <td align="center"><a href="https://github.com/johnletey"><img src="https://avatars0.githubusercontent.com/u/30328854?v=4" width="100px;" alt="John Letey"/><br /><sub><b>John Letey</b></sub></a><br /><a href="https://github.com/starship/starship/commits?author=johnletey" title="Code">💻</a> <a href="#ideas-johnletey" title="Ideas, Planning, & Feedback">🤔</a> <a href="#review-johnletey" title="Reviewed Pull Requests">👀</a> <a href="https://github.com/starship/starship/commits?author=johnletey" title="Tests">⚠️</a></td>
    <td align="center"><a href="http://timmulqueen.com"><img src="https://avatars1.githubusercontent.com/u/6132021?v=4" width="100px;" alt="Tim Mulqueen"/><br /><sub><b>Tim Mulqueen</b></sub></a><br /><a href="https://github.com/starship/starship/commits?author=Multimo" title="Code">💻</a> <a href="#ideas-Multimo" title="Ideas, Planning, & Feedback">🤔</a> <a href="#review-Multimo" title="Reviewed Pull Requests">👀</a> <a href="https://github.com/starship/starship/commits?author=Multimo" title="Tests">⚠️</a></td>
    <td align="center"><a href="https://github.com/sirMerr"><img src="https://avatars2.githubusercontent.com/u/11183523?v=4" width="100px;" alt="Tiffany Le-Nguyen"/><br /><sub><b>Tiffany Le-Nguyen</b></sub></a><br /><a href="#ideas-sirMerr" title="Ideas, Planning, & Feedback">🤔</a> <a href="#maintenance-sirMerr" title="Maintenance">🚧</a> <a href="#review-sirMerr" title="Reviewed Pull Requests">👀</a> <a href="https://github.com/starship/starship/commits?author=sirMerr" title="Documentation">📖</a></td>
    <td align="center"><a href="https://about.snuggi.es"><img src="https://avatars0.githubusercontent.com/u/26250962?v=4" width="100px;" alt="​Snuggle"/><br /><sub><b>​Snuggle</b></sub></a><br /><a href="#design-Snuggle" title="Design">🎨</a> <a href="#ideas-Snuggle" title="Ideas, Planning, & Feedback">🤔</a> <a href="#maintenance-Snuggle" title="Maintenance">🚧</a> <a href="#review-Snuggle" title="Reviewed Pull Requests">👀</a></td>
    <td align="center"><a href="https://github.com/mehcode"><img src="https://avatars1.githubusercontent.com/u/753919?v=4" width="100px;" alt="Ryan Leckey"/><br /><sub><b>Ryan Leckey</b></sub></a><br /><a href="#review-mehcode" title="Reviewed Pull Requests">👀</a></td>
    <td align="center"><a href="https://github.com/youssefhabri"><img src="https://avatars3.githubusercontent.com/u/1578005?v=4" width="100px;" alt="Youssef Habri"/><br /><sub><b>Youssef Habri</b></sub></a><br /><a href="https://github.com/starship/starship/commits?author=youssefhabri" title="Code">💻</a></td>
  </tr>
  <tr>
    <td align="center"><a href="https://github.com/chipbuster"><img src="https://avatars2.githubusercontent.com/u/4605384?v=4" width="100px;" alt="Kevin Song"/><br /><sub><b>Kevin Song</b></sub></a><br /><a href="https://github.com/starship/starship/issues?q=author%3Achipbuster" title="Bug reports">🐛</a> <a href="https://github.com/starship/starship/commits?author=chipbuster" title="Code">💻</a> <a href="https://github.com/starship/starship/commits?author=chipbuster" title="Documentation">📖</a> <a href="https://github.com/starship/starship/commits?author=chipbuster" title="Tests">⚠️</a></td>
    <td align="center"><a href="https://andrewda.me"><img src="https://avatars1.githubusercontent.com/u/10191084?v=4" width="100px;" alt="Andrew Dassonville"/><br /><sub><b>Andrew Dassonville</b></sub></a><br /><a href="https://github.com/starship/starship/issues?q=author%3Aandrewda" title="Bug reports">🐛</a> <a href="https://github.com/starship/starship/commits?author=andrewda" title="Code">💻</a></td>
  </tr>
</table>

<!-- ALL-CONTRIBUTORS-LIST:END -->

This project follows the [all-contributors](https://github.com/all-contributors/all-contributors) specification. Contributions of any kind welcome!

<p align="center">
    <br>
    <img width="100" src="media/icon.png" alt="Starship rocket icon">
</p>

## 📝 License

Copyright © 2019-present, [Starship Contributors](https://github.com/starship/starship/graphs/contributors).<br>
This project is [ISC](./LICENSE) licensed.<|MERGE_RESOLUTION|>--- conflicted
+++ resolved
@@ -45,13 +45,8 @@
   - `+` — added files
   - `»` — renamed files
   - `✘` — deleted files
-<<<<<<< HEAD
+- Execution time of the last command if it exceeds the set threshold.
 - Indicator for jobs in the background (`✦`).
-- [PLANNED #104](https://github.com/starship/starship/issues/104) – Execution time of the last command if it exceeds the set threshold.
-=======
-- Execution time of the last command if it exceeds the set threshold.
-- [PLANNED #80](https://github.com/starship/starship/issues/80) – Indicator for jobs in the background (`✦`).
->>>>>>> f4bb7204
 
 ## 🚀 Installation
 
