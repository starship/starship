jobs:
  # Check formatting
  - template: ci/azure-rustfmt.yml
    parameters:
      name: rustfmt

  # Test with Rust stable
  - template: ci/azure-test-stable.yml
    parameters:
      name: test_starship
      displayName: Test starship

  # Test with Rust nightly
  - template: ci/azure-test-nightly.yml
    parameters:
      name: test_nightly
      displayName: Check starship with nightly

  # Run the integration tests in a Docker container
  - job: test_docker
    displayName: Test starship Docker
    pool:
      vmImage: ubuntu-16.04
    steps:
<<<<<<< HEAD
      # Install Node.js
      - task: NodeTool@0
        inputs:
          versionSpec: "12.0.0"
      # Install Go
      - task: GoTool@0
        inputs:
          versionSpec: "1.10"
      # Install Python
      - task: UsePythonVersion@0
        inputs:
          versionSpec: "3.7.3"
      # Install Rust
      - template: ".build/install-rust.yml"

      - script: cargo build
        displayName: Cargo build
      - script: cargo test -- --ignored
        displayName: Cargo test
=======
      - script: ./integration_test
>>>>>>> 876e7d36
<|MERGE_RESOLUTION|>--- conflicted
+++ resolved
@@ -22,26 +22,4 @@
     pool:
       vmImage: ubuntu-16.04
     steps:
-<<<<<<< HEAD
-      # Install Node.js
-      - task: NodeTool@0
-        inputs:
-          versionSpec: "12.0.0"
-      # Install Go
-      - task: GoTool@0
-        inputs:
-          versionSpec: "1.10"
-      # Install Python
-      - task: UsePythonVersion@0
-        inputs:
-          versionSpec: "3.7.3"
-      # Install Rust
-      - template: ".build/install-rust.yml"
-
-      - script: cargo build
-        displayName: Cargo build
-      - script: cargo test -- --ignored
-        displayName: Cargo test
-=======
-      - script: ./integration_test
->>>>>>> 876e7d36
+      - script: ./integration_test