--- conflicted
+++ resolved
@@ -101,14 +101,8 @@
 
       - name: Setup | Install cargo-wix [Windows]
         continue-on-error: true
-<<<<<<< HEAD
-        if: matrix.os == 'windows-latest'
-        run: cargo install --version 0.3.3 cargo-wix
-=======
-        # aarch64 is only supported in wix 4.0 development builds
-        if: matrix.os == 'windows-latest' && matrix.target != 'aarch64-pc-windows-msvc'
+        if: matrix.os == 'windows-latest'
         run: cargo install --version 0.3.4 cargo-wix
->>>>>>> af4871c7
         env:
           RUSTFLAGS: '-Copt-level=1'
 
