--- conflicted
+++ resolved
@@ -6,10 +6,5 @@
     name: Spell Check with Typos
     runs-on: ubuntu-latest
     steps:
-<<<<<<< HEAD
     - uses: actions/checkout@v4
-    - uses: crate-ci/typos@v1.16.23
-=======
-    - uses: actions/checkout@3df4ab11eba7bda6032a0b82a6bb43b11571feac # v4
-    - uses: crate-ci/typos@v1.16.25
->>>>>>> e79014a9
+    - uses: crate-ci/typos@v1.16.25