name: Main workflow
on:
  push:
    paths-ignore:
      - "docs/**"
      - "**.md"
  pull_request:
    paths-ignore:
      - "docs/**"
      - "**.md"

jobs:
  # Run the `rustfmt` code formatter
  rustfmt:
    name: Rustfmt [Formatter]
    runs-on: ubuntu-latest
    steps:
      - uses: actions/checkout@v2
      - uses: actions-rs/toolchain@v1
        with:
          profile: minimal
          toolchain: stable
          components: rustfmt
          override: true
      - run: rustup component add rustfmt
      - uses: actions-rs/cargo@v1
        with:
          command: fmt
          args: --all -- --check

  # Run the `clippy` linting tool
  clippy:
    name: Clippy [Linter]
    runs-on: ubuntu-latest
    steps:
      - uses: actions/checkout@v2
      - uses: actions-rs/toolchain@v1
        with:
          profile: minimal
          toolchain: stable
          components: clippy
          override: true
      - uses: actions-rs/clippy-check@v1
        with:
          token: ${{ secrets.GITHUB_TOKEN }}
          args: --all-targets --all-features -- -D clippy::all

  # Run a security audit on dependencies
  cargo_audit:
    name: Cargo Audit [Security]
    runs-on: ubuntu-latest
    steps:
      - uses: actions/checkout@v2
      - uses: actions-rs/toolchain@v1
        with:
          toolchain: stable
          override: true
      - run: cargo install --force cargo-audit
      - run: cargo generate-lockfile
      - uses: actions-rs/cargo@v1
        with:
          command: audit

  # Ensure that the project could be successfully compiled
  cargo_check:
    name: Compile
    runs-on: ubuntu-latest
    steps:
      - uses: actions/checkout@v2
      - uses: actions-rs/toolchain@v1
        with:
          profile: minimal
          toolchain: stable
          override: true
      - uses: actions-rs/cargo@v1
        with:
          command: check
          args: --all

  # Run tests on Linux, macOS, and Windows
  # On both Rust stable and Rust nightly
  test:
    name: Test Suite
    needs: [cargo_check]
    runs-on: ${{ matrix.os }}
    strategy:
      fail-fast: false
      matrix:
        os: [ubuntu-latest, macOS-latest, windows-latest]
        rust: [stable, nightly]
    steps:
      # Checkout the branch being tested
      - uses: actions/checkout@v2

      # Cache files between builds
      - name: Cache cargo registry
        uses: actions/cache@v1
        with:
          path: ~/.cargo/registry
          key: ${{ runner.os }}-cargo-registry-${{ hashFiles('**/Cargo.lock') }}
      - name: Cache cargo index
        uses: actions/cache@v1
        with:
          path: ~/.cargo/git
          key: ${{ runner.os }}-cargo-index-${{ hashFiles('**/Cargo.lock') }}
      - name: Cache cargo build
        uses: actions/cache@v1
        with:
          path: target
          key: ${{ runner.os }}-cargo-build-target-${{ hashFiles('**/Cargo.lock') }}

      # Install all the required dependencies for testing
      - uses: actions-rs/toolchain@v1
        with:
          profile: minimal
          toolchain: stable
          override: true

<<<<<<< HEAD
=======
      # Install Stack at a fixed version (Linux & macOS version)
      - name: Install Stack [-nix]
        if: matrix.os != 'windows-latest'
        uses: mstksg/setup-stack@v1

      # Install Stack at a fixed version (Windows version), use Chocolatey
      - name: Install Stack [-windows]
        if: matrix.os == 'windows-latest'
        uses: crazy-max/ghaction-chocolatey@v1
        with:
          args: install haskell-stack -y

      - name: Install GHC version
        env:
          ARGS: --resolver nightly-2019-09-21
        run: stack $ARGS ghc -- --numeric-version --no-install-ghc

      # Install Node.js at a fixed version
      - uses: actions/setup-node@v1
        with:
          node-version: "12.0.0"

>>>>>>> 6f2c9fb3
      # Install Golang at a fixed version
      - uses: actions/setup-go@v1
        with:
          go-version: "1.12.1"

      # Install Ruby at a fixed version
      - uses: eregon/use-ruby-action@v1
        with:
          ruby-version: "2.6.3"

      # Install Python at a fixed version
      - uses: actions/setup-python@v1
        with:
          python-version: "3.7.6"

      # Install dotnet at a fixed version
      - uses: actions/setup-dotnet@v1
        with:
          dotnet-version: "2.2.402"

      # Install PHP at a fixed version
      - uses: shivammathur/setup-php@v1
        with:
          php-version: "7.3"

      # Install Mercurial (pre-installed on Linux and windows)
      - name: Install Mercurial (macos)
        if: matrix.os == 'macOS-latest'
        env:
          HGPYTHON3: 1
        run: pip install mercurial

      # Install Terraform at a fixed version
      - uses: volcano-coffee-company/setup-terraform@v1
        with:
          version: "0.12.14"

      # Run the ignored tests that expect the above setup
      - name: Run all tests
        uses: actions-rs/cargo@v1
        with:
          command: test
          args: -- -Z unstable-options --include-ignored

  # Publish starship to Crates.io
  cargo_publish:
    if: startsWith(github.ref, 'refs/tags/v')
    name: Publish Cargo Package
    runs-on: ubuntu-latest
    steps:
      - uses: actions/checkout@v2
      - uses: actions-rs/toolchain@v1
        with:
          profile: minimal
          toolchain: stable
          override: true
      - run: cargo login $CRATES_IO_TOKEN
      - run: cargo publish
    env:
      CRATES_IO_TOKEN: ${{ secrets.CRATES_IO_TOKEN }}

  update_brew_formula:
    if: startsWith(github.ref, 'refs/tags/v')
    name: Update Brew Formula
    runs-on: macos-latest
    steps:
      - uses: actions/checkout@v2
      - run: |
          echo "https://matchai:$HOMEBREW_GITHUB_API_TOKEN@github.com" > ~/.git-credentials
          git config --global credential.helper store
          git config --global user.name "Matan Kushner"
          git config --global user.email "hello@matchai.dev"

          cd $(brew --repo homebrew/core)	
          git fetch origin
          sudo git reset --hard origin/master	
          cd -

          brew bump-formula-pr --url=https://github.com/starship/starship/archive/$(git describe --tags).tar.gz --message="Automated release pull request using continuous integration." --no-browse -v starship --force
        env:
          HOMEBREW_GITHUB_API_TOKEN: ${{ secrets.HOMEBREW_GITHUB_API_TOKEN }}

  # Build sources for every OS
  github_build:
    if: startsWith(github.ref, 'refs/tags/v')
    name: Build release binaries
    strategy:
      fail-fast: false
      matrix:
        target:
          - x86_64-unknown-linux-gnu
          - x86_64-unknown-linux-musl
          - x86_64-apple-darwin
          - x86_64-pc-windows-msvc
        include:
          - target: x86_64-unknown-linux-gnu
            os: ubuntu-latest
            name: starship-x86_64-unknown-linux-gnu.tar.gz
          - target: x86_64-unknown-linux-musl
            os: ubuntu-latest
            name: starship-x86_64-unknown-linux-musl.tar.gz
          - target: x86_64-apple-darwin
            os: macOS-latest
            name: starship-x86_64-apple-darwin.tar.gz
          - target: x86_64-pc-windows-msvc
            os: windows-latest
            name: starship-x86_64-pc-windows-msvc.zip
    runs-on: ${{ matrix.os }}
    steps:
      - uses: actions/checkout@v2

      - name: Install Rust toolchain
        uses: actions-rs/toolchain@v1
        with:
          profile: minimal
          toolchain: stable
          override: true
          target: ${{ matrix.target }}

      - name: Install musl tools
        if: matrix.target == 'x86_64-unknown-linux-musl'
        run: sudo apt-get install -y musl-tools

      - name: Build target
        uses: actions-rs/cargo@v1
        with:
          command: build
          args: --release --target ${{ matrix.target }}

      - name: Prepare build artifacts [Windows]
        if: matrix.os == 'windows-latest'
        run: |
          cd target/${{ matrix.target }}/release
          strip starship.exe
          7z a ../../../${{ matrix.name }} starship.exe
          cd -

      - name: Prepare build artifacts [-nix]
        if: matrix.os != 'windows-latest'
        run: |
          cd target/${{ matrix.target }}/release
          strip starship
          tar czvf ../../../${{ matrix.name }} starship
          cd -

      - name: Upload build artifact
        uses: actions/upload-artifact@v1
        with:
          name: ${{ matrix.name }}
          path: ${{ matrix.name }}

  # Create GitHub release with Rust build targets and release notes
  github_release:
    if: startsWith(github.ref, 'refs/tags/v')
    name: Create GitHub Release
    needs: github_build
    runs-on: ubuntu-latest
    steps:
      - uses: actions/checkout@v2

      # These can be squashed when https://github.com/actions/download-artifact/issues/6 is closed
      - name: Download releases from github_build
        uses: actions/download-artifact@v1
        with:
          name: starship-x86_64-unknown-linux-gnu.tar.gz
          path: .
      - name: Download releases from github_build
        uses: actions/download-artifact@v1
        with:
          name: starship-x86_64-unknown-linux-musl.tar.gz
          path: .
      - name: Download releases from github_build
        uses: actions/download-artifact@v1
        with:
          name: starship-x86_64-apple-darwin.tar.gz
          path: .
      - name: Download releases from github_build
        uses: actions/download-artifact@v1
        with:
          name: starship-x86_64-pc-windows-msvc.zip
          path: .

      - name: Generate checksums
        run: for file in starship-*; do openssl dgst -sha256 -r "$file" | awk '{print $1}' > "${file}.sha256"; done

      - name: Generate release notes
        run: |
          # Temporary fix for https://github.com/actions/setup-go/issues/14
          export PATH=$PATH:$(go env GOPATH)/bin
          go get -u github.com/git-chglog/git-chglog/cmd/git-chglog
          git-chglog -c .github/chglog/release.yml $(git describe --tags) > RELEASE.md

      - name: Create GitHub release ${{ matrix.target }}
        uses: softprops/action-gh-release@v1
        with:
          files: |
            starship-x86_64-unknown-linux-gnu.tar.gz
            starship-x86_64-unknown-linux-gnu.tar.gz.sha256
            starship-x86_64-unknown-linux-musl.tar.gz
            starship-x86_64-unknown-linux-musl.tar.gz.sha256
            starship-x86_64-apple-darwin.tar.gz
            starship-x86_64-apple-darwin.tar.gz.sha256
            starship-x86_64-pc-windows-msvc.zip
            starship-x86_64-pc-windows-msvc.zip.sha256
          body_path: RELEASE.md
        env:
          GITHUB_TOKEN: ${{ secrets.GITHUB_TOKEN }}<|MERGE_RESOLUTION|>--- conflicted
+++ resolved
@@ -116,8 +116,6 @@
           toolchain: stable
           override: true
 
-<<<<<<< HEAD
-=======
       # Install Stack at a fixed version (Linux & macOS version)
       - name: Install Stack [-nix]
         if: matrix.os != 'windows-latest'
@@ -135,12 +133,6 @@
           ARGS: --resolver nightly-2019-09-21
         run: stack $ARGS ghc -- --numeric-version --no-install-ghc
 
-      # Install Node.js at a fixed version
-      - uses: actions/setup-node@v1
-        with:
-          node-version: "12.0.0"
-
->>>>>>> 6f2c9fb3
       # Install Golang at a fixed version
       - uses: actions/setup-go@v1
         with:
