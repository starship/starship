name: Format + Docs Workflow
on:
  push:
    paths: ["docs/**", "**.md", "**.toml", "**.js", "**.json", "**.ts"]
  pull_request:
    paths: ["docs/**", "**.md", "**.toml", "**.js", "**.json", "**.ts"]

jobs:
  # Run the dprint code formatter for documentation
  dprint:
    name: Dprint [Docs Formatter]
    runs-on: ubuntu-latest
    steps:
      - name: Setup | Checkout
        uses: actions/checkout@v3
      - name: Docs | Format
        uses: dprint/check@v2.2

  # Validate preset files
  taplo:
    name: Taplo [Preset schema validation]
    runs-on: ubuntu-latest
    steps:
      - name: Setup | Checkout
        uses: actions/checkout@v3
      - name: Install | Taplo
<<<<<<< HEAD
        run: cargo install --debug --locked --version 0.8.0 taplo-cli
=======
        run: cargo install --debug --locked --version 0.8.1 taplo-cli
>>>>>>> 6fc41526
      - name: Presets | Validate with schema
        run: taplo lint --schema "file://${GITHUB_WORKSPACE}/.github/config-schema.json" docs/.vuepress/public/presets/toml/*.toml

  # If this is not a Crowdin PR, block changes to translated documentation
  block-crowdin:
    name: Block Translated Changes
    runs-on: ubuntu-latest
    if: ${{ github.event_name == 'pull_request' }}
    steps:
      - name: Prevent File Change
        uses: xalvarez/prevent-file-change-action@v1.3.2
        if: ${{ github.event.pull_request.head.ref != 'i18n_master' }}
        with:
          githubToken: ${{ secrets.GITHUB_TOKEN }}
          pattern: docs/[a-z][a-z][a-z]?-[A-Z][A-Z]?/.*<|MERGE_RESOLUTION|>--- conflicted
+++ resolved
@@ -24,11 +24,7 @@
       - name: Setup | Checkout
         uses: actions/checkout@v3
       - name: Install | Taplo
-<<<<<<< HEAD
-        run: cargo install --debug --locked --version 0.8.0 taplo-cli
-=======
         run: cargo install --debug --locked --version 0.8.1 taplo-cli
->>>>>>> 6fc41526
       - name: Presets | Validate with schema
         run: taplo lint --schema "file://${GITHUB_WORKSPACE}/.github/config-schema.json" docs/.vuepress/public/presets/toml/*.toml
 
