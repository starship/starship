{
  "$schema": "http://json-schema.org/draft-07/schema#",
  "title": "FullConfig",
  "type": "object",
  "properties": {
    "$schema": {
      "default": "https://starship.rs/config-schema.json",
      "type": "string"
    },
    "aws": {
      "default": {
        "disabled": false,
        "expiration_symbol": "X",
        "force_display": false,
        "format": "on [$symbol($profile )(\\($region\\) )(\\[$duration\\] )]($style)",
        "profile_aliases": {},
        "region_aliases": {},
        "style": "bold yellow",
        "symbol": "☁️  "
      },
      "allOf": [
        {
          "$ref": "#/definitions/AwsConfig"
        }
      ]
    },
    "azure": {
      "default": {
        "disabled": true,
        "format": "on [$symbol($subscription)]($style) ",
        "style": "blue bold",
        "subscription_aliases": {},
        "symbol": "󰠅 "
      },
      "allOf": [
        {
          "$ref": "#/definitions/AzureConfig"
        }
      ]
    },
    "battery": {
      "default": {
        "charging_symbol": "󰂄 ",
        "disabled": false,
        "discharging_symbol": "󰂃 ",
        "display": [
          {
            "charging_symbol": null,
            "discharging_symbol": null,
            "style": "red bold",
            "threshold": 10
          }
        ],
        "empty_symbol": "󰂎 ",
        "format": "[$symbol$percentage]($style) ",
        "full_symbol": "󰁹 ",
        "unknown_symbol": "󰁽 "
      },
      "allOf": [
        {
          "$ref": "#/definitions/BatteryConfig"
        }
      ]
    },
    "buf": {
      "default": {
        "detect_extensions": [],
        "detect_files": [
          "buf.yaml",
          "buf.gen.yaml",
          "buf.work.yaml"
        ],
        "detect_folders": [],
        "disabled": false,
        "format": "with [$symbol($version )]($style)",
        "style": "bold blue",
        "symbol": "🐃 ",
        "version_format": "v${raw}"
      },
      "allOf": [
        {
          "$ref": "#/definitions/BufConfig"
        }
      ]
    },
    "bun": {
      "default": {
        "detect_extensions": [],
        "detect_files": [
          "bun.lockb",
          "bunfig.toml"
        ],
        "detect_folders": [],
        "disabled": false,
        "format": "via [$symbol($version )]($style)",
        "style": "bold red",
        "symbol": "🍞 ",
        "version_format": "v${raw}"
      },
      "allOf": [
        {
          "$ref": "#/definitions/BunConfig"
        }
      ]
    },
    "c": {
      "default": {
        "commands": [
          [
            "cc",
            "--version"
          ],
          [
            "gcc",
            "--version"
          ],
          [
            "clang",
            "--version"
          ]
        ],
        "detect_extensions": [
          "c",
          "h"
        ],
        "detect_files": [],
        "detect_folders": [],
        "disabled": false,
        "format": "via [$symbol($version(-$name) )]($style)",
        "style": "149 bold",
        "symbol": "C ",
        "version_format": "v${raw}"
      },
      "allOf": [
        {
          "$ref": "#/definitions/CConfig"
        }
      ]
    },
    "character": {
      "default": {
        "disabled": false,
        "error_symbol": "[❯](bold red)",
        "format": "$symbol ",
        "success_symbol": "[❯](bold green)",
        "vimcmd_replace_one_symbol": "[❮](bold purple)",
        "vimcmd_replace_symbol": "[❮](bold purple)",
        "vimcmd_symbol": "[❮](bold green)",
        "vimcmd_visual_symbol": "[❮](bold yellow)"
      },
      "allOf": [
        {
          "$ref": "#/definitions/CharacterConfig"
        }
      ]
    },
    "cmake": {
      "default": {
        "detect_extensions": [],
        "detect_files": [
          "CMakeLists.txt",
          "CMakeCache.txt"
        ],
        "detect_folders": [],
        "disabled": false,
        "format": "via [$symbol($version )]($style)",
        "style": "bold blue",
        "symbol": "△ ",
        "version_format": "v${raw}"
      },
      "allOf": [
        {
          "$ref": "#/definitions/CMakeConfig"
        }
      ]
    },
    "cmd_duration": {
      "default": {
        "disabled": false,
        "format": "took [$duration]($style) ",
        "min_time": 2000,
        "min_time_to_notify": 45000,
        "show_milliseconds": false,
        "show_notifications": false,
        "style": "yellow bold"
      },
      "allOf": [
        {
          "$ref": "#/definitions/CmdDurationConfig"
        }
      ]
    },
    "cobol": {
      "default": {
        "detect_extensions": [
          "cbl",
          "cob",
          "CBL",
          "COB"
        ],
        "detect_files": [],
        "detect_folders": [],
        "disabled": false,
        "format": "via [$symbol($version )]($style)",
        "style": "bold blue",
        "symbol": "⚙️ ",
        "version_format": "v${raw}"
      },
      "allOf": [
        {
          "$ref": "#/definitions/CobolConfig"
        }
      ]
    },
    "conda": {
      "default": {
        "disabled": false,
        "format": "via [$symbol$environment]($style) ",
        "ignore_base": true,
        "style": "green bold",
        "symbol": "🅒 ",
        "truncation_length": 1
      },
      "allOf": [
        {
          "$ref": "#/definitions/CondaConfig"
        }
      ]
    },
    "container": {
      "default": {
        "disabled": false,
        "format": "[$symbol \\[$name\\]]($style) ",
        "style": "red bold dimmed",
        "symbol": "⬢"
      },
      "allOf": [
        {
          "$ref": "#/definitions/ContainerConfig"
        }
      ]
    },
    "crystal": {
      "default": {
        "detect_extensions": [
          "cr"
        ],
        "detect_files": [
          "shard.yml"
        ],
        "detect_folders": [],
        "disabled": false,
        "format": "via [$symbol($version )]($style)",
        "style": "bold red",
        "symbol": "🔮 ",
        "version_format": "v${raw}"
      },
      "allOf": [
        {
          "$ref": "#/definitions/CrystalConfig"
        }
      ]
    },
    "daml": {
      "default": {
        "detect_extensions": [],
        "detect_files": [
          "daml.yaml"
        ],
        "detect_folders": [],
        "disabled": false,
        "format": "via [$symbol($version )]($style)",
        "style": "bold cyan",
        "symbol": "Λ ",
        "version_format": "v${raw}"
      },
      "allOf": [
        {
          "$ref": "#/definitions/DamlConfig"
        }
      ]
    },
    "dart": {
      "default": {
        "detect_extensions": [
          "dart"
        ],
        "detect_files": [
          "pubspec.yaml",
          "pubspec.yml",
          "pubspec.lock"
        ],
        "detect_folders": [
          ".dart_tool"
        ],
        "disabled": false,
        "format": "via [$symbol($version )]($style)",
        "style": "bold blue",
        "symbol": "🎯 ",
        "version_format": "v${raw}"
      },
      "allOf": [
        {
          "$ref": "#/definitions/DartConfig"
        }
      ]
    },
    "deno": {
      "default": {
        "detect_extensions": [],
        "detect_files": [
          "deno.json",
          "deno.jsonc",
          "mod.ts",
          "deps.ts",
          "mod.js",
          "deps.js"
        ],
        "detect_folders": [],
        "disabled": false,
        "format": "via [$symbol($version )]($style)",
        "style": "green bold",
        "symbol": "🦕 ",
        "version_format": "v${raw}"
      },
      "allOf": [
        {
          "$ref": "#/definitions/DenoConfig"
        }
      ]
    },
    "directory": {
      "default": {
        "before_repo_root_style": null,
        "disabled": false,
        "fish_style_pwd_dir_length": 0,
        "format": "[$path]($style)[$read_only]($read_only_style) ",
        "home_symbol": "~",
        "read_only": "🔒",
        "read_only_style": "red",
        "repo_root_format": "[$before_root_path]($before_repo_root_style)[$repo_root]($repo_root_style)[$path]($style)[$read_only]($read_only_style) ",
        "repo_root_style": null,
        "style": [
          {
            "env": null,
            "expected_value": null,
            "operator": null,
            "style": "cyan bold"
          }
        ],
        "substitutions": {},
        "truncate_to_repo": true,
        "truncation_length": 3,
        "truncation_symbol": "",
        "use_logical_path": true,
        "use_os_path_sep": true
      },
      "allOf": [
        {
          "$ref": "#/definitions/DirectoryConfig"
        }
      ]
    },
    "direnv": {
      "default": {
        "allowed_msg": "allowed",
        "denied_msg": "denied",
        "detect_extensions": [],
        "detect_files": [
          ".envrc"
        ],
        "detect_folders": [],
        "disabled": true,
        "format": "[$symbol$loaded/$allowed]($style) ",
        "loaded_msg": "loaded",
        "not_allowed_msg": "not allowed",
        "style": "bold orange",
        "symbol": "direnv ",
        "unloaded_msg": "not loaded"
      },
      "allOf": [
        {
          "$ref": "#/definitions/DirenvConfig"
        }
      ]
    },
    "docker_context": {
      "default": {
        "detect_extensions": [],
        "detect_files": [
          "docker-compose.yml",
          "docker-compose.yaml",
          "Dockerfile"
        ],
        "detect_folders": [],
        "disabled": false,
        "format": "via [$symbol$context]($style) ",
        "only_with_files": true,
        "style": "blue bold",
        "symbol": "🐳 "
      },
      "allOf": [
        {
          "$ref": "#/definitions/DockerContextConfig"
        }
      ]
    },
    "dotnet": {
      "default": {
        "detect_extensions": [
          "csproj",
          "fsproj",
          "xproj"
        ],
        "detect_files": [
          "global.json",
          "project.json",
          "Directory.Build.props",
          "Directory.Build.targets",
          "Packages.props"
        ],
        "detect_folders": [],
        "disabled": false,
        "format": "via [$symbol($version )(🎯 $tfm )]($style)",
        "heuristic": true,
        "style": "blue bold",
        "symbol": ".NET ",
        "version_format": "v${raw}"
      },
      "allOf": [
        {
          "$ref": "#/definitions/DotnetConfig"
        }
      ]
    },
    "elixir": {
      "default": {
        "detect_extensions": [],
        "detect_files": [
          "mix.exs"
        ],
        "detect_folders": [],
        "disabled": false,
        "format": "via [$symbol($version \\(OTP $otp_version\\) )]($style)",
        "style": "bold purple",
        "symbol": "💧 ",
        "version_format": "v${raw}"
      },
      "allOf": [
        {
          "$ref": "#/definitions/ElixirConfig"
        }
      ]
    },
    "elm": {
      "default": {
        "detect_extensions": [
          "elm"
        ],
        "detect_files": [
          "elm.json",
          "elm-package.json",
          ".elm-version"
        ],
        "detect_folders": [
          "elm-stuff"
        ],
        "disabled": false,
        "format": "via [$symbol($version )]($style)",
        "style": "cyan bold",
        "symbol": "🌳 ",
        "version_format": "v${raw}"
      },
      "allOf": [
        {
          "$ref": "#/definitions/ElmConfig"
        }
      ]
    },
    "env_var": {
      "default": {},
      "type": "object",
      "additionalProperties": {
        "$ref": "#/definitions/EnvVarConfig"
      }
    },
    "erlang": {
      "default": {
        "detect_extensions": [],
        "detect_files": [
          "rebar.config",
          "erlang.mk"
        ],
        "detect_folders": [],
        "disabled": false,
        "format": "via [$symbol($version )]($style)",
        "style": "bold red",
        "symbol": " ",
        "version_format": "v${raw}"
      },
      "allOf": [
        {
          "$ref": "#/definitions/ErlangConfig"
        }
      ]
    },
    "fennel": {
      "default": {
        "detect_extensions": [
          "fnl"
        ],
        "detect_files": [],
        "detect_folders": [],
        "disabled": true,
        "format": "via [$symbol($version )]($style)",
        "style": "bold green",
        "symbol": "🧅 ",
        "version_format": "v${raw}"
      },
      "allOf": [
        {
          "$ref": "#/definitions/FennelConfig"
        }
      ]
    },
    "fill": {
      "default": {
        "disabled": false,
        "style": "bold black",
        "symbol": "."
      },
      "allOf": [
        {
          "$ref": "#/definitions/FillConfig"
        }
      ]
    },
    "fossil_branch": {
      "default": {
        "disabled": true,
        "format": "on [$symbol$branch]($style) ",
        "style": "bold purple",
        "symbol": " ",
        "truncation_length": 9223372036854775807,
        "truncation_symbol": "…"
      },
      "allOf": [
        {
          "$ref": "#/definitions/FossilBranchConfig"
        }
      ]
    },
    "fossil_metrics": {
      "default": {
        "added_style": "bold green",
        "deleted_style": "bold red",
        "disabled": true,
        "format": "([+$added]($added_style) )([-$deleted]($deleted_style) )",
        "only_nonzero_diffs": true
      },
      "allOf": [
        {
          "$ref": "#/definitions/FossilMetricsConfig"
        }
      ]
    },
    "gcloud": {
      "default": {
        "detect_env_vars": [],
        "disabled": false,
        "format": "on [$symbol$account(@$domain)(\\($region\\))]($style) ",
        "project_aliases": {},
        "region_aliases": {},
        "style": "bold blue",
        "symbol": "☁️  "
      },
      "allOf": [
        {
          "$ref": "#/definitions/GcloudConfig"
        }
      ]
    },
    "git_branch": {
      "default": {
        "always_show_remote": false,
        "disabled": false,
        "format": "on [$symbol$branch(:$remote_branch)]($style) ",
        "ignore_branches": [],
        "only_attached": false,
        "style": "bold purple",
        "symbol": " ",
        "truncation_length": 9223372036854775807,
        "truncation_symbol": "…"
      },
      "allOf": [
        {
          "$ref": "#/definitions/GitBranchConfig"
        }
      ]
    },
    "git_commit": {
      "default": {
        "commit_hash_length": 7,
        "disabled": false,
        "format": "[\\($hash$tag\\)]($style) ",
        "only_detached": true,
        "style": "green bold",
        "tag_disabled": true,
        "tag_max_candidates": 0,
        "tag_symbol": " 🏷  "
      },
      "allOf": [
        {
          "$ref": "#/definitions/GitCommitConfig"
        }
      ]
    },
    "git_metrics": {
      "default": {
        "added_style": "bold green",
        "deleted_style": "bold red",
        "disabled": true,
        "format": "([+$added]($added_style) )([-$deleted]($deleted_style) )",
        "ignore_submodules": false,
        "only_nonzero_diffs": true
      },
      "allOf": [
        {
          "$ref": "#/definitions/GitMetricsConfig"
        }
      ]
    },
    "git_state": {
      "default": {
        "am": "AM",
        "am_or_rebase": "AM/REBASE",
        "bisect": "BISECTING",
        "cherry_pick": "CHERRY-PICKING",
        "disabled": false,
        "format": "\\([$state( $progress_current/$progress_total)]($style)\\) ",
        "merge": "MERGING",
        "rebase": "REBASING",
        "revert": "REVERTING",
        "style": "bold yellow"
      },
      "allOf": [
        {
          "$ref": "#/definitions/GitStateConfig"
        }
      ]
    },
    "git_status": {
      "default": {
        "ahead": "⇡",
        "behind": "⇣",
        "conflicted": "=",
        "deleted": "✘",
        "disabled": false,
        "diverged": "⇕",
        "format": "([\\[$all_status$ahead_behind\\]]($style) )",
        "ignore_submodules": false,
        "modified": "!",
        "renamed": "»",
        "staged": "+",
        "stashed": "\\$",
        "style": "red bold",
        "typechanged": "",
        "untracked": "?",
        "up_to_date": ""
      },
      "allOf": [
        {
          "$ref": "#/definitions/GitStatusConfig"
        }
      ]
    },
    "golang": {
      "default": {
        "detect_extensions": [
          "go"
        ],
        "detect_files": [
          "go.mod",
          "go.sum",
          "go.work",
          "glide.yaml",
          "Gopkg.yml",
          "Gopkg.lock",
          ".go-version"
        ],
        "detect_folders": [
          "Godeps"
        ],
        "disabled": false,
        "format": "via [$symbol($version )]($style)",
        "not_capable_style": "bold red",
        "style": "bold cyan",
        "symbol": "🐹 ",
        "version_format": "v${raw}"
      },
      "allOf": [
        {
          "$ref": "#/definitions/GoConfig"
        }
      ]
    },
    "gradle": {
      "default": {
        "detect_extensions": [
          "gradle",
          "gradle.kts"
        ],
        "detect_files": [],
        "detect_folders": [
          "gradle"
        ],
        "disabled": false,
        "format": "via [$symbol($version )]($style)",
        "recursive": false,
        "style": "bold bright-cyan",
        "symbol": "🅶 ",
        "version_format": "v${raw}"
      },
      "allOf": [
        {
          "$ref": "#/definitions/GradleConfig"
        }
      ]
    },
    "guix_shell": {
      "default": {
        "disabled": false,
        "format": "via [$symbol]($style) ",
        "style": "yellow bold",
        "symbol": "🐃 "
      },
      "allOf": [
        {
          "$ref": "#/definitions/GuixShellConfig"
        }
      ]
    },
    "haskell": {
      "default": {
        "detect_extensions": [
          "hs",
          "cabal",
          "hs-boot"
        ],
        "detect_files": [
          "stack.yaml",
          "cabal.project"
        ],
        "detect_folders": [],
        "disabled": false,
        "format": "via [$symbol($version )]($style)",
        "style": "bold purple",
        "symbol": "λ ",
        "version_format": "v${raw}"
      },
      "allOf": [
        {
          "$ref": "#/definitions/HaskellConfig"
        }
      ]
    },
    "haxe": {
      "default": {
        "detect_extensions": [
          "hx",
          "hxml"
        ],
        "detect_files": [
          "haxelib.json",
          "hxformat.json",
          ".haxerc"
        ],
        "detect_folders": [
          ".haxelib",
          "haxe_libraries"
        ],
        "disabled": false,
        "format": "via [$symbol($version )]($style)",
        "style": "bold fg:202",
        "symbol": "⌘ ",
        "version_format": "v${raw}"
      },
      "allOf": [
        {
          "$ref": "#/definitions/HaxeConfig"
        }
      ]
    },
    "helm": {
      "default": {
        "detect_extensions": [],
        "detect_files": [
          "helmfile.yaml",
          "Chart.yaml"
        ],
        "detect_folders": [],
        "disabled": false,
        "format": "via [$symbol($version )]($style)",
        "style": "bold white",
        "symbol": "⎈ ",
        "version_format": "v${raw}"
      },
      "allOf": [
        {
          "$ref": "#/definitions/HelmConfig"
        }
      ]
    },
    "hg_branch": {
      "default": {
        "disabled": true,
        "format": "on [$symbol$branch(:$topic)]($style) ",
        "style": "bold purple",
        "symbol": " ",
        "truncation_length": 9223372036854775807,
        "truncation_symbol": "…"
      },
      "allOf": [
        {
          "$ref": "#/definitions/HgBranchConfig"
        }
      ]
    },
    "hostname": {
      "default": {
        "detect_env_vars": [],
        "disabled": false,
        "format": "[$ssh_symbol$hostname]($style) in ",
        "ssh_only": true,
        "ssh_symbol": "🌐 ",
        "style": "green dimmed bold",
        "trim_at": "."
      },
      "allOf": [
        {
          "$ref": "#/definitions/HostnameConfig"
        }
      ]
    },
    "java": {
      "default": {
        "detect_extensions": [
          "java",
          "class",
          "jar",
          "gradle",
          "clj",
          "cljc"
        ],
        "detect_files": [
          "pom.xml",
          "build.gradle.kts",
          "build.sbt",
          ".java-version",
          "deps.edn",
          "project.clj",
          "build.boot",
          ".sdkmanrc"
        ],
        "detect_folders": [],
        "disabled": false,
        "format": "via [$symbol($version )]($style)",
        "style": "red dimmed",
        "symbol": "☕ ",
        "version_format": "v${raw}"
      },
      "allOf": [
        {
          "$ref": "#/definitions/JavaConfig"
        }
      ]
    },
    "jobs": {
      "default": {
        "disabled": false,
        "format": "[$symbol$number]($style) ",
        "number_threshold": 2,
        "style": "bold blue",
        "symbol": "✦",
        "symbol_threshold": 1,
        "threshold": 1
      },
      "allOf": [
        {
          "$ref": "#/definitions/JobsConfig"
        }
      ]
    },
    "julia": {
      "default": {
        "detect_extensions": [
          "jl"
        ],
        "detect_files": [
          "Project.toml",
          "Manifest.toml"
        ],
        "detect_folders": [],
        "disabled": false,
        "format": "via [$symbol($version )]($style)",
        "style": "bold purple",
        "symbol": "ஃ ",
        "version_format": "v${raw}"
      },
      "allOf": [
        {
          "$ref": "#/definitions/JuliaConfig"
        }
      ]
    },
    "kotlin": {
      "default": {
        "detect_extensions": [
          "kt",
          "kts"
        ],
        "detect_files": [],
        "detect_folders": [],
        "disabled": false,
        "format": "via [$symbol($version )]($style)",
        "kotlin_binary": "kotlin",
        "style": "bold blue",
        "symbol": "🅺 ",
        "version_format": "v${raw}"
      },
      "allOf": [
        {
          "$ref": "#/definitions/KotlinConfig"
        }
      ]
    },
    "kubernetes": {
      "default": {
        "context_aliases": {},
        "contexts": [],
        "detect_extensions": [],
        "detect_files": [],
        "detect_folders": [],
        "disabled": true,
        "format": "[$symbol$context( \\($namespace\\))]($style) in ",
        "style": "cyan bold",
        "symbol": "☸ ",
        "user_aliases": {}
      },
      "allOf": [
        {
          "$ref": "#/definitions/KubernetesConfig"
        }
      ]
    },
    "line_break": {
      "default": {
        "disabled": false
      },
      "allOf": [
        {
          "$ref": "#/definitions/LineBreakConfig"
        }
      ]
    },
    "localip": {
      "default": {
        "disabled": true,
        "format": "[$localipv4]($style) ",
        "ssh_only": true,
        "style": "yellow bold"
      },
      "allOf": [
        {
          "$ref": "#/definitions/LocalipConfig"
        }
      ]
    },
    "lua": {
      "default": {
        "detect_extensions": [
          "lua"
        ],
        "detect_files": [
          ".lua-version"
        ],
        "detect_folders": [
          "lua"
        ],
        "disabled": false,
        "format": "via [$symbol($version )]($style)",
        "lua_binary": "lua",
        "style": "bold blue",
        "symbol": "🌙 ",
        "version_format": "v${raw}"
      },
      "allOf": [
        {
          "$ref": "#/definitions/LuaConfig"
        }
      ]
    },
    "memory_usage": {
      "default": {
        "disabled": true,
        "format": "via $symbol[$ram( | $swap)]($style) ",
        "style": "white bold dimmed",
        "symbol": "🐏 ",
        "threshold": 75
      },
      "allOf": [
        {
          "$ref": "#/definitions/MemoryConfig"
        }
      ]
    },
    "meson": {
      "default": {
        "disabled": false,
        "format": "via [$symbol$project]($style) ",
        "style": "blue bold",
        "symbol": "⬢ ",
        "truncation_length": 4294967295,
        "truncation_symbol": "…"
      },
      "allOf": [
        {
          "$ref": "#/definitions/MesonConfig"
        }
      ]
    },
    "nim": {
      "default": {
        "detect_extensions": [
          "nim",
          "nims",
          "nimble"
        ],
        "detect_files": [
          "nim.cfg"
        ],
        "detect_folders": [],
        "disabled": false,
        "format": "via [$symbol($version )]($style)",
        "style": "yellow bold",
        "symbol": "👑 ",
        "version_format": "v${raw}"
      },
      "allOf": [
        {
          "$ref": "#/definitions/NimConfig"
        }
      ]
    },
    "nix_shell": {
      "default": {
        "disabled": false,
        "format": "via [$symbol$state( \\($name\\))]($style) ",
        "heuristic": false,
        "impure_msg": "impure",
        "pure_msg": "pure",
        "style": "bold blue",
        "symbol": "❄️  ",
        "unknown_msg": ""
      },
      "allOf": [
        {
          "$ref": "#/definitions/NixShellConfig"
        }
      ]
    },
    "nodejs": {
      "default": {
        "detect_extensions": [
          "js",
          "mjs",
          "cjs",
          "ts",
          "mts",
          "cts"
        ],
        "detect_files": [
          "package.json",
          ".node-version",
          ".nvmrc"
        ],
        "detect_folders": [
          "node_modules"
        ],
        "disabled": false,
        "format": "via [$symbol($version )]($style)",
        "not_capable_style": "bold red",
        "style": "bold green",
        "symbol": " ",
        "version_format": "v${raw}"
      },
      "allOf": [
        {
          "$ref": "#/definitions/NodejsConfig"
        }
      ]
    },
    "ocaml": {
      "default": {
        "detect_extensions": [
          "opam",
          "ml",
          "mli",
          "re",
          "rei"
        ],
        "detect_files": [
          "dune",
          "dune-project",
          "jbuild",
          "jbuild-ignore",
          ".merlin"
        ],
        "detect_folders": [
          "_opam",
          "esy.lock"
        ],
        "disabled": false,
        "format": "via [$symbol($version )(\\($switch_indicator$switch_name\\) )]($style)",
        "global_switch_indicator": "",
        "local_switch_indicator": "*",
        "style": "bold yellow",
        "symbol": "🐫 ",
        "version_format": "v${raw}"
      },
      "allOf": [
        {
          "$ref": "#/definitions/OCamlConfig"
        }
      ]
    },
    "opa": {
      "default": {
        "detect_extensions": [
          "rego"
        ],
        "detect_files": [],
        "detect_folders": [],
        "disabled": false,
        "format": "via [$symbol($version )]($style)",
        "style": "bold blue",
        "symbol": "🪖  ",
        "version_format": "v${raw}"
      },
      "allOf": [
        {
          "$ref": "#/definitions/OpaConfig"
        }
      ]
    },
    "openstack": {
      "default": {
        "disabled": false,
        "format": "on [$symbol$cloud(\\($project\\))]($style) ",
        "style": "bold yellow",
        "symbol": "☁️  "
      },
      "allOf": [
        {
          "$ref": "#/definitions/OspConfig"
        }
      ]
    },
    "os": {
      "default": {
        "disabled": true,
        "format": "[$symbol]($style)",
        "style": "bold white",
        "symbols": {
          "Alpaquita": "🔔 ",
          "Alpine": "🏔️ ",
          "Amazon": "🙂 ",
          "Android": "🤖 ",
          "Arch": "🎗️ ",
          "Artix": "🎗️ ",
          "CentOS": "💠 ",
          "Debian": "🌀 ",
          "DragonFly": "🐉 ",
          "Emscripten": "🔗 ",
          "EndeavourOS": "🚀 ",
          "Fedora": "🎩 ",
          "FreeBSD": "😈 ",
          "Garuda": "🦅 ",
          "Gentoo": "🗜️ ",
          "HardenedBSD": "🛡️ ",
          "Illumos": "🐦 ",
          "Linux": "🐧 ",
          "Mabox": "📦 ",
          "Macos": "🍎 ",
          "Manjaro": "🥭 ",
          "Mariner": "🌊 ",
          "MidnightBSD": "🌘 ",
          "Mint": "🌿 ",
          "NetBSD": "🚩 ",
          "NixOS": "❄️ ",
          "OpenBSD": "🐡 ",
          "OpenCloudOS": "☁️ ",
          "OracleLinux": "🦴 ",
          "Pop": "🍭 ",
          "Raspbian": "🍓 ",
          "RedHatEnterprise": "🎩 ",
          "Redhat": "🎩 ",
          "Redox": "🧪 ",
          "SUSE": "🦎 ",
          "Solus": "⛵ ",
          "Ubuntu": "🎯 ",
          "Unknown": "❓ ",
          "Windows": "🪟 ",
          "openEuler": "🦉 ",
          "openSUSE": "🦎 "
        }
      },
      "allOf": [
        {
          "$ref": "#/definitions/OSConfig"
        }
      ]
    },
    "package": {
      "default": {
        "disabled": false,
        "display_private": false,
        "format": "is [$symbol$version]($style) ",
        "style": "208 bold",
        "symbol": "📦 ",
        "version_format": "v${raw}"
      },
      "allOf": [
        {
          "$ref": "#/definitions/PackageConfig"
        }
      ]
    },
    "perl": {
      "default": {
        "detect_extensions": [
          "pl",
          "pm",
          "pod"
        ],
        "detect_files": [
          "Makefile.PL",
          "Build.PL",
          "cpanfile",
          "cpanfile.snapshot",
          "META.json",
          "META.yml",
          ".perl-version"
        ],
        "detect_folders": [],
        "disabled": false,
        "format": "via [$symbol($version )]($style)",
        "style": "149 bold",
        "symbol": "🐪 ",
        "version_format": "v${raw}"
      },
      "allOf": [
        {
          "$ref": "#/definitions/PerlConfig"
        }
      ]
    },
    "php": {
      "default": {
        "detect_extensions": [
          "php"
        ],
        "detect_files": [
          "composer.json",
          ".php-version"
        ],
        "detect_folders": [],
        "disabled": false,
        "format": "via [$symbol($version )]($style)",
        "style": "147 bold",
        "symbol": "🐘 ",
        "version_format": "v${raw}"
      },
      "allOf": [
        {
          "$ref": "#/definitions/PhpConfig"
        }
      ]
    },
    "pijul_channel": {
      "default": {
        "disabled": true,
        "format": "on [$symbol$channel]($style) ",
        "style": "bold purple",
        "symbol": " ",
        "truncation_length": 9223372036854775807,
        "truncation_symbol": "…"
      },
      "allOf": [
        {
          "$ref": "#/definitions/PijulConfig"
        }
      ]
    },
    "pulumi": {
      "default": {
        "disabled": false,
        "format": "via [$symbol($username@)$stack]($style) ",
        "search_upwards": true,
        "style": "bold 5",
        "symbol": " ",
        "version_format": "v${raw}"
      },
      "allOf": [
        {
          "$ref": "#/definitions/PulumiConfig"
        }
      ]
    },
    "purescript": {
      "default": {
        "detect_extensions": [
          "purs"
        ],
        "detect_files": [
          "spago.dhall"
        ],
        "detect_folders": [],
        "disabled": false,
        "format": "via [$symbol($version )]($style)",
        "style": "bold white",
        "symbol": "<=> ",
        "version_format": "v${raw}"
      },
      "allOf": [
        {
          "$ref": "#/definitions/PureScriptConfig"
        }
      ]
    },
    "python": {
      "default": {
        "detect_extensions": [
          "py"
        ],
        "detect_files": [
          "requirements.txt",
          ".python-version",
          "pyproject.toml",
          "Pipfile",
          "tox.ini",
          "setup.py",
          "__init__.py"
        ],
        "detect_folders": [],
        "disabled": false,
        "format": "via [${symbol}${pyenv_prefix}(${version} )(\\($virtualenv\\) )]($style)",
        "pyenv_prefix": "pyenv ",
        "pyenv_version_name": false,
        "python_binary": [
          "python",
          "python3",
          "python2"
        ],
        "style": "yellow bold",
        "symbol": "🐍 ",
        "version_format": "v${raw}"
      },
      "allOf": [
        {
          "$ref": "#/definitions/PythonConfig"
        }
      ]
    },
    "raku": {
      "default": {
        "detect_extensions": [
          "p6",
          "pm6",
          "pod6",
          "raku",
          "rakumod"
        ],
        "detect_files": [
          "META6.json"
        ],
        "detect_folders": [],
        "disabled": false,
        "format": "via [$symbol($version-$vm_version )]($style)",
        "style": "149 bold",
        "symbol": "🦋 ",
        "version_format": "${raw}"
      },
      "allOf": [
        {
          "$ref": "#/definitions/RakuConfig"
        }
      ]
    },
    "red": {
      "default": {
        "detect_extensions": [
          "red",
          "reds"
        ],
        "detect_files": [],
        "detect_folders": [],
        "disabled": false,
        "format": "via [$symbol($version )]($style)",
        "style": "red bold",
        "symbol": "🔺 ",
        "version_format": "v${raw}"
      },
      "allOf": [
        {
          "$ref": "#/definitions/RedConfig"
        }
      ]
    },
    "rlang": {
      "default": {
        "detect_extensions": [
          "R",
          "Rd",
          "Rmd",
          "Rproj",
          "Rsx"
        ],
        "detect_files": [
          "DESCRIPTION"
        ],
        "detect_folders": [
          ".Rproj.user"
        ],
        "disabled": false,
        "format": "via [$symbol($version )]($style)",
        "style": "blue bold",
        "symbol": "📐 ",
        "version_format": "v${raw}"
      },
      "allOf": [
        {
          "$ref": "#/definitions/RLangConfig"
        }
      ]
    },
    "ruby": {
      "default": {
        "detect_extensions": [
          "rb"
        ],
        "detect_files": [
          "Gemfile",
          ".ruby-version"
        ],
        "detect_folders": [],
        "detect_variables": [
          "RUBY_VERSION",
          "RBENV_VERSION"
        ],
        "disabled": false,
        "format": "via [$symbol($version )]($style)",
        "style": "bold red",
        "symbol": "💎 ",
        "version_format": "v${raw}"
      },
      "allOf": [
        {
          "$ref": "#/definitions/RubyConfig"
        }
      ]
    },
    "rust": {
      "default": {
        "detect_extensions": [
          "rs"
        ],
        "detect_files": [
          "Cargo.toml"
        ],
        "detect_folders": [],
        "disabled": false,
        "format": "via [$symbol($version )]($style)",
        "style": "bold red",
        "symbol": "🦀 ",
        "version_format": "v${raw}"
      },
      "allOf": [
        {
          "$ref": "#/definitions/RustConfig"
        }
      ]
    },
    "scala": {
      "default": {
        "detect_extensions": [
          "sbt",
          "scala"
        ],
        "detect_files": [
          ".scalaenv",
          ".sbtenv",
          "build.sbt"
        ],
        "detect_folders": [
          ".metals"
        ],
        "disabled": false,
        "format": "via [$symbol($version )]($style)",
        "style": "red bold",
        "symbol": "🆂 ",
        "version_format": "v${raw}"
      },
      "allOf": [
        {
          "$ref": "#/definitions/ScalaConfig"
        }
      ]
    },
    "shell": {
      "default": {
        "bash_indicator": "bsh",
        "cmd_indicator": "cmd",
        "disabled": true,
        "elvish_indicator": "esh",
        "fish_indicator": "fsh",
        "format": "[$indicator]($style) ",
        "ion_indicator": "ion",
        "nu_indicator": "nu",
        "powershell_indicator": "psh",
        "style": "white bold",
        "tcsh_indicator": "tsh",
        "unknown_indicator": "",
        "xonsh_indicator": "xsh",
        "zsh_indicator": "zsh"
      },
      "allOf": [
        {
          "$ref": "#/definitions/ShellConfig"
        }
      ]
    },
    "shlvl": {
      "default": {
        "disabled": true,
        "format": "[$symbol$shlvl]($style) ",
        "repeat": false,
        "repeat_offset": 0,
        "style": "bold yellow",
        "symbol": "↕️  ",
        "threshold": 2
      },
      "allOf": [
        {
          "$ref": "#/definitions/ShLvlConfig"
        }
      ]
    },
    "singularity": {
      "default": {
        "disabled": false,
        "format": "[$symbol\\[$env\\]]($style) ",
        "style": "blue bold dimmed",
        "symbol": ""
      },
      "allOf": [
        {
          "$ref": "#/definitions/SingularityConfig"
        }
      ]
    },
    "solidity": {
      "default": {
        "compiler": [
          "solc"
        ],
        "detect_extensions": [
          "sol"
        ],
        "detect_files": [],
        "detect_folders": [],
        "disabled": false,
        "format": "via [$symbol($version)]($style)",
        "style": "bold blue",
        "symbol": "S ",
        "version_format": "v${major}.${minor}.${patch}"
      },
      "allOf": [
        {
          "$ref": "#/definitions/SolidityConfig"
        }
      ]
    },
    "spack": {
      "default": {
        "disabled": false,
        "format": "via [$symbol$environment]($style) ",
        "style": "blue bold",
        "symbol": "🅢 ",
        "truncation_length": 1
      },
      "allOf": [
        {
          "$ref": "#/definitions/SpackConfig"
        }
      ]
    },
    "status": {
      "default": {
        "disabled": true,
        "format": "[$symbol$status]($style) ",
        "map_symbol": false,
        "not_executable_symbol": "🚫",
        "not_found_symbol": "🔍",
        "pipestatus": false,
        "pipestatus_format": "\\[$pipestatus\\] => [$symbol$common_meaning$signal_name$maybe_int]($style)",
        "pipestatus_separator": "|",
        "recognize_signal_code": true,
        "sigint_symbol": "🧱",
        "signal_symbol": "⚡",
        "style": "bold red",
        "success_symbol": "",
        "symbol": "❌"
      },
      "allOf": [
        {
          "$ref": "#/definitions/StatusConfig"
        }
      ]
    },
    "sudo": {
      "default": {
        "allow_windows": false,
        "disabled": true,
        "format": "[as $symbol]($style)",
        "style": "bold blue",
        "symbol": "🧙 "
      },
      "allOf": [
        {
          "$ref": "#/definitions/SudoConfig"
        }
      ]
    },
    "swift": {
      "default": {
        "detect_extensions": [
          "swift"
        ],
        "detect_files": [
          "Package.swift"
        ],
        "detect_folders": [],
        "disabled": false,
        "format": "via [$symbol($version )]($style)",
        "style": "bold 202",
        "symbol": "🐦 ",
        "version_format": "v${raw}"
      },
      "allOf": [
        {
          "$ref": "#/definitions/SwiftConfig"
        }
      ]
    },
    "terraform": {
      "default": {
        "detect_extensions": [
          "tf",
          "tfplan",
          "tfstate"
        ],
        "detect_files": [],
        "detect_folders": [
          ".terraform"
        ],
        "disabled": false,
        "format": "via [$symbol$workspace]($style) ",
        "style": "bold 105",
        "symbol": "💠 ",
        "version_format": "v${raw}"
      },
      "allOf": [
        {
          "$ref": "#/definitions/TerraformConfig"
        }
      ]
    },
    "time": {
      "default": {
        "disabled": true,
        "format": "at [$time]($style) ",
        "style": "bold yellow",
        "time_range": "-",
        "use_12hr": false,
        "utc_time_offset": "local"
      },
      "allOf": [
        {
          "$ref": "#/definitions/TimeConfig"
        }
      ]
    },
    "typst": {
      "default": {
        "detect_extensions": [
          "typ"
        ],
        "detect_files": [
          "template.typ"
        ],
        "detect_folders": [],
        "disabled": false,
        "format": "via [$symbol($version )]($style)",
        "style": "bold #0093A7",
        "symbol": "t ",
        "version_format": "v${raw}"
      },
      "allOf": [
        {
          "$ref": "#/definitions/TypstConfig"
        }
      ]
    },
    "username": {
      "default": {
        "disabled": false,
        "format": "[$user]($style) in ",
        "show_always": false,
        "style_root": "red bold",
        "style_user": "yellow bold"
      },
      "allOf": [
        {
          "$ref": "#/definitions/UsernameConfig"
        }
      ]
    },
    "vagrant": {
      "default": {
        "detect_extensions": [],
        "detect_files": [
          "Vagrantfile"
        ],
        "detect_folders": [],
        "disabled": false,
        "format": "via [$symbol($version )]($style)",
        "style": "cyan bold",
        "symbol": "⍱ ",
        "version_format": "v${raw}"
      },
      "allOf": [
        {
          "$ref": "#/definitions/VagrantConfig"
        }
      ]
    },
    "vcsh": {
      "default": {
        "disabled": false,
        "format": "vcsh [$symbol$repo]($style) ",
        "style": "bold yellow",
        "symbol": ""
      },
      "allOf": [
        {
          "$ref": "#/definitions/VcshConfig"
        }
      ]
    },
    "vlang": {
      "default": {
        "detect_extensions": [
          "v"
        ],
        "detect_files": [
          "v.mod",
          "vpkg.json",
          ".vpkg-lock.json"
        ],
        "detect_folders": [],
        "disabled": false,
        "format": "via [$symbol($version )]($style)",
        "style": "blue bold",
        "symbol": "V ",
        "version_format": "v${raw}"
      },
      "allOf": [
        {
          "$ref": "#/definitions/VConfig"
        }
      ]
    },
    "zig": {
      "default": {
        "detect_extensions": [
          "zig"
        ],
        "detect_files": [],
        "detect_folders": [],
        "disabled": false,
        "format": "via [$symbol($version )]($style)",
        "style": "bold yellow",
        "symbol": "↯ ",
        "version_format": "v${raw}"
      },
      "allOf": [
        {
          "$ref": "#/definitions/ZigConfig"
        }
      ]
    },
    "custom": {
      "default": {},
      "type": "object",
      "additionalProperties": {
        "$ref": "#/definitions/CustomConfig"
      }
    },
    "format": {
      "default": "$all",
      "type": "string"
    },
    "right_format": {
      "default": "",
      "type": "string"
    },
    "continuation_prompt": {
      "default": "[∙](bright-black) ",
      "type": "string"
    },
    "scan_timeout": {
      "default": 30,
      "type": "integer",
      "format": "uint64",
      "minimum": 0.0
    },
    "command_timeout": {
      "default": 500,
      "type": "integer",
      "format": "uint64",
      "minimum": 0.0
    },
    "add_newline": {
      "default": true,
      "type": "boolean"
    },
    "follow_symlinks": {
      "default": true,
      "type": "boolean"
    },
    "palette": {
      "type": [
        "string",
        "null"
      ]
    },
    "palettes": {
      "default": {},
      "type": "object",
      "additionalProperties": {
        "type": "object",
        "additionalProperties": {
          "type": "string"
        }
      }
    },
    "profiles": {
      "default": {},
      "type": "object",
      "additionalProperties": {
        "type": "string"
      }
    }
  },
  "additionalProperties": false,
  "definitions": {
    "AwsConfig": {
      "title": "AWS",
      "description": "The `aws` module shows the current AWS region and profile and an expiration timer when using temporary credentials. The output of the module uses the `AWS_REGION`, `AWS_DEFAULT_REGION`, and `AWS_PROFILE` env vars and the `~/.aws/config` and `~/.aws/credentials` files as required.\n\nThe module will display a profile only if its credentials are present in `~/.aws/credentials` or if a `credential_process` or `sso_start_url` are defined in `~/.aws/config`. Alternatively, having any of the `AWS_ACCESS_KEY_ID`, `AWS_SECRET_ACCESS_KEY`, or `AWS_SESSION_TOKEN` env vars defined will also suffice. If the option `force_display` is set to `true`, all available information will be displayed even if no credentials per the conditions above are detected.\n\nWhen using [aws-vault](https://github.com/99designs/aws-vault) the profile is read from the `AWS_VAULT` env var and the credentials expiration date is read from the `AWS_SESSION_EXPIRATION` or `AWS_CREDENTIAL_EXPIRATION` var.\n\nWhen using [awsu](https://github.com/kreuzwerker/awsu) the profile is read from the `AWSU_PROFILE` env var.\n\nWhen using [`AWSume`](https://awsu.me) the profile is read from the `AWSUME_PROFILE` env var and the credentials expiration date is read from the `AWSUME_EXPIRATION` env var.\n\nWhen using [aws-sso-cli](https://github.com/synfinatic/aws-sso-cli) the profile is read from the `AWS_SSO_PROFILE` env var.",
      "type": "object",
      "properties": {
        "format": {
          "description": "The format for the module.",
          "default": "on [$symbol($profile )(\\($region\\) )(\\[$duration\\] )]($style)",
          "type": "string"
        },
        "symbol": {
          "description": "The symbol used before displaying the current AWS profile.",
          "default": "☁️  ",
          "type": "string"
        },
        "style": {
          "description": "The style for the module.",
          "default": "bold yellow",
          "type": "string"
        },
        "disabled": {
          "description": "Disables the AWS module.",
          "default": false,
          "type": "boolean"
        },
        "region_aliases": {
          "description": "Table of region aliases to display in addition to the AWS name.",
          "default": {},
          "type": "object",
          "additionalProperties": {
            "type": "string"
          }
        },
        "profile_aliases": {
          "description": "Table of profile aliases to display in addition to the AWS name.",
          "default": {},
          "type": "object",
          "additionalProperties": {
            "type": "string"
          }
        },
        "expiration_symbol": {
          "description": "The symbol displayed when the temporary credentials have expired.",
          "default": "X",
          "type": "string"
        },
        "force_display": {
          "description": "If true displays info even if `credentials`, `credential_process` or `sso_start_url` have not been setup.",
          "default": false,
          "type": "boolean"
        }
      },
      "additionalProperties": false
    },
    "AzureConfig": {
      "type": "object",
      "properties": {
        "format": {
          "default": "on [$symbol($subscription)]($style) ",
          "type": "string"
        },
        "symbol": {
          "default": "󰠅 ",
          "type": "string"
        },
        "style": {
          "default": "blue bold",
          "type": "string"
        },
        "disabled": {
          "default": true,
          "type": "boolean"
        },
        "subscription_aliases": {
          "default": {},
          "type": "object",
          "additionalProperties": {
            "type": "string"
          }
        }
      },
      "additionalProperties": false
    },
    "BatteryConfig": {
      "type": "object",
      "properties": {
        "full_symbol": {
          "default": "󰁹 ",
          "type": "string"
        },
        "charging_symbol": {
          "default": "󰂄 ",
          "type": "string"
        },
        "discharging_symbol": {
          "default": "󰂃 ",
          "type": "string"
        },
        "unknown_symbol": {
          "default": "󰁽 ",
          "type": "string"
        },
        "empty_symbol": {
          "default": "󰂎 ",
          "type": "string"
        },
        "display": {
          "default": [
            {
              "charging_symbol": null,
              "discharging_symbol": null,
              "style": "red bold",
              "threshold": 10
            }
          ],
          "type": "array",
          "items": {
            "$ref": "#/definitions/BatteryDisplayConfig"
          }
        },
        "disabled": {
          "default": false,
          "type": "boolean"
        },
        "format": {
          "default": "[$symbol$percentage]($style) ",
          "type": "string"
        }
      },
      "additionalProperties": false
    },
    "BatteryDisplayConfig": {
      "type": "object",
      "properties": {
        "threshold": {
          "default": 10,
          "type": "integer",
          "format": "int64"
        },
        "style": {
          "default": "red bold",
          "type": "string"
        },
        "charging_symbol": {
          "default": null,
          "type": [
            "string",
            "null"
          ]
        },
        "discharging_symbol": {
          "default": null,
          "type": [
            "string",
            "null"
          ]
        }
      },
      "additionalProperties": false
    },
    "BufConfig": {
      "type": "object",
      "properties": {
        "format": {
          "default": "with [$symbol($version )]($style)",
          "type": "string"
        },
        "version_format": {
          "default": "v${raw}",
          "type": "string"
        },
        "symbol": {
          "default": "🐃 ",
          "type": "string"
        },
        "style": {
          "default": "bold blue",
          "type": "string"
        },
        "disabled": {
          "default": false,
          "type": "boolean"
        },
        "detect_extensions": {
          "default": [],
          "type": "array",
          "items": {
            "type": "string"
          }
        },
        "detect_files": {
          "default": [
            "buf.yaml",
            "buf.gen.yaml",
            "buf.work.yaml"
          ],
          "type": "array",
          "items": {
            "type": "string"
          }
        },
        "detect_folders": {
          "default": [],
          "type": "array",
          "items": {
            "type": "string"
          }
        }
      },
      "additionalProperties": false
    },
    "BunConfig": {
      "type": "object",
      "properties": {
        "format": {
          "default": "via [$symbol($version )]($style)",
          "type": "string"
        },
        "version_format": {
          "default": "v${raw}",
          "type": "string"
        },
        "symbol": {
          "default": "🍞 ",
          "type": "string"
        },
        "style": {
          "default": "bold red",
          "type": "string"
        },
        "disabled": {
          "default": false,
          "type": "boolean"
        },
        "detect_extensions": {
          "default": [],
          "type": "array",
          "items": {
            "type": "string"
          }
        },
        "detect_files": {
          "default": [
            "bun.lockb",
            "bunfig.toml"
          ],
          "type": "array",
          "items": {
            "type": "string"
          }
        },
        "detect_folders": {
          "default": [],
          "type": "array",
          "items": {
            "type": "string"
          }
        }
      },
      "additionalProperties": false
    },
    "CConfig": {
      "type": "object",
      "properties": {
        "format": {
          "default": "via [$symbol($version(-$name) )]($style)",
          "type": "string"
        },
        "version_format": {
          "default": "v${raw}",
          "type": "string"
        },
        "style": {
          "default": "149 bold",
          "type": "string"
        },
        "symbol": {
          "default": "C ",
          "type": "string"
        },
        "disabled": {
          "default": false,
          "type": "boolean"
        },
        "detect_extensions": {
          "default": [
            "c",
            "h"
          ],
          "type": "array",
          "items": {
            "type": "string"
          }
        },
        "detect_files": {
          "default": [],
          "type": "array",
          "items": {
            "type": "string"
          }
        },
        "detect_folders": {
          "default": [],
          "type": "array",
          "items": {
            "type": "string"
          }
        },
        "commands": {
          "default": [
            [
              "cc",
              "--version"
            ],
            [
              "gcc",
              "--version"
            ],
            [
              "clang",
              "--version"
            ]
          ],
          "type": "array",
          "items": {
            "type": "array",
            "items": {
              "type": "string"
            }
          }
        }
      },
      "additionalProperties": false
    },
    "CharacterConfig": {
      "type": "object",
      "properties": {
        "format": {
          "default": "$symbol ",
          "type": "string"
        },
        "success_symbol": {
          "default": "[❯](bold green)",
          "type": "string"
        },
        "error_symbol": {
          "default": "[❯](bold red)",
          "type": "string"
        },
        "vimcmd_symbol": {
          "default": "[❮](bold green)",
          "type": "string"
        },
        "vimcmd_visual_symbol": {
          "default": "[❮](bold yellow)",
          "type": "string"
        },
        "vimcmd_replace_symbol": {
          "default": "[❮](bold purple)",
          "type": "string"
        },
        "vimcmd_replace_one_symbol": {
          "default": "[❮](bold purple)",
          "type": "string"
        },
        "disabled": {
          "default": false,
          "type": "boolean"
        }
      },
      "additionalProperties": false
    },
    "CMakeConfig": {
      "type": "object",
      "properties": {
        "format": {
          "default": "via [$symbol($version )]($style)",
          "type": "string"
        },
        "version_format": {
          "default": "v${raw}",
          "type": "string"
        },
        "symbol": {
          "default": "△ ",
          "type": "string"
        },
        "style": {
          "default": "bold blue",
          "type": "string"
        },
        "disabled": {
          "default": false,
          "type": "boolean"
        },
        "detect_extensions": {
          "default": [],
          "type": "array",
          "items": {
            "type": "string"
          }
        },
        "detect_files": {
          "default": [
            "CMakeLists.txt",
            "CMakeCache.txt"
          ],
          "type": "array",
          "items": {
            "type": "string"
          }
        },
        "detect_folders": {
          "default": [],
          "type": "array",
          "items": {
            "type": "string"
          }
        }
      },
      "additionalProperties": false
    },
    "CmdDurationConfig": {
      "type": "object",
      "properties": {
        "min_time": {
          "default": 2000,
          "type": "integer",
          "format": "int64"
        },
        "format": {
          "default": "took [$duration]($style) ",
          "type": "string"
        },
        "style": {
          "default": "yellow bold",
          "type": "string"
        },
        "show_milliseconds": {
          "default": false,
          "type": "boolean"
        },
        "disabled": {
          "default": false,
          "type": "boolean"
        },
        "show_notifications": {
          "default": false,
          "type": "boolean"
        },
        "min_time_to_notify": {
          "default": 45000,
          "type": "integer",
          "format": "int64"
        },
        "notification_timeout": {
          "type": [
            "integer",
            "null"
          ],
          "format": "uint32",
          "minimum": 0.0
        }
      },
      "additionalProperties": false
    },
    "CobolConfig": {
      "type": "object",
      "properties": {
        "format": {
          "default": "via [$symbol($version )]($style)",
          "type": "string"
        },
        "version_format": {
          "default": "v${raw}",
          "type": "string"
        },
        "symbol": {
          "default": "⚙️ ",
          "type": "string"
        },
        "style": {
          "default": "bold blue",
          "type": "string"
        },
        "disabled": {
          "default": false,
          "type": "boolean"
        },
        "detect_extensions": {
          "default": [
            "cbl",
            "cob",
            "CBL",
            "COB"
          ],
          "type": "array",
          "items": {
            "type": "string"
          }
        },
        "detect_files": {
          "default": [],
          "type": "array",
          "items": {
            "type": "string"
          }
        },
        "detect_folders": {
          "default": [],
          "type": "array",
          "items": {
            "type": "string"
          }
        }
      },
      "additionalProperties": false
    },
    "CondaConfig": {
      "type": "object",
      "properties": {
        "truncation_length": {
          "default": 1,
          "type": "integer",
          "format": "uint",
          "minimum": 0.0
        },
        "format": {
          "default": "via [$symbol$environment]($style) ",
          "type": "string"
        },
        "symbol": {
          "default": "🅒 ",
          "type": "string"
        },
        "style": {
          "default": "green bold",
          "type": "string"
        },
        "ignore_base": {
          "default": true,
          "type": "boolean"
        },
        "disabled": {
          "default": false,
          "type": "boolean"
        }
      },
      "additionalProperties": false
    },
    "ContainerConfig": {
      "type": "object",
      "properties": {
        "format": {
          "default": "[$symbol \\[$name\\]]($style) ",
          "type": "string"
        },
        "symbol": {
          "default": "⬢",
          "type": "string"
        },
        "style": {
          "default": "red bold dimmed",
          "type": "string"
        },
        "disabled": {
          "default": false,
          "type": "boolean"
        }
      },
      "additionalProperties": false
    },
    "CrystalConfig": {
      "type": "object",
      "properties": {
        "format": {
          "default": "via [$symbol($version )]($style)",
          "type": "string"
        },
        "version_format": {
          "default": "v${raw}",
          "type": "string"
        },
        "symbol": {
          "default": "🔮 ",
          "type": "string"
        },
        "style": {
          "default": "bold red",
          "type": "string"
        },
        "disabled": {
          "default": false,
          "type": "boolean"
        },
        "detect_extensions": {
          "default": [
            "cr"
          ],
          "type": "array",
          "items": {
            "type": "string"
          }
        },
        "detect_files": {
          "default": [
            "shard.yml"
          ],
          "type": "array",
          "items": {
            "type": "string"
          }
        },
        "detect_folders": {
          "default": [],
          "type": "array",
          "items": {
            "type": "string"
          }
        }
      },
      "additionalProperties": false
    },
    "DamlConfig": {
      "type": "object",
      "properties": {
        "symbol": {
          "default": "Λ ",
          "type": "string"
        },
        "format": {
          "default": "via [$symbol($version )]($style)",
          "type": "string"
        },
        "version_format": {
          "default": "v${raw}",
          "type": "string"
        },
        "style": {
          "default": "bold cyan",
          "type": "string"
        },
        "disabled": {
          "default": false,
          "type": "boolean"
        },
        "detect_extensions": {
          "default": [],
          "type": "array",
          "items": {
            "type": "string"
          }
        },
        "detect_files": {
          "default": [
            "daml.yaml"
          ],
          "type": "array",
          "items": {
            "type": "string"
          }
        },
        "detect_folders": {
          "default": [],
          "type": "array",
          "items": {
            "type": "string"
          }
        }
      },
      "additionalProperties": false
    },
    "DartConfig": {
      "type": "object",
      "properties": {
        "format": {
          "default": "via [$symbol($version )]($style)",
          "type": "string"
        },
        "version_format": {
          "default": "v${raw}",
          "type": "string"
        },
        "symbol": {
          "default": "🎯 ",
          "type": "string"
        },
        "style": {
          "default": "bold blue",
          "type": "string"
        },
        "disabled": {
          "default": false,
          "type": "boolean"
        },
        "detect_extensions": {
          "default": [
            "dart"
          ],
          "type": "array",
          "items": {
            "type": "string"
          }
        },
        "detect_files": {
          "default": [
            "pubspec.yaml",
            "pubspec.yml",
            "pubspec.lock"
          ],
          "type": "array",
          "items": {
            "type": "string"
          }
        },
        "detect_folders": {
          "default": [
            ".dart_tool"
          ],
          "type": "array",
          "items": {
            "type": "string"
          }
        }
      },
      "additionalProperties": false
    },
    "DenoConfig": {
      "type": "object",
      "properties": {
        "format": {
          "default": "via [$symbol($version )]($style)",
          "type": "string"
        },
        "version_format": {
          "default": "v${raw}",
          "type": "string"
        },
        "symbol": {
          "default": "🦕 ",
          "type": "string"
        },
        "style": {
          "default": "green bold",
          "type": "string"
        },
        "disabled": {
          "default": false,
          "type": "boolean"
        },
        "detect_extensions": {
          "default": [],
          "type": "array",
          "items": {
            "type": "string"
          }
        },
        "detect_files": {
          "default": [
            "deno.json",
            "deno.jsonc",
            "mod.ts",
            "deps.ts",
            "mod.js",
            "deps.js"
          ],
          "type": "array",
          "items": {
            "type": "string"
          }
        },
        "detect_folders": {
          "default": [],
          "type": "array",
          "items": {
            "type": "string"
          }
        }
      },
      "additionalProperties": false
    },
    "DirectoryConfig": {
      "type": "object",
      "properties": {
        "truncation_length": {
          "default": 3,
          "type": "integer",
          "format": "int64"
        },
        "truncate_to_repo": {
          "default": true,
          "type": "boolean"
        },
        "substitutions": {
          "default": {},
          "type": "object",
          "additionalProperties": {
            "type": "string"
          }
        },
        "fish_style_pwd_dir_length": {
          "default": 0,
          "type": "integer",
          "format": "int64"
        },
        "use_logical_path": {
          "default": true,
          "type": "boolean"
        },
        "format": {
          "default": "[$path]($style)[$read_only]($read_only_style) ",
          "type": "string"
        },
        "repo_root_format": {
          "default": "[$before_root_path]($before_repo_root_style)[$repo_root]($repo_root_style)[$path]($style)[$read_only]($read_only_style) ",
          "type": "string"
        },
        "style": {
          "default": [
            {
              "env": null,
              "expected_value": null,
              "operator": null,
              "style": "cyan bold"
            }
          ],
          "allOf": [
            {
              "$ref": "#/definitions/Either_for_Either_for_String_and_StarshipConditionalStyle_and_Array_of_Either_for_String_and_StarshipConditionalStyle"
            }
          ]
        },
        "repo_root_style": {
          "default": null,
          "type": [
            "string",
            "null"
          ]
        },
        "before_repo_root_style": {
          "default": null,
          "type": [
            "string",
            "null"
          ]
        },
        "disabled": {
          "default": false,
          "type": "boolean"
        },
        "read_only": {
          "default": "🔒",
          "type": "string"
        },
        "read_only_style": {
          "default": "red",
          "type": "string"
        },
        "truncation_symbol": {
          "default": "",
          "type": "string"
        },
        "home_symbol": {
          "default": "~",
          "type": "string"
        },
        "use_os_path_sep": {
          "default": true,
          "type": "boolean"
        }
      },
      "additionalProperties": false
    },
<<<<<<< HEAD
    "Either_for_Either_for_String_and_StarshipConditionalStyle_and_Array_of_Either_for_String_and_StarshipConditionalStyle": {
      "anyOf": [
        {
          "$ref": "#/definitions/Either_for_String_and_StarshipConditionalStyle"
        },
        {
          "type": "array",
          "items": {
            "$ref": "#/definitions/Either_for_String_and_StarshipConditionalStyle"
          }
        }
      ]
    },
    "Either_for_String_and_StarshipConditionalStyle": {
      "anyOf": [
        {
          "type": "string"
        },
        {
          "$ref": "#/definitions/StarshipConditionalStyle"
        }
      ]
    },
    "StarshipConditionalStyle": {
      "type": "object",
      "properties": {
        "env": {
          "default": null,
          "type": [
            "string",
            "null"
          ]
        },
        "operator": {
          "default": null,
          "anyOf": [
            {
              "$ref": "#/definitions/StarshipConditionalStyleOperator"
            },
            {
              "type": "null"
            }
          ]
        },
        "expected_value": {
          "default": null,
          "type": [
            "string",
            "null"
          ]
        },
        "style": {
          "default": "",
          "type": "string"
        }
      }
    },
    "StarshipConditionalStyleOperator": {
      "type": "string",
      "enum": [
        "Equal",
        "Exists"
      ]
=======
    "DirenvConfig": {
      "type": "object",
      "properties": {
        "format": {
          "default": "[$symbol$loaded/$allowed]($style) ",
          "type": "string"
        },
        "symbol": {
          "default": "direnv ",
          "type": "string"
        },
        "style": {
          "default": "bold orange",
          "type": "string"
        },
        "disabled": {
          "default": true,
          "type": "boolean"
        },
        "detect_extensions": {
          "default": [],
          "type": "array",
          "items": {
            "type": "string"
          }
        },
        "detect_files": {
          "default": [
            ".envrc"
          ],
          "type": "array",
          "items": {
            "type": "string"
          }
        },
        "detect_folders": {
          "default": [],
          "type": "array",
          "items": {
            "type": "string"
          }
        },
        "allowed_msg": {
          "default": "allowed",
          "type": "string"
        },
        "not_allowed_msg": {
          "default": "not allowed",
          "type": "string"
        },
        "denied_msg": {
          "default": "denied",
          "type": "string"
        },
        "loaded_msg": {
          "default": "loaded",
          "type": "string"
        },
        "unloaded_msg": {
          "default": "not loaded",
          "type": "string"
        }
      },
      "additionalProperties": false
>>>>>>> c6e2c10b
    },
    "DockerContextConfig": {
      "type": "object",
      "properties": {
        "symbol": {
          "default": "🐳 ",
          "type": "string"
        },
        "style": {
          "default": "blue bold",
          "type": "string"
        },
        "format": {
          "default": "via [$symbol$context]($style) ",
          "type": "string"
        },
        "only_with_files": {
          "default": true,
          "type": "boolean"
        },
        "disabled": {
          "default": false,
          "type": "boolean"
        },
        "detect_extensions": {
          "default": [],
          "type": "array",
          "items": {
            "type": "string"
          }
        },
        "detect_files": {
          "default": [
            "docker-compose.yml",
            "docker-compose.yaml",
            "Dockerfile"
          ],
          "type": "array",
          "items": {
            "type": "string"
          }
        },
        "detect_folders": {
          "default": [],
          "type": "array",
          "items": {
            "type": "string"
          }
        }
      },
      "additionalProperties": false
    },
    "DotnetConfig": {
      "type": "object",
      "properties": {
        "format": {
          "default": "via [$symbol($version )(🎯 $tfm )]($style)",
          "type": "string"
        },
        "version_format": {
          "default": "v${raw}",
          "type": "string"
        },
        "symbol": {
          "default": ".NET ",
          "type": "string"
        },
        "style": {
          "default": "blue bold",
          "type": "string"
        },
        "heuristic": {
          "default": true,
          "type": "boolean"
        },
        "disabled": {
          "default": false,
          "type": "boolean"
        },
        "detect_extensions": {
          "default": [
            "csproj",
            "fsproj",
            "xproj"
          ],
          "type": "array",
          "items": {
            "type": "string"
          }
        },
        "detect_files": {
          "default": [
            "global.json",
            "project.json",
            "Directory.Build.props",
            "Directory.Build.targets",
            "Packages.props"
          ],
          "type": "array",
          "items": {
            "type": "string"
          }
        },
        "detect_folders": {
          "default": [],
          "type": "array",
          "items": {
            "type": "string"
          }
        }
      },
      "additionalProperties": false
    },
    "ElixirConfig": {
      "type": "object",
      "properties": {
        "format": {
          "default": "via [$symbol($version \\(OTP $otp_version\\) )]($style)",
          "type": "string"
        },
        "version_format": {
          "default": "v${raw}",
          "type": "string"
        },
        "symbol": {
          "default": "💧 ",
          "type": "string"
        },
        "style": {
          "default": "bold purple",
          "type": "string"
        },
        "disabled": {
          "default": false,
          "type": "boolean"
        },
        "detect_extensions": {
          "default": [],
          "type": "array",
          "items": {
            "type": "string"
          }
        },
        "detect_files": {
          "default": [
            "mix.exs"
          ],
          "type": "array",
          "items": {
            "type": "string"
          }
        },
        "detect_folders": {
          "default": [],
          "type": "array",
          "items": {
            "type": "string"
          }
        }
      },
      "additionalProperties": false
    },
    "ElmConfig": {
      "type": "object",
      "properties": {
        "format": {
          "default": "via [$symbol($version )]($style)",
          "type": "string"
        },
        "version_format": {
          "default": "v${raw}",
          "type": "string"
        },
        "symbol": {
          "default": "🌳 ",
          "type": "string"
        },
        "style": {
          "default": "cyan bold",
          "type": "string"
        },
        "disabled": {
          "default": false,
          "type": "boolean"
        },
        "detect_extensions": {
          "default": [
            "elm"
          ],
          "type": "array",
          "items": {
            "type": "string"
          }
        },
        "detect_files": {
          "default": [
            "elm.json",
            "elm-package.json",
            ".elm-version"
          ],
          "type": "array",
          "items": {
            "type": "string"
          }
        },
        "detect_folders": {
          "default": [
            "elm-stuff"
          ],
          "type": "array",
          "items": {
            "type": "string"
          }
        }
      },
      "additionalProperties": false
    },
    "EnvVarConfig": {
      "type": "object",
      "properties": {
        "symbol": {
          "default": "",
          "type": "string"
        },
        "style": {
          "default": "black bold dimmed",
          "type": "string"
        },
        "variable": {
          "type": [
            "string",
            "null"
          ]
        },
        "default": {
          "type": [
            "string",
            "null"
          ]
        },
        "format": {
          "default": "with [$env_value]($style) ",
          "type": "string"
        },
        "disabled": {
          "default": false,
          "type": "boolean"
        },
        "description": {
          "default": "<env_var module>",
          "type": "string"
        }
      },
      "additionalProperties": false
    },
    "ErlangConfig": {
      "type": "object",
      "properties": {
        "format": {
          "default": "via [$symbol($version )]($style)",
          "type": "string"
        },
        "version_format": {
          "default": "v${raw}",
          "type": "string"
        },
        "symbol": {
          "default": " ",
          "type": "string"
        },
        "style": {
          "default": "bold red",
          "type": "string"
        },
        "disabled": {
          "default": false,
          "type": "boolean"
        },
        "detect_extensions": {
          "default": [],
          "type": "array",
          "items": {
            "type": "string"
          }
        },
        "detect_files": {
          "default": [
            "rebar.config",
            "erlang.mk"
          ],
          "type": "array",
          "items": {
            "type": "string"
          }
        },
        "detect_folders": {
          "default": [],
          "type": "array",
          "items": {
            "type": "string"
          }
        }
      },
      "additionalProperties": false
    },
    "FennelConfig": {
      "type": "object",
      "properties": {
        "format": {
          "default": "via [$symbol($version )]($style)",
          "type": "string"
        },
        "version_format": {
          "default": "v${raw}",
          "type": "string"
        },
        "symbol": {
          "default": "🧅 ",
          "type": "string"
        },
        "style": {
          "default": "bold green",
          "type": "string"
        },
        "disabled": {
          "default": true,
          "type": "boolean"
        },
        "detect_extensions": {
          "default": [
            "fnl"
          ],
          "type": "array",
          "items": {
            "type": "string"
          }
        },
        "detect_files": {
          "default": [],
          "type": "array",
          "items": {
            "type": "string"
          }
        },
        "detect_folders": {
          "default": [],
          "type": "array",
          "items": {
            "type": "string"
          }
        }
      },
      "additionalProperties": false
    },
    "FillConfig": {
      "type": "object",
      "properties": {
        "style": {
          "default": "bold black",
          "type": "string"
        },
        "symbol": {
          "default": ".",
          "type": "string"
        },
        "disabled": {
          "default": false,
          "type": "boolean"
        }
      },
      "additionalProperties": false
    },
    "FossilBranchConfig": {
      "type": "object",
      "properties": {
        "format": {
          "default": "on [$symbol$branch]($style) ",
          "type": "string"
        },
        "symbol": {
          "default": " ",
          "type": "string"
        },
        "style": {
          "default": "bold purple",
          "type": "string"
        },
        "truncation_length": {
          "default": 9223372036854775807,
          "type": "integer",
          "format": "int64"
        },
        "truncation_symbol": {
          "default": "…",
          "type": "string"
        },
        "disabled": {
          "default": true,
          "type": "boolean"
        }
      },
      "additionalProperties": false
    },
    "FossilMetricsConfig": {
      "type": "object",
      "properties": {
        "format": {
          "default": "([+$added]($added_style) )([-$deleted]($deleted_style) )",
          "type": "string"
        },
        "added_style": {
          "default": "bold green",
          "type": "string"
        },
        "deleted_style": {
          "default": "bold red",
          "type": "string"
        },
        "only_nonzero_diffs": {
          "default": true,
          "type": "boolean"
        },
        "disabled": {
          "default": true,
          "type": "boolean"
        }
      },
      "additionalProperties": false
    },
    "GcloudConfig": {
      "type": "object",
      "properties": {
        "format": {
          "default": "on [$symbol$account(@$domain)(\\($region\\))]($style) ",
          "type": "string"
        },
        "symbol": {
          "default": "☁️  ",
          "type": "string"
        },
        "style": {
          "default": "bold blue",
          "type": "string"
        },
        "disabled": {
          "default": false,
          "type": "boolean"
        },
        "region_aliases": {
          "default": {},
          "type": "object",
          "additionalProperties": {
            "type": "string"
          }
        },
        "project_aliases": {
          "default": {},
          "type": "object",
          "additionalProperties": {
            "type": "string"
          }
        },
        "detect_env_vars": {
          "default": [],
          "type": "array",
          "items": {
            "type": "string"
          }
        }
      },
      "additionalProperties": false
    },
    "GitBranchConfig": {
      "type": "object",
      "properties": {
        "format": {
          "default": "on [$symbol$branch(:$remote_branch)]($style) ",
          "type": "string"
        },
        "symbol": {
          "default": " ",
          "type": "string"
        },
        "style": {
          "default": "bold purple",
          "type": "string"
        },
        "truncation_length": {
          "default": 9223372036854775807,
          "type": "integer",
          "format": "int64"
        },
        "truncation_symbol": {
          "default": "…",
          "type": "string"
        },
        "only_attached": {
          "default": false,
          "type": "boolean"
        },
        "always_show_remote": {
          "default": false,
          "type": "boolean"
        },
        "ignore_branches": {
          "default": [],
          "type": "array",
          "items": {
            "type": "string"
          }
        },
        "disabled": {
          "default": false,
          "type": "boolean"
        }
      },
      "additionalProperties": false
    },
    "GitCommitConfig": {
      "type": "object",
      "properties": {
        "commit_hash_length": {
          "default": 7,
          "type": "integer",
          "format": "uint",
          "minimum": 0.0
        },
        "format": {
          "default": "[\\($hash$tag\\)]($style) ",
          "type": "string"
        },
        "style": {
          "default": "green bold",
          "type": "string"
        },
        "only_detached": {
          "default": true,
          "type": "boolean"
        },
        "disabled": {
          "default": false,
          "type": "boolean"
        },
        "tag_symbol": {
          "default": " 🏷  ",
          "type": "string"
        },
        "tag_disabled": {
          "default": true,
          "type": "boolean"
        },
        "tag_max_candidates": {
          "default": 0,
          "type": "integer",
          "format": "uint",
          "minimum": 0.0
        }
      },
      "additionalProperties": false
    },
    "GitMetricsConfig": {
      "type": "object",
      "properties": {
        "added_style": {
          "default": "bold green",
          "type": "string"
        },
        "deleted_style": {
          "default": "bold red",
          "type": "string"
        },
        "only_nonzero_diffs": {
          "default": true,
          "type": "boolean"
        },
        "format": {
          "default": "([+$added]($added_style) )([-$deleted]($deleted_style) )",
          "type": "string"
        },
        "disabled": {
          "default": true,
          "type": "boolean"
        },
        "ignore_submodules": {
          "default": false,
          "type": "boolean"
        }
      },
      "additionalProperties": false
    },
    "GitStateConfig": {
      "type": "object",
      "properties": {
        "rebase": {
          "default": "REBASING",
          "type": "string"
        },
        "merge": {
          "default": "MERGING",
          "type": "string"
        },
        "revert": {
          "default": "REVERTING",
          "type": "string"
        },
        "cherry_pick": {
          "default": "CHERRY-PICKING",
          "type": "string"
        },
        "bisect": {
          "default": "BISECTING",
          "type": "string"
        },
        "am": {
          "default": "AM",
          "type": "string"
        },
        "am_or_rebase": {
          "default": "AM/REBASE",
          "type": "string"
        },
        "style": {
          "default": "bold yellow",
          "type": "string"
        },
        "format": {
          "default": "\\([$state( $progress_current/$progress_total)]($style)\\) ",
          "type": "string"
        },
        "disabled": {
          "default": false,
          "type": "boolean"
        }
      },
      "additionalProperties": false
    },
    "GitStatusConfig": {
      "type": "object",
      "properties": {
        "format": {
          "default": "([\\[$all_status$ahead_behind\\]]($style) )",
          "type": "string"
        },
        "style": {
          "default": "red bold",
          "type": "string"
        },
        "stashed": {
          "default": "\\$",
          "type": "string"
        },
        "ahead": {
          "default": "⇡",
          "type": "string"
        },
        "behind": {
          "default": "⇣",
          "type": "string"
        },
        "up_to_date": {
          "default": "",
          "type": "string"
        },
        "diverged": {
          "default": "⇕",
          "type": "string"
        },
        "conflicted": {
          "default": "=",
          "type": "string"
        },
        "deleted": {
          "default": "✘",
          "type": "string"
        },
        "renamed": {
          "default": "»",
          "type": "string"
        },
        "modified": {
          "default": "!",
          "type": "string"
        },
        "staged": {
          "default": "+",
          "type": "string"
        },
        "untracked": {
          "default": "?",
          "type": "string"
        },
        "typechanged": {
          "default": "",
          "type": "string"
        },
        "ignore_submodules": {
          "default": false,
          "type": "boolean"
        },
        "disabled": {
          "default": false,
          "type": "boolean"
        },
        "windows_starship": {
          "type": [
            "string",
            "null"
          ]
        }
      },
      "additionalProperties": false
    },
    "GoConfig": {
      "type": "object",
      "properties": {
        "format": {
          "default": "via [$symbol($version )]($style)",
          "type": "string"
        },
        "version_format": {
          "default": "v${raw}",
          "type": "string"
        },
        "symbol": {
          "default": "🐹 ",
          "type": "string"
        },
        "style": {
          "default": "bold cyan",
          "type": "string"
        },
        "disabled": {
          "default": false,
          "type": "boolean"
        },
        "not_capable_style": {
          "default": "bold red",
          "type": "string"
        },
        "detect_extensions": {
          "default": [
            "go"
          ],
          "type": "array",
          "items": {
            "type": "string"
          }
        },
        "detect_files": {
          "default": [
            "go.mod",
            "go.sum",
            "go.work",
            "glide.yaml",
            "Gopkg.yml",
            "Gopkg.lock",
            ".go-version"
          ],
          "type": "array",
          "items": {
            "type": "string"
          }
        },
        "detect_folders": {
          "default": [
            "Godeps"
          ],
          "type": "array",
          "items": {
            "type": "string"
          }
        }
      },
      "additionalProperties": false
    },
    "GradleConfig": {
      "type": "object",
      "properties": {
        "format": {
          "default": "via [$symbol($version )]($style)",
          "type": "string"
        },
        "version_format": {
          "default": "v${raw}",
          "type": "string"
        },
        "symbol": {
          "default": "🅶 ",
          "type": "string"
        },
        "style": {
          "default": "bold bright-cyan",
          "type": "string"
        },
        "disabled": {
          "default": false,
          "type": "boolean"
        },
        "recursive": {
          "default": false,
          "type": "boolean"
        },
        "detect_extensions": {
          "default": [
            "gradle",
            "gradle.kts"
          ],
          "type": "array",
          "items": {
            "type": "string"
          }
        },
        "detect_files": {
          "default": [],
          "type": "array",
          "items": {
            "type": "string"
          }
        },
        "detect_folders": {
          "default": [
            "gradle"
          ],
          "type": "array",
          "items": {
            "type": "string"
          }
        }
      },
      "additionalProperties": false
    },
    "GuixShellConfig": {
      "type": "object",
      "properties": {
        "format": {
          "default": "via [$symbol]($style) ",
          "type": "string"
        },
        "symbol": {
          "default": "🐃 ",
          "type": "string"
        },
        "style": {
          "default": "yellow bold",
          "type": "string"
        },
        "disabled": {
          "default": false,
          "type": "boolean"
        }
      },
      "additionalProperties": false
    },
    "HaskellConfig": {
      "type": "object",
      "properties": {
        "format": {
          "default": "via [$symbol($version )]($style)",
          "type": "string"
        },
        "version_format": {
          "default": "v${raw}",
          "type": "string"
        },
        "symbol": {
          "default": "λ ",
          "type": "string"
        },
        "style": {
          "default": "bold purple",
          "type": "string"
        },
        "disabled": {
          "default": false,
          "type": "boolean"
        },
        "detect_extensions": {
          "default": [
            "hs",
            "cabal",
            "hs-boot"
          ],
          "type": "array",
          "items": {
            "type": "string"
          }
        },
        "detect_files": {
          "default": [
            "stack.yaml",
            "cabal.project"
          ],
          "type": "array",
          "items": {
            "type": "string"
          }
        },
        "detect_folders": {
          "default": [],
          "type": "array",
          "items": {
            "type": "string"
          }
        }
      },
      "additionalProperties": false
    },
    "HaxeConfig": {
      "type": "object",
      "properties": {
        "format": {
          "default": "via [$symbol($version )]($style)",
          "type": "string"
        },
        "version_format": {
          "default": "v${raw}",
          "type": "string"
        },
        "symbol": {
          "default": "⌘ ",
          "type": "string"
        },
        "style": {
          "default": "bold fg:202",
          "type": "string"
        },
        "disabled": {
          "default": false,
          "type": "boolean"
        },
        "detect_extensions": {
          "default": [
            "hx",
            "hxml"
          ],
          "type": "array",
          "items": {
            "type": "string"
          }
        },
        "detect_files": {
          "default": [
            "haxelib.json",
            "hxformat.json",
            ".haxerc"
          ],
          "type": "array",
          "items": {
            "type": "string"
          }
        },
        "detect_folders": {
          "default": [
            ".haxelib",
            "haxe_libraries"
          ],
          "type": "array",
          "items": {
            "type": "string"
          }
        }
      },
      "additionalProperties": false
    },
    "HelmConfig": {
      "type": "object",
      "properties": {
        "format": {
          "default": "via [$symbol($version )]($style)",
          "type": "string"
        },
        "version_format": {
          "default": "v${raw}",
          "type": "string"
        },
        "symbol": {
          "default": "⎈ ",
          "type": "string"
        },
        "style": {
          "default": "bold white",
          "type": "string"
        },
        "disabled": {
          "default": false,
          "type": "boolean"
        },
        "detect_extensions": {
          "default": [],
          "type": "array",
          "items": {
            "type": "string"
          }
        },
        "detect_files": {
          "default": [
            "helmfile.yaml",
            "Chart.yaml"
          ],
          "type": "array",
          "items": {
            "type": "string"
          }
        },
        "detect_folders": {
          "default": [],
          "type": "array",
          "items": {
            "type": "string"
          }
        }
      },
      "additionalProperties": false
    },
    "HgBranchConfig": {
      "type": "object",
      "properties": {
        "symbol": {
          "default": " ",
          "type": "string"
        },
        "style": {
          "default": "bold purple",
          "type": "string"
        },
        "format": {
          "default": "on [$symbol$branch(:$topic)]($style) ",
          "type": "string"
        },
        "truncation_length": {
          "default": 9223372036854775807,
          "type": "integer",
          "format": "int64"
        },
        "truncation_symbol": {
          "default": "…",
          "type": "string"
        },
        "disabled": {
          "default": true,
          "type": "boolean"
        }
      },
      "additionalProperties": false
    },
    "HostnameConfig": {
      "type": "object",
      "properties": {
        "ssh_only": {
          "default": true,
          "type": "boolean"
        },
        "ssh_symbol": {
          "default": "🌐 ",
          "type": "string"
        },
        "trim_at": {
          "default": ".",
          "type": "string"
        },
        "detect_env_vars": {
          "default": [],
          "type": "array",
          "items": {
            "type": "string"
          }
        },
        "format": {
          "default": "[$ssh_symbol$hostname]($style) in ",
          "type": "string"
        },
        "style": {
          "default": "green dimmed bold",
          "type": "string"
        },
        "disabled": {
          "default": false,
          "type": "boolean"
        }
      },
      "additionalProperties": false
    },
    "JavaConfig": {
      "type": "object",
      "properties": {
        "disabled": {
          "default": false,
          "type": "boolean"
        },
        "format": {
          "default": "via [$symbol($version )]($style)",
          "type": "string"
        },
        "version_format": {
          "default": "v${raw}",
          "type": "string"
        },
        "style": {
          "default": "red dimmed",
          "type": "string"
        },
        "symbol": {
          "default": "☕ ",
          "type": "string"
        },
        "detect_extensions": {
          "default": [
            "java",
            "class",
            "jar",
            "gradle",
            "clj",
            "cljc"
          ],
          "type": "array",
          "items": {
            "type": "string"
          }
        },
        "detect_files": {
          "default": [
            "pom.xml",
            "build.gradle.kts",
            "build.sbt",
            ".java-version",
            "deps.edn",
            "project.clj",
            "build.boot",
            ".sdkmanrc"
          ],
          "type": "array",
          "items": {
            "type": "string"
          }
        },
        "detect_folders": {
          "default": [],
          "type": "array",
          "items": {
            "type": "string"
          }
        }
      },
      "additionalProperties": false
    },
    "JobsConfig": {
      "type": "object",
      "properties": {
        "threshold": {
          "default": 1,
          "type": "integer",
          "format": "int64"
        },
        "symbol_threshold": {
          "default": 1,
          "type": "integer",
          "format": "int64"
        },
        "number_threshold": {
          "default": 2,
          "type": "integer",
          "format": "int64"
        },
        "format": {
          "default": "[$symbol$number]($style) ",
          "type": "string"
        },
        "symbol": {
          "default": "✦",
          "type": "string"
        },
        "style": {
          "default": "bold blue",
          "type": "string"
        },
        "disabled": {
          "default": false,
          "type": "boolean"
        }
      },
      "additionalProperties": false
    },
    "JuliaConfig": {
      "type": "object",
      "properties": {
        "format": {
          "default": "via [$symbol($version )]($style)",
          "type": "string"
        },
        "version_format": {
          "default": "v${raw}",
          "type": "string"
        },
        "symbol": {
          "default": "ஃ ",
          "type": "string"
        },
        "style": {
          "default": "bold purple",
          "type": "string"
        },
        "disabled": {
          "default": false,
          "type": "boolean"
        },
        "detect_extensions": {
          "default": [
            "jl"
          ],
          "type": "array",
          "items": {
            "type": "string"
          }
        },
        "detect_files": {
          "default": [
            "Project.toml",
            "Manifest.toml"
          ],
          "type": "array",
          "items": {
            "type": "string"
          }
        },
        "detect_folders": {
          "default": [],
          "type": "array",
          "items": {
            "type": "string"
          }
        }
      },
      "additionalProperties": false
    },
    "KotlinConfig": {
      "type": "object",
      "properties": {
        "format": {
          "default": "via [$symbol($version )]($style)",
          "type": "string"
        },
        "version_format": {
          "default": "v${raw}",
          "type": "string"
        },
        "symbol": {
          "default": "🅺 ",
          "type": "string"
        },
        "style": {
          "default": "bold blue",
          "type": "string"
        },
        "kotlin_binary": {
          "default": "kotlin",
          "type": "string"
        },
        "disabled": {
          "default": false,
          "type": "boolean"
        },
        "detect_extensions": {
          "default": [
            "kt",
            "kts"
          ],
          "type": "array",
          "items": {
            "type": "string"
          }
        },
        "detect_files": {
          "default": [],
          "type": "array",
          "items": {
            "type": "string"
          }
        },
        "detect_folders": {
          "default": [],
          "type": "array",
          "items": {
            "type": "string"
          }
        }
      },
      "additionalProperties": false
    },
    "KubernetesConfig": {
      "type": "object",
      "properties": {
        "symbol": {
          "default": "☸ ",
          "type": "string"
        },
        "format": {
          "default": "[$symbol$context( \\($namespace\\))]($style) in ",
          "type": "string"
        },
        "style": {
          "default": "cyan bold",
          "type": "string"
        },
        "disabled": {
          "default": true,
          "type": "boolean"
        },
        "context_aliases": {
          "default": {},
          "type": "object",
          "additionalProperties": {
            "type": "string"
          }
        },
        "user_aliases": {
          "default": {},
          "type": "object",
          "additionalProperties": {
            "type": "string"
          }
        },
        "detect_extensions": {
          "default": [],
          "type": "array",
          "items": {
            "type": "string"
          }
        },
        "detect_files": {
          "default": [],
          "type": "array",
          "items": {
            "type": "string"
          }
        },
        "detect_folders": {
          "default": [],
          "type": "array",
          "items": {
            "type": "string"
          }
        },
        "contexts": {
          "default": [],
          "type": "array",
          "items": {
            "$ref": "#/definitions/KubernetesContextConfig"
          }
        }
      },
      "additionalProperties": false
    },
    "KubernetesContextConfig": {
      "type": "object",
      "properties": {
        "context_pattern": {
          "default": "",
          "type": "string"
        },
        "user_pattern": {
          "default": null,
          "type": [
            "string",
            "null"
          ]
        },
        "symbol": {
          "default": null,
          "type": [
            "string",
            "null"
          ]
        },
        "style": {
          "default": null,
          "type": [
            "string",
            "null"
          ]
        },
        "context_alias": {
          "default": null,
          "type": [
            "string",
            "null"
          ]
        },
        "user_alias": {
          "default": null,
          "type": [
            "string",
            "null"
          ]
        }
      },
      "additionalProperties": false
    },
    "LineBreakConfig": {
      "type": "object",
      "properties": {
        "disabled": {
          "default": false,
          "type": "boolean"
        }
      },
      "additionalProperties": false
    },
    "LocalipConfig": {
      "type": "object",
      "properties": {
        "ssh_only": {
          "default": true,
          "type": "boolean"
        },
        "format": {
          "default": "[$localipv4]($style) ",
          "type": "string"
        },
        "style": {
          "default": "yellow bold",
          "type": "string"
        },
        "disabled": {
          "default": true,
          "type": "boolean"
        }
      },
      "additionalProperties": false
    },
    "LuaConfig": {
      "type": "object",
      "properties": {
        "format": {
          "default": "via [$symbol($version )]($style)",
          "type": "string"
        },
        "version_format": {
          "default": "v${raw}",
          "type": "string"
        },
        "symbol": {
          "default": "🌙 ",
          "type": "string"
        },
        "style": {
          "default": "bold blue",
          "type": "string"
        },
        "lua_binary": {
          "default": "lua",
          "type": "string"
        },
        "disabled": {
          "default": false,
          "type": "boolean"
        },
        "detect_extensions": {
          "default": [
            "lua"
          ],
          "type": "array",
          "items": {
            "type": "string"
          }
        },
        "detect_files": {
          "default": [
            ".lua-version"
          ],
          "type": "array",
          "items": {
            "type": "string"
          }
        },
        "detect_folders": {
          "default": [
            "lua"
          ],
          "type": "array",
          "items": {
            "type": "string"
          }
        }
      },
      "additionalProperties": false
    },
    "MemoryConfig": {
      "type": "object",
      "properties": {
        "threshold": {
          "default": 75,
          "type": "integer",
          "format": "int64"
        },
        "format": {
          "default": "via $symbol[$ram( | $swap)]($style) ",
          "type": "string"
        },
        "style": {
          "default": "white bold dimmed",
          "type": "string"
        },
        "symbol": {
          "default": "🐏 ",
          "type": "string"
        },
        "disabled": {
          "default": true,
          "type": "boolean"
        }
      },
      "additionalProperties": false
    },
    "MesonConfig": {
      "type": "object",
      "properties": {
        "truncation_length": {
          "default": 4294967295,
          "type": "integer",
          "format": "uint32",
          "minimum": 0.0
        },
        "truncation_symbol": {
          "default": "…",
          "type": "string"
        },
        "format": {
          "default": "via [$symbol$project]($style) ",
          "type": "string"
        },
        "symbol": {
          "default": "⬢ ",
          "type": "string"
        },
        "style": {
          "default": "blue bold",
          "type": "string"
        },
        "disabled": {
          "default": false,
          "type": "boolean"
        }
      },
      "additionalProperties": false
    },
    "NimConfig": {
      "type": "object",
      "properties": {
        "format": {
          "default": "via [$symbol($version )]($style)",
          "type": "string"
        },
        "version_format": {
          "default": "v${raw}",
          "type": "string"
        },
        "symbol": {
          "default": "👑 ",
          "type": "string"
        },
        "style": {
          "default": "yellow bold",
          "type": "string"
        },
        "disabled": {
          "default": false,
          "type": "boolean"
        },
        "detect_extensions": {
          "default": [
            "nim",
            "nims",
            "nimble"
          ],
          "type": "array",
          "items": {
            "type": "string"
          }
        },
        "detect_files": {
          "default": [
            "nim.cfg"
          ],
          "type": "array",
          "items": {
            "type": "string"
          }
        },
        "detect_folders": {
          "default": [],
          "type": "array",
          "items": {
            "type": "string"
          }
        }
      },
      "additionalProperties": false
    },
    "NixShellConfig": {
      "type": "object",
      "properties": {
        "format": {
          "default": "via [$symbol$state( \\($name\\))]($style) ",
          "type": "string"
        },
        "symbol": {
          "default": "❄️  ",
          "type": "string"
        },
        "style": {
          "default": "bold blue",
          "type": "string"
        },
        "impure_msg": {
          "default": "impure",
          "type": "string"
        },
        "pure_msg": {
          "default": "pure",
          "type": "string"
        },
        "unknown_msg": {
          "default": "",
          "type": "string"
        },
        "disabled": {
          "default": false,
          "type": "boolean"
        },
        "heuristic": {
          "default": false,
          "type": "boolean"
        }
      },
      "additionalProperties": false
    },
    "NodejsConfig": {
      "type": "object",
      "properties": {
        "format": {
          "default": "via [$symbol($version )]($style)",
          "type": "string"
        },
        "version_format": {
          "default": "v${raw}",
          "type": "string"
        },
        "symbol": {
          "default": " ",
          "type": "string"
        },
        "style": {
          "default": "bold green",
          "type": "string"
        },
        "disabled": {
          "default": false,
          "type": "boolean"
        },
        "not_capable_style": {
          "default": "bold red",
          "type": "string"
        },
        "detect_extensions": {
          "default": [
            "js",
            "mjs",
            "cjs",
            "ts",
            "mts",
            "cts"
          ],
          "type": "array",
          "items": {
            "type": "string"
          }
        },
        "detect_files": {
          "default": [
            "package.json",
            ".node-version",
            ".nvmrc"
          ],
          "type": "array",
          "items": {
            "type": "string"
          }
        },
        "detect_folders": {
          "default": [
            "node_modules"
          ],
          "type": "array",
          "items": {
            "type": "string"
          }
        }
      },
      "additionalProperties": false
    },
    "OCamlConfig": {
      "type": "object",
      "properties": {
        "format": {
          "default": "via [$symbol($version )(\\($switch_indicator$switch_name\\) )]($style)",
          "type": "string"
        },
        "version_format": {
          "default": "v${raw}",
          "type": "string"
        },
        "global_switch_indicator": {
          "default": "",
          "type": "string"
        },
        "local_switch_indicator": {
          "default": "*",
          "type": "string"
        },
        "symbol": {
          "default": "🐫 ",
          "type": "string"
        },
        "style": {
          "default": "bold yellow",
          "type": "string"
        },
        "disabled": {
          "default": false,
          "type": "boolean"
        },
        "detect_extensions": {
          "default": [
            "opam",
            "ml",
            "mli",
            "re",
            "rei"
          ],
          "type": "array",
          "items": {
            "type": "string"
          }
        },
        "detect_files": {
          "default": [
            "dune",
            "dune-project",
            "jbuild",
            "jbuild-ignore",
            ".merlin"
          ],
          "type": "array",
          "items": {
            "type": "string"
          }
        },
        "detect_folders": {
          "default": [
            "_opam",
            "esy.lock"
          ],
          "type": "array",
          "items": {
            "type": "string"
          }
        }
      },
      "additionalProperties": false
    },
    "OpaConfig": {
      "type": "object",
      "properties": {
        "format": {
          "default": "via [$symbol($version )]($style)",
          "type": "string"
        },
        "version_format": {
          "default": "v${raw}",
          "type": "string"
        },
        "symbol": {
          "default": "🪖  ",
          "type": "string"
        },
        "style": {
          "default": "bold blue",
          "type": "string"
        },
        "disabled": {
          "default": false,
          "type": "boolean"
        },
        "detect_extensions": {
          "default": [
            "rego"
          ],
          "type": "array",
          "items": {
            "type": "string"
          }
        },
        "detect_files": {
          "default": [],
          "type": "array",
          "items": {
            "type": "string"
          }
        },
        "detect_folders": {
          "default": [],
          "type": "array",
          "items": {
            "type": "string"
          }
        }
      },
      "additionalProperties": false
    },
    "OspConfig": {
      "type": "object",
      "properties": {
        "format": {
          "default": "on [$symbol$cloud(\\($project\\))]($style) ",
          "type": "string"
        },
        "symbol": {
          "default": "☁️  ",
          "type": "string"
        },
        "style": {
          "default": "bold yellow",
          "type": "string"
        },
        "disabled": {
          "default": false,
          "type": "boolean"
        }
      },
      "additionalProperties": false
    },
    "OSConfig": {
      "type": "object",
      "properties": {
        "format": {
          "default": "[$symbol]($style)",
          "type": "string"
        },
        "style": {
          "default": "bold white",
          "type": "string"
        },
        "symbols": {
          "default": {
            "Alpaquita": "🔔 ",
            "Alpine": "🏔️ ",
            "Amazon": "🙂 ",
            "Android": "🤖 ",
            "Arch": "🎗️ ",
            "Artix": "🎗️ ",
            "CentOS": "💠 ",
            "Debian": "🌀 ",
            "DragonFly": "🐉 ",
            "Emscripten": "🔗 ",
            "EndeavourOS": "🚀 ",
            "Fedora": "🎩 ",
            "FreeBSD": "😈 ",
            "Garuda": "🦅 ",
            "Gentoo": "🗜️ ",
            "HardenedBSD": "🛡️ ",
            "Illumos": "🐦 ",
            "Linux": "🐧 ",
            "Mabox": "📦 ",
            "Macos": "🍎 ",
            "Manjaro": "🥭 ",
            "Mariner": "🌊 ",
            "MidnightBSD": "🌘 ",
            "Mint": "🌿 ",
            "NetBSD": "🚩 ",
            "NixOS": "❄️ ",
            "OpenBSD": "🐡 ",
            "OpenCloudOS": "☁️ ",
            "OracleLinux": "🦴 ",
            "Pop": "🍭 ",
            "Raspbian": "🍓 ",
            "RedHatEnterprise": "🎩 ",
            "Redhat": "🎩 ",
            "Redox": "🧪 ",
            "SUSE": "🦎 ",
            "Solus": "⛵ ",
            "Ubuntu": "🎯 ",
            "Unknown": "❓ ",
            "Windows": "🪟 ",
            "openEuler": "🦉 ",
            "openSUSE": "🦎 "
          },
          "type": "object",
          "additionalProperties": {
            "type": "string"
          }
        },
        "disabled": {
          "default": true,
          "type": "boolean"
        }
      },
      "additionalProperties": false
    },
    "PackageConfig": {
      "type": "object",
      "properties": {
        "format": {
          "default": "is [$symbol$version]($style) ",
          "type": "string"
        },
        "symbol": {
          "default": "📦 ",
          "type": "string"
        },
        "style": {
          "default": "208 bold",
          "type": "string"
        },
        "display_private": {
          "default": false,
          "type": "boolean"
        },
        "disabled": {
          "default": false,
          "type": "boolean"
        },
        "version_format": {
          "default": "v${raw}",
          "type": "string"
        }
      },
      "additionalProperties": false
    },
    "PerlConfig": {
      "type": "object",
      "properties": {
        "format": {
          "default": "via [$symbol($version )]($style)",
          "type": "string"
        },
        "version_format": {
          "default": "v${raw}",
          "type": "string"
        },
        "symbol": {
          "default": "🐪 ",
          "type": "string"
        },
        "style": {
          "default": "149 bold",
          "type": "string"
        },
        "disabled": {
          "default": false,
          "type": "boolean"
        },
        "detect_extensions": {
          "default": [
            "pl",
            "pm",
            "pod"
          ],
          "type": "array",
          "items": {
            "type": "string"
          }
        },
        "detect_files": {
          "default": [
            "Makefile.PL",
            "Build.PL",
            "cpanfile",
            "cpanfile.snapshot",
            "META.json",
            "META.yml",
            ".perl-version"
          ],
          "type": "array",
          "items": {
            "type": "string"
          }
        },
        "detect_folders": {
          "default": [],
          "type": "array",
          "items": {
            "type": "string"
          }
        }
      },
      "additionalProperties": false
    },
    "PhpConfig": {
      "type": "object",
      "properties": {
        "format": {
          "default": "via [$symbol($version )]($style)",
          "type": "string"
        },
        "version_format": {
          "default": "v${raw}",
          "type": "string"
        },
        "symbol": {
          "default": "🐘 ",
          "type": "string"
        },
        "style": {
          "default": "147 bold",
          "type": "string"
        },
        "disabled": {
          "default": false,
          "type": "boolean"
        },
        "detect_extensions": {
          "default": [
            "php"
          ],
          "type": "array",
          "items": {
            "type": "string"
          }
        },
        "detect_files": {
          "default": [
            "composer.json",
            ".php-version"
          ],
          "type": "array",
          "items": {
            "type": "string"
          }
        },
        "detect_folders": {
          "default": [],
          "type": "array",
          "items": {
            "type": "string"
          }
        }
      },
      "additionalProperties": false
    },
    "PijulConfig": {
      "type": "object",
      "properties": {
        "symbol": {
          "default": " ",
          "type": "string"
        },
        "style": {
          "default": "bold purple",
          "type": "string"
        },
        "format": {
          "default": "on [$symbol$channel]($style) ",
          "type": "string"
        },
        "truncation_length": {
          "default": 9223372036854775807,
          "type": "integer",
          "format": "int64"
        },
        "truncation_symbol": {
          "default": "…",
          "type": "string"
        },
        "disabled": {
          "default": true,
          "type": "boolean"
        }
      },
      "additionalProperties": false
    },
    "PulumiConfig": {
      "type": "object",
      "properties": {
        "format": {
          "default": "via [$symbol($username@)$stack]($style) ",
          "type": "string"
        },
        "version_format": {
          "default": "v${raw}",
          "type": "string"
        },
        "symbol": {
          "default": " ",
          "type": "string"
        },
        "style": {
          "default": "bold 5",
          "type": "string"
        },
        "disabled": {
          "default": false,
          "type": "boolean"
        },
        "search_upwards": {
          "default": true,
          "type": "boolean"
        }
      },
      "additionalProperties": false
    },
    "PureScriptConfig": {
      "type": "object",
      "properties": {
        "format": {
          "default": "via [$symbol($version )]($style)",
          "type": "string"
        },
        "version_format": {
          "default": "v${raw}",
          "type": "string"
        },
        "symbol": {
          "default": "<=> ",
          "type": "string"
        },
        "style": {
          "default": "bold white",
          "type": "string"
        },
        "disabled": {
          "default": false,
          "type": "boolean"
        },
        "detect_extensions": {
          "default": [
            "purs"
          ],
          "type": "array",
          "items": {
            "type": "string"
          }
        },
        "detect_files": {
          "default": [
            "spago.dhall"
          ],
          "type": "array",
          "items": {
            "type": "string"
          }
        },
        "detect_folders": {
          "default": [],
          "type": "array",
          "items": {
            "type": "string"
          }
        }
      },
      "additionalProperties": false
    },
    "PythonConfig": {
      "type": "object",
      "properties": {
        "pyenv_version_name": {
          "default": false,
          "type": "boolean"
        },
        "pyenv_prefix": {
          "default": "pyenv ",
          "type": "string"
        },
        "python_binary": {
          "default": [
            "python",
            "python3",
            "python2"
          ],
          "allOf": [
            {
              "$ref": "#/definitions/Either_for_String_and_Array_of_String"
            }
          ]
        },
        "format": {
          "default": "via [${symbol}${pyenv_prefix}(${version} )(\\($virtualenv\\) )]($style)",
          "type": "string"
        },
        "version_format": {
          "default": "v${raw}",
          "type": "string"
        },
        "style": {
          "default": "yellow bold",
          "type": "string"
        },
        "symbol": {
          "default": "🐍 ",
          "type": "string"
        },
        "disabled": {
          "default": false,
          "type": "boolean"
        },
        "detect_extensions": {
          "default": [
            "py"
          ],
          "type": "array",
          "items": {
            "type": "string"
          }
        },
        "detect_files": {
          "default": [
            "requirements.txt",
            ".python-version",
            "pyproject.toml",
            "Pipfile",
            "tox.ini",
            "setup.py",
            "__init__.py"
          ],
          "type": "array",
          "items": {
            "type": "string"
          }
        },
        "detect_folders": {
          "default": [],
          "type": "array",
          "items": {
            "type": "string"
          }
        }
      },
      "additionalProperties": false
    },
    "Either_for_String_and_Array_of_String": {
      "anyOf": [
        {
          "type": "string"
        },
        {
          "type": "array",
          "items": {
            "type": "string"
          }
        }
      ]
    },
    "RakuConfig": {
      "type": "object",
      "properties": {
        "format": {
          "default": "via [$symbol($version-$vm_version )]($style)",
          "type": "string"
        },
        "version_format": {
          "default": "${raw}",
          "type": "string"
        },
        "symbol": {
          "default": "🦋 ",
          "type": "string"
        },
        "style": {
          "default": "149 bold",
          "type": "string"
        },
        "disabled": {
          "default": false,
          "type": "boolean"
        },
        "detect_extensions": {
          "default": [
            "p6",
            "pm6",
            "pod6",
            "raku",
            "rakumod"
          ],
          "type": "array",
          "items": {
            "type": "string"
          }
        },
        "detect_files": {
          "default": [
            "META6.json"
          ],
          "type": "array",
          "items": {
            "type": "string"
          }
        },
        "detect_folders": {
          "default": [],
          "type": "array",
          "items": {
            "type": "string"
          }
        }
      },
      "additionalProperties": false
    },
    "RedConfig": {
      "type": "object",
      "properties": {
        "format": {
          "default": "via [$symbol($version )]($style)",
          "type": "string"
        },
        "version_format": {
          "default": "v${raw}",
          "type": "string"
        },
        "symbol": {
          "default": "🔺 ",
          "type": "string"
        },
        "style": {
          "default": "red bold",
          "type": "string"
        },
        "disabled": {
          "default": false,
          "type": "boolean"
        },
        "detect_extensions": {
          "default": [
            "red",
            "reds"
          ],
          "type": "array",
          "items": {
            "type": "string"
          }
        },
        "detect_files": {
          "default": [],
          "type": "array",
          "items": {
            "type": "string"
          }
        },
        "detect_folders": {
          "default": [],
          "type": "array",
          "items": {
            "type": "string"
          }
        }
      },
      "additionalProperties": false
    },
    "RLangConfig": {
      "type": "object",
      "properties": {
        "format": {
          "default": "via [$symbol($version )]($style)",
          "type": "string"
        },
        "version_format": {
          "default": "v${raw}",
          "type": "string"
        },
        "style": {
          "default": "blue bold",
          "type": "string"
        },
        "symbol": {
          "default": "📐 ",
          "type": "string"
        },
        "disabled": {
          "default": false,
          "type": "boolean"
        },
        "detect_extensions": {
          "default": [
            "R",
            "Rd",
            "Rmd",
            "Rproj",
            "Rsx"
          ],
          "type": "array",
          "items": {
            "type": "string"
          }
        },
        "detect_files": {
          "default": [
            "DESCRIPTION"
          ],
          "type": "array",
          "items": {
            "type": "string"
          }
        },
        "detect_folders": {
          "default": [
            ".Rproj.user"
          ],
          "type": "array",
          "items": {
            "type": "string"
          }
        }
      },
      "additionalProperties": false
    },
    "RubyConfig": {
      "type": "object",
      "properties": {
        "format": {
          "default": "via [$symbol($version )]($style)",
          "type": "string"
        },
        "version_format": {
          "default": "v${raw}",
          "type": "string"
        },
        "symbol": {
          "default": "💎 ",
          "type": "string"
        },
        "style": {
          "default": "bold red",
          "type": "string"
        },
        "disabled": {
          "default": false,
          "type": "boolean"
        },
        "detect_extensions": {
          "default": [
            "rb"
          ],
          "type": "array",
          "items": {
            "type": "string"
          }
        },
        "detect_files": {
          "default": [
            "Gemfile",
            ".ruby-version"
          ],
          "type": "array",
          "items": {
            "type": "string"
          }
        },
        "detect_folders": {
          "default": [],
          "type": "array",
          "items": {
            "type": "string"
          }
        },
        "detect_variables": {
          "default": [
            "RUBY_VERSION",
            "RBENV_VERSION"
          ],
          "type": "array",
          "items": {
            "type": "string"
          }
        }
      },
      "additionalProperties": false
    },
    "RustConfig": {
      "type": "object",
      "properties": {
        "format": {
          "default": "via [$symbol($version )]($style)",
          "type": "string"
        },
        "version_format": {
          "default": "v${raw}",
          "type": "string"
        },
        "symbol": {
          "default": "🦀 ",
          "type": "string"
        },
        "style": {
          "default": "bold red",
          "type": "string"
        },
        "disabled": {
          "default": false,
          "type": "boolean"
        },
        "detect_extensions": {
          "default": [
            "rs"
          ],
          "type": "array",
          "items": {
            "type": "string"
          }
        },
        "detect_files": {
          "default": [
            "Cargo.toml"
          ],
          "type": "array",
          "items": {
            "type": "string"
          }
        },
        "detect_folders": {
          "default": [],
          "type": "array",
          "items": {
            "type": "string"
          }
        }
      },
      "additionalProperties": false
    },
    "ScalaConfig": {
      "type": "object",
      "properties": {
        "format": {
          "default": "via [$symbol($version )]($style)",
          "type": "string"
        },
        "version_format": {
          "default": "v${raw}",
          "type": "string"
        },
        "disabled": {
          "default": false,
          "type": "boolean"
        },
        "style": {
          "default": "red bold",
          "type": "string"
        },
        "symbol": {
          "default": "🆂 ",
          "type": "string"
        },
        "detect_extensions": {
          "default": [
            "sbt",
            "scala"
          ],
          "type": "array",
          "items": {
            "type": "string"
          }
        },
        "detect_files": {
          "default": [
            ".scalaenv",
            ".sbtenv",
            "build.sbt"
          ],
          "type": "array",
          "items": {
            "type": "string"
          }
        },
        "detect_folders": {
          "default": [
            ".metals"
          ],
          "type": "array",
          "items": {
            "type": "string"
          }
        }
      },
      "additionalProperties": false
    },
    "ShellConfig": {
      "type": "object",
      "properties": {
        "format": {
          "default": "[$indicator]($style) ",
          "type": "string"
        },
        "bash_indicator": {
          "default": "bsh",
          "type": "string"
        },
        "fish_indicator": {
          "default": "fsh",
          "type": "string"
        },
        "zsh_indicator": {
          "default": "zsh",
          "type": "string"
        },
        "powershell_indicator": {
          "default": "psh",
          "type": "string"
        },
        "pwsh_indicator": {
          "type": [
            "string",
            "null"
          ]
        },
        "ion_indicator": {
          "default": "ion",
          "type": "string"
        },
        "elvish_indicator": {
          "default": "esh",
          "type": "string"
        },
        "tcsh_indicator": {
          "default": "tsh",
          "type": "string"
        },
        "nu_indicator": {
          "default": "nu",
          "type": "string"
        },
        "xonsh_indicator": {
          "default": "xsh",
          "type": "string"
        },
        "cmd_indicator": {
          "default": "cmd",
          "type": "string"
        },
        "unknown_indicator": {
          "default": "",
          "type": "string"
        },
        "style": {
          "default": "white bold",
          "type": "string"
        },
        "disabled": {
          "default": true,
          "type": "boolean"
        }
      },
      "additionalProperties": false
    },
    "ShLvlConfig": {
      "type": "object",
      "properties": {
        "threshold": {
          "default": 2,
          "type": "integer",
          "format": "int64"
        },
        "format": {
          "default": "[$symbol$shlvl]($style) ",
          "type": "string"
        },
        "symbol": {
          "default": "↕️  ",
          "type": "string"
        },
        "repeat": {
          "default": false,
          "type": "boolean"
        },
        "repeat_offset": {
          "default": 0,
          "type": "integer",
          "format": "uint64",
          "minimum": 0.0
        },
        "style": {
          "default": "bold yellow",
          "type": "string"
        },
        "disabled": {
          "default": true,
          "type": "boolean"
        }
      },
      "additionalProperties": false
    },
    "SingularityConfig": {
      "type": "object",
      "properties": {
        "symbol": {
          "default": "",
          "type": "string"
        },
        "format": {
          "default": "[$symbol\\[$env\\]]($style) ",
          "type": "string"
        },
        "style": {
          "default": "blue bold dimmed",
          "type": "string"
        },
        "disabled": {
          "default": false,
          "type": "boolean"
        }
      },
      "additionalProperties": false
    },
    "SolidityConfig": {
      "type": "object",
      "properties": {
        "format": {
          "default": "via [$symbol($version)]($style)",
          "type": "string"
        },
        "version_format": {
          "default": "v${major}.${minor}.${patch}",
          "type": "string"
        },
        "disabled": {
          "default": false,
          "type": "boolean"
        },
        "style": {
          "default": "bold blue",
          "type": "string"
        },
        "symbol": {
          "default": "S ",
          "type": "string"
        },
        "compiler": {
          "default": [
            "solc"
          ],
          "allOf": [
            {
              "$ref": "#/definitions/Either_for_String_and_Array_of_String"
            }
          ]
        },
        "detect_extensions": {
          "default": [
            "sol"
          ],
          "type": "array",
          "items": {
            "type": "string"
          }
        },
        "detect_files": {
          "default": [],
          "type": "array",
          "items": {
            "type": "string"
          }
        },
        "detect_folders": {
          "default": [],
          "type": "array",
          "items": {
            "type": "string"
          }
        }
      },
      "additionalProperties": false
    },
    "SpackConfig": {
      "type": "object",
      "properties": {
        "truncation_length": {
          "default": 1,
          "type": "integer",
          "format": "uint",
          "minimum": 0.0
        },
        "format": {
          "default": "via [$symbol$environment]($style) ",
          "type": "string"
        },
        "symbol": {
          "default": "🅢 ",
          "type": "string"
        },
        "style": {
          "default": "blue bold",
          "type": "string"
        },
        "disabled": {
          "default": false,
          "type": "boolean"
        }
      },
      "additionalProperties": false
    },
    "StatusConfig": {
      "type": "object",
      "properties": {
        "format": {
          "default": "[$symbol$status]($style) ",
          "type": "string"
        },
        "symbol": {
          "default": "❌",
          "type": "string"
        },
        "success_symbol": {
          "default": "",
          "type": "string"
        },
        "not_executable_symbol": {
          "default": "🚫",
          "type": "string"
        },
        "not_found_symbol": {
          "default": "🔍",
          "type": "string"
        },
        "sigint_symbol": {
          "default": "🧱",
          "type": "string"
        },
        "signal_symbol": {
          "default": "⚡",
          "type": "string"
        },
        "style": {
          "default": "bold red",
          "type": "string"
        },
        "map_symbol": {
          "default": false,
          "type": "boolean"
        },
        "recognize_signal_code": {
          "default": true,
          "type": "boolean"
        },
        "pipestatus": {
          "default": false,
          "type": "boolean"
        },
        "pipestatus_separator": {
          "default": "|",
          "type": "string"
        },
        "pipestatus_format": {
          "default": "\\[$pipestatus\\] => [$symbol$common_meaning$signal_name$maybe_int]($style)",
          "type": "string"
        },
        "pipestatus_segment_format": {
          "type": [
            "string",
            "null"
          ]
        },
        "disabled": {
          "default": true,
          "type": "boolean"
        }
      },
      "additionalProperties": false
    },
    "SudoConfig": {
      "type": "object",
      "properties": {
        "format": {
          "default": "[as $symbol]($style)",
          "type": "string"
        },
        "symbol": {
          "default": "🧙 ",
          "type": "string"
        },
        "style": {
          "default": "bold blue",
          "type": "string"
        },
        "allow_windows": {
          "default": false,
          "type": "boolean"
        },
        "disabled": {
          "default": true,
          "type": "boolean"
        }
      },
      "additionalProperties": false
    },
    "SwiftConfig": {
      "type": "object",
      "properties": {
        "format": {
          "default": "via [$symbol($version )]($style)",
          "type": "string"
        },
        "version_format": {
          "default": "v${raw}",
          "type": "string"
        },
        "symbol": {
          "default": "🐦 ",
          "type": "string"
        },
        "style": {
          "default": "bold 202",
          "type": "string"
        },
        "disabled": {
          "default": false,
          "type": "boolean"
        },
        "detect_extensions": {
          "default": [
            "swift"
          ],
          "type": "array",
          "items": {
            "type": "string"
          }
        },
        "detect_files": {
          "default": [
            "Package.swift"
          ],
          "type": "array",
          "items": {
            "type": "string"
          }
        },
        "detect_folders": {
          "default": [],
          "type": "array",
          "items": {
            "type": "string"
          }
        }
      },
      "additionalProperties": false
    },
    "TerraformConfig": {
      "type": "object",
      "properties": {
        "format": {
          "default": "via [$symbol$workspace]($style) ",
          "type": "string"
        },
        "version_format": {
          "default": "v${raw}",
          "type": "string"
        },
        "symbol": {
          "default": "💠 ",
          "type": "string"
        },
        "style": {
          "default": "bold 105",
          "type": "string"
        },
        "disabled": {
          "default": false,
          "type": "boolean"
        },
        "detect_extensions": {
          "default": [
            "tf",
            "tfplan",
            "tfstate"
          ],
          "type": "array",
          "items": {
            "type": "string"
          }
        },
        "detect_files": {
          "default": [],
          "type": "array",
          "items": {
            "type": "string"
          }
        },
        "detect_folders": {
          "default": [
            ".terraform"
          ],
          "type": "array",
          "items": {
            "type": "string"
          }
        }
      },
      "additionalProperties": false
    },
    "TimeConfig": {
      "type": "object",
      "properties": {
        "format": {
          "default": "at [$time]($style) ",
          "type": "string"
        },
        "style": {
          "default": "bold yellow",
          "type": "string"
        },
        "use_12hr": {
          "default": false,
          "type": "boolean"
        },
        "time_format": {
          "type": [
            "string",
            "null"
          ]
        },
        "disabled": {
          "default": true,
          "type": "boolean"
        },
        "utc_time_offset": {
          "default": "local",
          "type": "string"
        },
        "time_range": {
          "default": "-",
          "type": "string"
        }
      },
      "additionalProperties": false
    },
    "TypstConfig": {
      "type": "object",
      "properties": {
        "format": {
          "default": "via [$symbol($version )]($style)",
          "type": "string"
        },
        "version_format": {
          "default": "v${raw}",
          "type": "string"
        },
        "symbol": {
          "default": "t ",
          "type": "string"
        },
        "style": {
          "default": "bold #0093A7",
          "type": "string"
        },
        "disabled": {
          "default": false,
          "type": "boolean"
        },
        "detect_extensions": {
          "default": [
            "typ"
          ],
          "type": "array",
          "items": {
            "type": "string"
          }
        },
        "detect_files": {
          "default": [
            "template.typ"
          ],
          "type": "array",
          "items": {
            "type": "string"
          }
        },
        "detect_folders": {
          "default": [],
          "type": "array",
          "items": {
            "type": "string"
          }
        }
      },
      "additionalProperties": false
    },
    "UsernameConfig": {
      "type": "object",
      "properties": {
        "format": {
          "default": "[$user]($style) in ",
          "type": "string"
        },
        "style_root": {
          "default": "red bold",
          "type": "string"
        },
        "style_user": {
          "default": "yellow bold",
          "type": "string"
        },
        "show_always": {
          "default": false,
          "type": "boolean"
        },
        "disabled": {
          "default": false,
          "type": "boolean"
        }
      },
      "additionalProperties": false
    },
    "VagrantConfig": {
      "type": "object",
      "properties": {
        "format": {
          "default": "via [$symbol($version )]($style)",
          "type": "string"
        },
        "version_format": {
          "default": "v${raw}",
          "type": "string"
        },
        "symbol": {
          "default": "⍱ ",
          "type": "string"
        },
        "style": {
          "default": "cyan bold",
          "type": "string"
        },
        "disabled": {
          "default": false,
          "type": "boolean"
        },
        "detect_extensions": {
          "default": [],
          "type": "array",
          "items": {
            "type": "string"
          }
        },
        "detect_files": {
          "default": [
            "Vagrantfile"
          ],
          "type": "array",
          "items": {
            "type": "string"
          }
        },
        "detect_folders": {
          "default": [],
          "type": "array",
          "items": {
            "type": "string"
          }
        }
      },
      "additionalProperties": false
    },
    "VcshConfig": {
      "type": "object",
      "properties": {
        "symbol": {
          "default": "",
          "type": "string"
        },
        "style": {
          "default": "bold yellow",
          "type": "string"
        },
        "format": {
          "default": "vcsh [$symbol$repo]($style) ",
          "type": "string"
        },
        "disabled": {
          "default": false,
          "type": "boolean"
        }
      },
      "additionalProperties": false
    },
    "VConfig": {
      "type": "object",
      "properties": {
        "format": {
          "default": "via [$symbol($version )]($style)",
          "type": "string"
        },
        "version_format": {
          "default": "v${raw}",
          "type": "string"
        },
        "symbol": {
          "default": "V ",
          "type": "string"
        },
        "style": {
          "default": "blue bold",
          "type": "string"
        },
        "disabled": {
          "default": false,
          "type": "boolean"
        },
        "detect_extensions": {
          "default": [
            "v"
          ],
          "type": "array",
          "items": {
            "type": "string"
          }
        },
        "detect_files": {
          "default": [
            "v.mod",
            "vpkg.json",
            ".vpkg-lock.json"
          ],
          "type": "array",
          "items": {
            "type": "string"
          }
        },
        "detect_folders": {
          "default": [],
          "type": "array",
          "items": {
            "type": "string"
          }
        }
      },
      "additionalProperties": false
    },
    "ZigConfig": {
      "type": "object",
      "properties": {
        "format": {
          "default": "via [$symbol($version )]($style)",
          "type": "string"
        },
        "version_format": {
          "default": "v${raw}",
          "type": "string"
        },
        "symbol": {
          "default": "↯ ",
          "type": "string"
        },
        "style": {
          "default": "bold yellow",
          "type": "string"
        },
        "disabled": {
          "default": false,
          "type": "boolean"
        },
        "detect_extensions": {
          "default": [
            "zig"
          ],
          "type": "array",
          "items": {
            "type": "string"
          }
        },
        "detect_files": {
          "default": [],
          "type": "array",
          "items": {
            "type": "string"
          }
        },
        "detect_folders": {
          "default": [],
          "type": "array",
          "items": {
            "type": "string"
          }
        }
      },
      "additionalProperties": false
    },
    "CustomConfig": {
      "type": "object",
      "properties": {
        "format": {
          "default": "[$symbol($output )]($style)",
          "type": "string"
        },
        "symbol": {
          "default": "",
          "type": "string"
        },
        "command": {
          "default": "",
          "type": "string"
        },
        "when": {
          "default": false,
          "allOf": [
            {
              "$ref": "#/definitions/Either_for_Boolean_and_String"
            }
          ]
        },
        "require_repo": {
          "default": false,
          "type": "boolean"
        },
        "shell": {
          "default": [],
          "allOf": [
            {
              "$ref": "#/definitions/Either_for_String_and_Array_of_String"
            }
          ]
        },
        "description": {
          "default": "<custom config>",
          "type": "string"
        },
        "style": {
          "default": "green bold",
          "type": "string"
        },
        "disabled": {
          "default": false,
          "type": "boolean"
        },
        "detect_files": {
          "default": [],
          "type": "array",
          "items": {
            "type": "string"
          }
        },
        "detect_extensions": {
          "default": [],
          "type": "array",
          "items": {
            "type": "string"
          }
        },
        "detect_folders": {
          "default": [],
          "type": "array",
          "items": {
            "type": "string"
          }
        },
        "os": {
          "type": [
            "string",
            "null"
          ]
        },
        "use_stdin": {
          "type": [
            "boolean",
            "null"
          ]
        },
        "ignore_timeout": {
          "default": false,
          "type": "boolean"
        }
      },
      "additionalProperties": false
    },
    "Either_for_Boolean_and_String": {
      "anyOf": [
        {
          "type": "boolean"
        },
        {
          "type": "string"
        }
      ]
    }
  }
}<|MERGE_RESOLUTION|>--- conflicted
+++ resolved
@@ -2748,7 +2748,6 @@
       },
       "additionalProperties": false
     },
-<<<<<<< HEAD
     "Either_for_Either_for_String_and_StarshipConditionalStyle_and_Array_of_Either_for_String_and_StarshipConditionalStyle": {
       "anyOf": [
         {
@@ -2812,7 +2811,7 @@
         "Equal",
         "Exists"
       ]
-=======
+    },
     "DirenvConfig": {
       "type": "object",
       "properties": {
@@ -2877,7 +2876,6 @@
         }
       },
       "additionalProperties": false
->>>>>>> c6e2c10b
     },
     "DockerContextConfig": {
       "type": "object",
