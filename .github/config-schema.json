{
  "$schema": "https://json-schema.org/draft/2020-12/schema",
  "title": "FullConfig",
  "type": "object",
  "properties": {
    "$schema": {
      "type": "string",
      "default": "https://starship.rs/config-schema.json"
    },
    "format": {
      "type": "string",
      "default": "$all"
    },
    "right_format": {
      "type": "string",
      "default": ""
    },
    "continuation_prompt": {
      "type": "string",
      "default": "[∙](bright-black) "
    },
    "scan_timeout": {
      "type": "integer",
      "format": "uint64",
      "minimum": 0,
      "default": 30
    },
    "command_timeout": {
      "type": "integer",
      "format": "uint64",
      "minimum": 0,
      "default": 500
    },
    "add_newline": {
      "type": "boolean",
      "default": true
    },
    "follow_symlinks": {
      "type": "boolean",
      "default": true
    },
    "palette": {
      "type": [
        "string",
        "null"
      ]
    },
    "palettes": {
      "type": "object",
      "additionalProperties": {
        "type": "object",
        "additionalProperties": {
          "type": "string"
        }
      },
      "default": {}
    },
    "profiles": {
      "type": "object",
      "additionalProperties": {
        "type": "string"
      },
      "default": {}
    },
    "aws": {
      "$ref": "#/$defs/AwsConfig",
      "default": {
        "format": "on [$symbol($profile )(\\($region\\) )(\\[$duration\\] )]($style)",
        "symbol": "☁️  ",
        "style": "bold yellow",
        "disabled": false,
        "region_aliases": {},
        "profile_aliases": {},
        "expiration_symbol": "X",
        "force_display": false
      }
    },
    "azure": {
      "$ref": "#/$defs/AzureConfig",
      "default": {
        "format": "on [$symbol($subscription)]($style) ",
        "symbol": "󰠅 ",
        "style": "blue bold",
        "disabled": true,
        "subscription_aliases": {}
      }
    },
    "battery": {
      "$ref": "#/$defs/BatteryConfig",
      "default": {
        "full_symbol": "󰁹 ",
        "charging_symbol": "󰂄 ",
        "discharging_symbol": "󰂃 ",
        "unknown_symbol": "󰁽 ",
        "empty_symbol": "󰂎 ",
        "display": [
          {
            "threshold": 10,
            "style": "red bold",
            "charging_symbol": null,
            "discharging_symbol": null
          }
        ],
        "disabled": false,
        "format": "[$symbol$percentage]($style) "
      }
    },
    "buf": {
      "$ref": "#/$defs/BufConfig",
      "default": {
        "format": "with [$symbol($version )]($style)",
        "version_format": "v${raw}",
        "symbol": "🐃 ",
        "style": "bold blue",
        "disabled": false,
        "detect_extensions": [],
        "detect_files": [
          "buf.yaml",
          "buf.gen.yaml",
          "buf.work.yaml"
        ],
        "detect_folders": []
      }
    },
    "bun": {
      "$ref": "#/$defs/BunConfig",
      "default": {
        "format": "via [$symbol($version )]($style)",
        "version_format": "v${raw}",
        "symbol": "🥟 ",
        "style": "bold red",
        "disabled": false,
        "detect_extensions": [],
        "detect_files": [
          "bun.lock",
          "bun.lockb",
          "bunfig.toml"
        ],
        "detect_folders": []
      }
    },
    "c": {
      "$ref": "#/$defs/CcConfig",
      "default": {
        "format": "via [$symbol($version(-$name) )]($style)",
        "version_format": "v${raw}",
        "style": "149 bold",
        "symbol": "C ",
        "disabled": false,
        "detect_extensions": [
          "c",
          "h"
        ],
        "detect_files": [],
        "detect_folders": [],
        "commands": [
          [
            "cc",
            "--version"
          ],
          [
            "gcc",
            "--version"
          ],
          [
            "clang",
            "--version"
          ]
        ]
      }
    },
    "character": {
      "$ref": "#/$defs/CharacterConfig",
      "default": {
        "format": "$symbol ",
        "success_symbol": "[❯](bold green)",
        "error_symbol": "[❯](bold red)",
        "vimcmd_symbol": "[❮](bold green)",
        "vimcmd_visual_symbol": "[❮](bold yellow)",
        "vimcmd_replace_symbol": "[❮](bold purple)",
        "vimcmd_replace_one_symbol": "[❮](bold purple)",
        "disabled": false
      }
    },
    "cmake": {
      "$ref": "#/$defs/CMakeConfig",
      "default": {
        "format": "via [$symbol($version )]($style)",
        "version_format": "v${raw}",
        "symbol": "△ ",
        "style": "bold blue",
        "disabled": false,
        "detect_extensions": [],
        "detect_files": [
          "CMakeLists.txt",
          "CMakeCache.txt"
        ],
        "detect_folders": []
      }
    },
    "cmd_duration": {
      "$ref": "#/$defs/CmdDurationConfig",
      "default": {
        "min_time": 2000,
        "format": "took [$duration]($style) ",
        "style": "yellow bold",
        "show_milliseconds": false,
        "disabled": false,
        "show_notifications": false,
        "min_time_to_notify": 45000
      }
    },
    "cobol": {
      "$ref": "#/$defs/CobolConfig",
      "default": {
        "format": "via [$symbol($version )]($style)",
        "version_format": "v${raw}",
        "symbol": "⚙️ ",
        "style": "bold blue",
        "disabled": false,
        "detect_extensions": [
          "cbl",
          "cob",
          "CBL",
          "COB"
        ],
        "detect_files": [],
        "detect_folders": []
      }
    },
    "conda": {
      "$ref": "#/$defs/CondaConfig",
      "default": {
        "truncation_length": 1,
        "format": "via [$symbol$environment]($style) ",
        "symbol": "🅒 ",
        "style": "green bold",
        "ignore_base": true,
        "detect_env_vars": [
          "!PIXI_ENVIRONMENT_NAME"
        ],
        "disabled": false
      }
    },
    "container": {
      "$ref": "#/$defs/ContainerConfig",
      "default": {
        "format": "[$symbol \\[$name\\]]($style) ",
        "symbol": "⬢",
        "style": "red bold dimmed",
        "disabled": false
      }
    },
    "cpp": {
      "$ref": "#/$defs/CcConfig",
      "default": {
        "format": "via [$symbol($version(-$name) )]($style)",
        "version_format": "v${raw}",
        "style": "149 bold",
        "symbol": "C++ ",
        "disabled": true,
        "detect_extensions": [
          "cpp",
          "cc",
          "cxx",
          "c++",
          "hpp",
          "hh",
          "hxx",
          "h++",
          "tcc"
        ],
        "detect_files": [],
        "detect_folders": [],
        "commands": [
          [
            "c++",
            "--version"
          ],
          [
            "g++",
            "--version"
          ],
          [
            "clang++",
            "--version"
          ]
        ]
      }
    },
    "crystal": {
      "$ref": "#/$defs/CrystalConfig",
      "default": {
        "format": "via [$symbol($version )]($style)",
        "version_format": "v${raw}",
        "symbol": "🔮 ",
        "style": "bold red",
        "disabled": false,
        "detect_extensions": [
          "cr"
        ],
        "detect_files": [
          "shard.yml"
        ],
        "detect_folders": []
      }
    },
    "daml": {
      "$ref": "#/$defs/DamlConfig",
      "default": {
        "symbol": "Λ ",
        "format": "via [$symbol($version )]($style)",
        "version_format": "v${raw}",
        "style": "bold cyan",
        "disabled": false,
        "detect_extensions": [],
        "detect_files": [
          "daml.yaml"
        ],
        "detect_folders": []
      }
    },
    "dart": {
      "$ref": "#/$defs/DartConfig",
      "default": {
        "format": "via [$symbol($version )]($style)",
        "version_format": "v${raw}",
        "symbol": "🎯 ",
        "style": "bold blue",
        "disabled": false,
        "detect_extensions": [
          "dart"
        ],
        "detect_files": [
          "pubspec.yaml",
          "pubspec.yml",
          "pubspec.lock"
        ],
        "detect_folders": [
          ".dart_tool"
        ]
      }
    },
    "deno": {
      "$ref": "#/$defs/DenoConfig",
      "default": {
        "format": "via [$symbol($version )]($style)",
        "version_format": "v${raw}",
        "symbol": "🦕 ",
        "style": "green bold",
        "disabled": false,
        "detect_extensions": [],
        "detect_files": [
          "deno.json",
          "deno.jsonc",
          "deno.lock",
          "mod.ts",
          "deps.ts",
          "mod.js",
          "deps.js"
        ],
        "detect_folders": []
      }
    },
    "directory": {
      "$ref": "#/$defs/DirectoryConfig",
      "default": {
        "truncation_length": 3,
        "truncate_to_repo": true,
        "substitutions": {},
        "fish_style_pwd_dir_length": 0,
        "use_logical_path": true,
        "format": "[$path]($style)[$read_only]($read_only_style) ",
        "repo_root_format": "[$before_root_path]($before_repo_root_style)[$repo_root]($repo_root_style)[$path]($style)[$read_only]($read_only_style) ",
        "style": "cyan bold",
        "repo_root_style": null,
        "before_repo_root_style": null,
        "disabled": false,
        "read_only": "🔒",
        "read_only_style": "red",
        "truncation_symbol": "",
        "home_symbol": "~",
        "use_os_path_sep": true
      }
    },
    "direnv": {
      "$ref": "#/$defs/DirenvConfig",
      "default": {
        "format": "[$symbol$loaded/$allowed]($style) ",
        "symbol": "direnv ",
        "style": "bold bright-yellow",
        "disabled": true,
        "detect_extensions": [],
        "detect_env_vars": [
          "DIRENV_FILE"
        ],
        "detect_files": [
          ".envrc"
        ],
        "detect_folders": [],
        "allowed_msg": "allowed",
        "not_allowed_msg": "not allowed",
        "denied_msg": "denied",
        "loaded_msg": "loaded",
        "unloaded_msg": "not loaded"
      }
    },
    "docker_context": {
      "$ref": "#/$defs/DockerContextConfig",
      "default": {
        "symbol": "🐳 ",
        "style": "blue bold",
        "format": "via [$symbol$context]($style) ",
        "only_with_files": true,
        "disabled": false,
        "detect_extensions": [],
        "detect_files": [
          "compose.yml",
          "compose.yaml",
          "docker-compose.yml",
          "docker-compose.yaml",
          "Dockerfile"
        ],
        "detect_folders": []
      }
    },
    "dotnet": {
      "$ref": "#/$defs/DotnetConfig",
      "default": {
        "format": "via [$symbol($version )(🎯 $tfm )]($style)",
        "version_format": "v${raw}",
        "symbol": ".NET ",
        "style": "blue bold",
        "heuristic": true,
        "disabled": false,
        "detect_extensions": [
          "csproj",
          "fsproj",
          "xproj"
        ],
        "detect_files": [
          "global.json",
          "project.json",
          "Directory.Build.props",
          "Directory.Build.targets",
          "Packages.props"
        ],
        "detect_folders": []
      }
    },
    "elixir": {
      "$ref": "#/$defs/ElixirConfig",
      "default": {
        "format": "via [$symbol($version \\(OTP $otp_version\\) )]($style)",
        "version_format": "v${raw}",
        "symbol": "💧 ",
        "style": "bold purple",
        "disabled": false,
        "detect_extensions": [],
        "detect_files": [
          "mix.exs"
        ],
        "detect_folders": []
      }
    },
    "elm": {
      "$ref": "#/$defs/ElmConfig",
      "default": {
        "format": "via [$symbol($version )]($style)",
        "version_format": "v${raw}",
        "symbol": "🌳 ",
        "style": "cyan bold",
        "disabled": false,
        "detect_extensions": [
          "elm"
        ],
        "detect_files": [
          "elm.json",
          "elm-package.json",
          ".elm-version"
        ],
        "detect_folders": [
          "elm-stuff"
        ]
      }
    },
    "env_var": {
      "type": "object",
      "additionalProperties": {
        "$ref": "#/$defs/EnvVarConfig"
      },
      "default": {}
    },
    "erlang": {
      "$ref": "#/$defs/ErlangConfig",
      "default": {
        "format": "via [$symbol($version )]($style)",
        "version_format": "v${raw}",
        "symbol": " ",
        "style": "bold red",
        "disabled": false,
        "detect_extensions": [],
        "detect_files": [
          "rebar.config",
          "erlang.mk"
        ],
        "detect_folders": []
      }
    },
    "fennel": {
      "$ref": "#/$defs/FennelConfig",
      "default": {
        "format": "via [$symbol($version )]($style)",
        "version_format": "v${raw}",
        "symbol": "🧅 ",
        "style": "bold green",
        "disabled": true,
        "detect_extensions": [
          "fnl"
        ],
        "detect_files": [],
        "detect_folders": []
      }
    },
    "fill": {
      "$ref": "#/$defs/FillConfig",
      "default": {
        "style": "bold black",
        "symbol": ".",
        "disabled": false
      }
    },
    "fortran": {
      "$ref": "#/$defs/FortranConfig",
      "default": {
        "format": "via [$symbol($version(-$name) )]($style)",
        "version_format": "${raw}",
        "symbol": "🅵  ",
        "style": "bold purple",
        "disabled": false,
        "detect_extensions": [
          "f",
          "F",
          "for",
          "FOR",
          "ftn",
          "FTN",
          "f77",
          "F77",
          "f90",
          "F90",
          "f95",
          "F95",
          "f03",
          "F03",
          "f08",
          "F08",
          "f18",
          "F18"
        ],
        "detect_files": [
          "fpm.toml"
        ],
        "detect_folders": [],
        "commands": [
          [
            "gfortran",
            "--version"
          ],
          [
            "flang",
            "--version"
          ],
          [
            "flang-new",
            "--version"
          ]
        ]
      }
    },
    "fossil_branch": {
      "$ref": "#/$defs/FossilBranchConfig",
      "default": {
        "format": "on [$symbol$branch]($style) ",
        "symbol": " ",
        "style": "bold purple",
        "truncation_length": 9223372036854775807,
        "truncation_symbol": "…",
        "disabled": true
      }
    },
    "fossil_metrics": {
      "$ref": "#/$defs/FossilMetricsConfig",
      "default": {
        "format": "([+$added]($added_style) )([-$deleted]($deleted_style) )",
        "added_style": "bold green",
        "deleted_style": "bold red",
        "only_nonzero_diffs": true,
        "disabled": true
      }
    },
    "gcloud": {
      "$ref": "#/$defs/GcloudConfig",
      "default": {
        "format": "on [$symbol$account(@$domain)(\\($region\\))]($style) ",
        "symbol": "☁️  ",
        "style": "bold blue",
        "disabled": false,
        "region_aliases": {},
        "project_aliases": {},
        "detect_env_vars": []
      }
    },
    "git_branch": {
      "$ref": "#/$defs/GitBranchConfig",
      "default": {
        "format": "on [$symbol$branch(:$remote_branch)]($style) ",
        "symbol": " ",
        "style": "bold purple",
        "truncation_length": 9223372036854775807,
        "truncation_symbol": "…",
        "only_attached": false,
        "always_show_remote": false,
        "ignore_branches": [],
        "ignore_bare_repo": false,
        "disabled": false
      }
    },
    "git_commit": {
      "$ref": "#/$defs/GitCommitConfig",
      "default": {
        "commit_hash_length": 7,
        "format": "[\\($hash$tag\\)]($style) ",
        "style": "green bold",
        "only_detached": true,
        "disabled": false,
        "tag_symbol": " 🏷  ",
        "tag_disabled": true,
        "tag_max_candidates": 0
      }
    },
    "git_metrics": {
      "$ref": "#/$defs/GitMetricsConfig",
      "default": {
        "added_style": "bold green",
        "deleted_style": "bold red",
        "only_nonzero_diffs": true,
        "format": "([+$added]($added_style) )([-$deleted]($deleted_style) )",
        "disabled": true,
        "ignore_submodules": false
      }
    },
    "git_state": {
      "$ref": "#/$defs/GitStateConfig",
      "default": {
        "rebase": "REBASING",
        "merge": "MERGING",
        "revert": "REVERTING",
        "cherry_pick": "CHERRY-PICKING",
        "bisect": "BISECTING",
        "am": "AM",
        "am_or_rebase": "AM/REBASE",
        "style": "bold yellow",
        "format": "\\([$state( $progress_current/$progress_total)]($style)\\) ",
        "disabled": false
      }
    },
    "git_status": {
      "$ref": "#/$defs/GitStatusConfig",
      "default": {
        "format": "([\\[$all_status$ahead_behind\\]]($style) )",
        "style": "red bold",
        "stashed": "\\$",
        "ahead": "⇡",
        "behind": "⇣",
        "up_to_date": "",
        "diverged": "⇕",
        "conflicted": "=",
        "deleted": "✘",
        "renamed": "»",
        "modified": "!",
        "staged": "+",
        "untracked": "?",
        "typechanged": "",
        "ignore_submodules": false,
        "disabled": false,
        "use_git_executable": false
      }
    },
    "gleam": {
      "$ref": "#/$defs/GleamConfig",
      "default": {
        "format": "via [$symbol($version )]($style)",
        "version_format": "v${raw}",
        "symbol": "⭐ ",
        "style": "bold #FFAFF3",
        "disabled": false,
        "detect_extensions": [
          "gleam"
        ],
        "detect_files": [
          "gleam.toml"
        ],
        "detect_folders": []
      }
    },
    "golang": {
      "$ref": "#/$defs/GoConfig",
      "default": {
        "format": "via [$symbol($version )]($style)",
        "version_format": "v${raw}",
        "symbol": "🐹 ",
        "style": "bold cyan",
        "disabled": false,
        "not_capable_style": "bold red",
        "detect_extensions": [
          "go"
        ],
        "detect_files": [
          "go.mod",
          "go.sum",
          "go.work",
          "glide.yaml",
          "Gopkg.yml",
          "Gopkg.lock",
          ".go-version"
        ],
        "detect_folders": [
          "Godeps"
        ]
      }
    },
    "gradle": {
      "$ref": "#/$defs/GradleConfig",
      "default": {
        "format": "via [$symbol($version )]($style)",
        "version_format": "v${raw}",
        "symbol": "🅶 ",
        "style": "bold bright-cyan",
        "disabled": false,
        "recursive": false,
        "detect_extensions": [
          "gradle",
          "gradle.kts"
        ],
        "detect_files": [],
        "detect_folders": [
          "gradle"
        ]
      }
    },
    "guix_shell": {
      "$ref": "#/$defs/GuixShellConfig",
      "default": {
        "format": "via [$symbol]($style) ",
        "symbol": "🐃 ",
        "style": "yellow bold",
        "disabled": false
      }
    },
    "haskell": {
      "$ref": "#/$defs/HaskellConfig",
      "default": {
        "format": "via [$symbol($version )]($style)",
        "version_format": "v${raw}",
        "symbol": "λ ",
        "style": "bold purple",
        "disabled": false,
        "detect_extensions": [
          "hs",
          "cabal",
          "hs-boot"
        ],
        "detect_files": [
          "stack.yaml",
          "cabal.project"
        ],
        "detect_folders": []
      }
    },
    "haxe": {
      "$ref": "#/$defs/HaxeConfig",
      "default": {
        "format": "via [$symbol($version )]($style)",
        "version_format": "v${raw}",
        "symbol": "⌘ ",
        "style": "bold fg:202",
        "disabled": false,
        "detect_extensions": [
          "hx",
          "hxml"
        ],
        "detect_files": [
          "haxelib.json",
          "hxformat.json",
          ".haxerc"
        ],
        "detect_folders": [
          ".haxelib",
          "haxe_libraries"
        ]
      }
    },
    "helm": {
      "$ref": "#/$defs/HelmConfig",
      "default": {
        "format": "via [$symbol($version )]($style)",
        "version_format": "v${raw}",
        "symbol": "⎈ ",
        "style": "bold white",
        "disabled": false,
        "detect_extensions": [],
        "detect_files": [
          "helmfile.yaml",
          "Chart.yaml"
        ],
        "detect_folders": []
      }
    },
    "hg_branch": {
      "$ref": "#/$defs/HgBranchConfig",
      "default": {
        "symbol": " ",
        "style": "bold purple",
        "format": "on [$symbol$branch(:$topic)]($style) ",
        "truncation_length": 9223372036854775807,
        "truncation_symbol": "…",
        "disabled": true
      }
    },
    "hg_state": {
      "$ref": "#/$defs/HgStateConfig",
      "default": {
        "merge": "MERGING",
        "rebase": "REBASING",
        "update": "UPDATING",
        "bisect": "BISECTING",
        "shelve": "SHELVING",
        "graft": "GRAFTING",
        "transplant": "TRANSPLANTING",
        "histedit": "HISTEDITING",
        "style": "bold yellow",
        "format": "\\([$state]($style)\\) ",
        "disabled": true
      }
    },
    "hostname": {
      "$ref": "#/$defs/HostnameConfig",
      "default": {
        "ssh_only": true,
        "ssh_symbol": "🌐 ",
        "trim_at": ".",
        "detect_env_vars": [],
        "format": "[$ssh_symbol$hostname]($style) in ",
        "style": "green dimmed bold",
        "disabled": false,
        "aliases": {}
      }
    },
    "java": {
      "$ref": "#/$defs/JavaConfig",
      "default": {
        "disabled": false,
        "format": "via [$symbol($version )]($style)",
        "version_format": "v${raw}",
        "style": "red dimmed",
        "symbol": "☕ ",
        "detect_extensions": [
          "java",
          "class",
          "jar",
          "gradle",
          "clj",
          "cljc"
        ],
        "detect_files": [
          "pom.xml",
          "build.gradle.kts",
          "build.sbt",
          ".java-version",
          "deps.edn",
          "project.clj",
          "build.boot",
          ".sdkmanrc"
        ],
        "detect_folders": []
      }
    },
    "jobs": {
      "$ref": "#/$defs/JobsConfig",
      "default": {
        "threshold": 1,
        "symbol_threshold": 1,
        "number_threshold": 2,
        "format": "[$symbol$number]($style) ",
        "symbol": "✦",
        "style": "bold blue",
        "disabled": false
      }
    },
    "julia": {
      "$ref": "#/$defs/JuliaConfig",
      "default": {
        "format": "via [$symbol($version )]($style)",
        "version_format": "v${raw}",
        "symbol": "ஃ ",
        "style": "bold purple",
        "disabled": false,
        "detect_extensions": [
          "jl"
        ],
        "detect_files": [
          "Project.toml",
          "Manifest.toml"
        ],
        "detect_folders": []
      }
    },
    "kotlin": {
      "$ref": "#/$defs/KotlinConfig",
      "default": {
        "format": "via [$symbol($version )]($style)",
        "version_format": "v${raw}",
        "symbol": "🅺 ",
        "style": "bold blue",
        "kotlin_binary": "kotlin",
        "disabled": false,
        "detect_extensions": [
          "kt",
          "kts"
        ],
        "detect_files": [],
        "detect_folders": []
      }
    },
    "kubernetes": {
      "$ref": "#/$defs/KubernetesConfig",
      "default": {
        "symbol": "☸ ",
        "format": "[$symbol$context( \\($namespace\\))]($style) in ",
        "style": "cyan bold",
        "disabled": true,
        "context_aliases": {},
        "user_aliases": {},
        "detect_extensions": [],
        "detect_files": [],
        "detect_folders": [],
        "detect_env_vars": [],
        "contexts": []
      }
    },
    "line_break": {
      "$ref": "#/$defs/LineBreakConfig",
      "default": {
        "disabled": false
      }
    },
    "loadavg": {
      "default": {
        "disabled": true,
        "display": [
          {
            "style": "white bold",
            "symbol": null,
            "threshold_fifteen": null,
            "threshold_five": null,
            "threshold_one": null
          }
        ],
        "format": "[$symbol $one $five $fifteen]($style) ",
        "symbol": "⌛"
      },
      "allOf": [
        {
          "$ref": "#/definitions/LoadavgConfig"
        }
      ]
    },
    "localip": {
      "$ref": "#/$defs/LocalipConfig",
      "default": {
        "ssh_only": true,
        "format": "[$localipv4]($style) ",
        "style": "yellow bold",
        "disabled": true
      }
    },
    "lua": {
      "$ref": "#/$defs/LuaConfig",
      "default": {
        "format": "via [$symbol($version )]($style)",
        "version_format": "v${raw}",
        "symbol": "🌙 ",
        "style": "bold blue",
        "lua_binary": "lua",
        "disabled": false,
        "detect_extensions": [
          "lua"
        ],
        "detect_files": [
          ".lua-version"
        ],
        "detect_folders": [
          "lua"
        ]
      }
    },
    "memory_usage": {
      "$ref": "#/$defs/MemoryConfig",
      "default": {
        "threshold": 75,
        "format": "via $symbol[$ram( | $swap)]($style) ",
        "style": "white bold dimmed",
        "symbol": "🐏 ",
        "disabled": true
      }
    },
    "meson": {
      "$ref": "#/$defs/MesonConfig",
      "default": {
        "truncation_length": 4294967295,
        "truncation_symbol": "…",
        "format": "via [$symbol$project]($style) ",
        "symbol": "⬢ ",
        "style": "blue bold",
        "disabled": false
      }
    },
    "mise": {
      "$ref": "#/$defs/MiseConfig",
      "default": {
        "format": "on [$symbol$health]($style) ",
        "symbol": "mise ",
        "style": "bold purple",
        "disabled": true,
        "detect_extensions": [],
        "detect_files": [
          "mise.toml",
          "mise.local.toml",
          ".mise.toml",
          ".mise.local.toml"
        ],
        "detect_folders": [
          ".mise"
        ],
        "healthy_symbol": "healthy",
        "unhealthy_symbol": "unhealthy"
      }
    },
    "mojo": {
      "$ref": "#/$defs/MojoConfig",
      "default": {
        "format": "with [$symbol($version )]($style)",
        "symbol": "🔥 ",
        "style": "bold 208",
        "disabled": false,
        "detect_extensions": [
          "mojo",
          "🔥"
        ],
        "detect_files": [],
        "detect_folders": []
      }
    },
    "nats": {
      "$ref": "#/$defs/NatsConfig",
      "default": {
        "format": "[$symbol($name )]($style)",
        "symbol": "✉️ ",
        "style": "bold purple",
        "disabled": true
      }
    },
    "netns": {
      "$ref": "#/$defs/NetnsConfig",
      "default": {
        "format": "[$symbol \\[$name\\]]($style) ",
        "symbol": "🛜",
        "style": "blue bold dimmed",
        "disabled": false
      }
    },
    "nim": {
      "$ref": "#/$defs/NimConfig",
      "default": {
        "format": "via [$symbol($version )]($style)",
        "version_format": "v${raw}",
        "symbol": "👑 ",
        "style": "yellow bold",
        "disabled": false,
        "detect_extensions": [
          "nim",
          "nims",
          "nimble"
        ],
        "detect_files": [
          "nim.cfg"
        ],
        "detect_folders": []
      }
    },
    "nix_shell": {
      "$ref": "#/$defs/NixShellConfig",
      "default": {
        "format": "via [$symbol$state( \\($name\\))]($style) ",
        "symbol": "❄️  ",
        "style": "bold blue",
        "impure_msg": "impure",
        "pure_msg": "pure",
        "unknown_msg": "",
        "disabled": false,
        "heuristic": false
      }
    },
    "nodejs": {
      "$ref": "#/$defs/NodejsConfig",
      "default": {
        "format": "via [$symbol($version )]($style)",
        "version_format": "v${raw}",
        "symbol": " ",
        "style": "bold green",
        "disabled": false,
        "not_capable_style": "bold red",
        "detect_extensions": [
          "js",
          "mjs",
          "cjs",
          "ts",
          "mts",
          "cts"
        ],
        "detect_files": [
          "package.json",
          ".node-version",
          ".nvmrc",
          "!bunfig.toml",
          "!bun.lock",
          "!bun.lockb"
        ],
        "detect_folders": [
          "node_modules"
        ]
      }
    },
    "ocaml": {
      "$ref": "#/$defs/OCamlConfig",
      "default": {
        "format": "via [$symbol($version )(\\($switch_indicator$switch_name\\) )]($style)",
        "version_format": "v${raw}",
        "global_switch_indicator": "",
        "local_switch_indicator": "*",
        "symbol": "🐫 ",
        "style": "bold yellow",
        "disabled": false,
        "detect_extensions": [
          "opam",
          "ml",
          "mli",
          "re",
          "rei"
        ],
        "detect_files": [
          "dune",
          "dune-project",
          "jbuild",
          "jbuild-ignore",
          ".merlin"
        ],
        "detect_folders": [
          "_opam",
          "esy.lock"
        ]
      }
    },
    "odin": {
      "$ref": "#/$defs/OdinConfig",
      "default": {
        "format": "via [$symbol($version )]($style)",
        "show_commit": false,
        "symbol": "Ø ",
        "style": "bold bright-blue",
        "disabled": false,
        "detect_extensions": [
          "odin"
        ],
        "detect_files": [],
        "detect_folders": []
      }
    },
    "opa": {
      "$ref": "#/$defs/OpaConfig",
      "default": {
        "format": "via [$symbol($version )]($style)",
        "version_format": "v${raw}",
        "symbol": "🪖 ",
        "style": "bold blue",
        "disabled": false,
        "detect_extensions": [
          "rego"
        ],
        "detect_files": [],
        "detect_folders": []
      }
    },
    "openstack": {
      "$ref": "#/$defs/OspConfig",
      "default": {
        "format": "on [$symbol$cloud(\\($project\\))]($style) ",
        "symbol": "☁️  ",
        "style": "bold yellow",
        "disabled": false
      }
    },
    "os": {
      "$ref": "#/$defs/OSConfig",
      "default": {
        "format": "[$symbol]($style)",
        "style": "bold white",
        "symbols": {
          "AIX": "➿ ",
          "Alpaquita": "🔔 ",
          "AlmaLinux": "💠 ",
          "Alpine": "🏔️ ",
          "ALTLinux": "Ⓐ ",
          "Amazon": "🙂 ",
          "Android": "🤖 ",
          "AOSC": "🐱 ",
          "Arch": "🎗️ ",
          "Artix": "🎗️ ",
          "Bluefin": "🐟 ",
          "CachyOS": "🎗️ ",
          "CentOS": "💠 ",
          "Debian": "🌀 ",
          "Elementary": "🍏 ",
          "DragonFly": "🐉 ",
          "Emscripten": "🔗 ",
          "EndeavourOS": "🚀 ",
          "Fedora": "🎩 ",
          "FreeBSD": "😈 ",
          "Garuda": "🦅 ",
          "Gentoo": "🗜️ ",
          "HardenedBSD": "🛡️ ",
          "Illumos": "🐦 ",
          "Ios": "📱 ",
          "InstantOS": "⏲️ ",
          "Kali": "🐉 ",
          "Linux": "🐧 ",
          "Mabox": "📦 ",
          "Macos": "🍎 ",
          "Manjaro": "🥭 ",
          "Mariner": "🌊 ",
          "MidnightBSD": "🌘 ",
          "Mint": "🌿 ",
          "NetBSD": "🚩 ",
          "NixOS": "❄️ ",
          "Nobara": "🎩 ",
          "OpenBSD": "🐡 ",
          "OpenCloudOS": "☁️ ",
          "openEuler": "🦉 ",
          "openSUSE": "🦎 ",
          "OracleLinux": "🦴 ",
          "PikaOS": "🐤 ",
          "Pop": "🍭 ",
          "Raspbian": "🍓 ",
          "Redhat": "🎩 ",
          "RedHatEnterprise": "🎩 ",
          "RockyLinux": "💠 ",
          "Redox": "🧪 ",
          "Solus": "⛵ ",
          "SUSE": "🦎 ",
          "Ubuntu": "🎯 ",
          "Ultramarine": "🔷 ",
          "Unknown": "❓ ",
          "Uos": "🐲 ",
          "Void": " ",
          "Windows": "🪟 ",
          "Zorin": "🔹 "
        },
        "disabled": true
      }
    },
    "package": {
      "$ref": "#/$defs/PackageConfig",
      "default": {
        "format": "is [$symbol$version]($style) ",
        "symbol": "📦 ",
        "style": "208 bold",
        "display_private": false,
        "disabled": false,
        "version_format": "v${raw}"
      }
    },
    "perl": {
      "$ref": "#/$defs/PerlConfig",
      "default": {
        "format": "via [$symbol($version )]($style)",
        "version_format": "v${raw}",
        "symbol": "🐪 ",
        "style": "149 bold",
        "disabled": false,
        "detect_extensions": [
          "pl",
          "pm",
          "pod"
        ],
        "detect_files": [
          "Makefile.PL",
          "Build.PL",
          "cpanfile",
          "cpanfile.snapshot",
          "META.json",
          "META.yml",
          ".perl-version"
        ],
        "detect_folders": []
      }
    },
    "php": {
      "$ref": "#/$defs/PhpConfig",
      "default": {
        "format": "via [$symbol($version )]($style)",
        "version_format": "v${raw}",
        "symbol": "🐘 ",
        "style": "147 bold",
        "disabled": false,
        "detect_extensions": [
          "php"
        ],
        "detect_files": [
          "composer.json",
          ".php-version"
        ],
        "detect_folders": []
      }
    },
    "pijul_channel": {
      "$ref": "#/$defs/PijulConfig",
      "default": {
        "symbol": " ",
        "style": "bold purple",
        "format": "on [$symbol$channel]($style) ",
        "truncation_length": 9223372036854775807,
        "truncation_symbol": "…",
        "disabled": true
      }
    },
    "pixi": {
      "$ref": "#/$defs/PixiConfig",
      "default": {
        "pixi_binary": [
          "pixi"
        ],
        "show_default_environment": true,
        "format": "via [$symbol($version )(\\($environment\\) )]($style)",
        "version_format": "v${raw}",
        "symbol": "🧚 ",
        "style": "yellow bold",
        "disabled": false,
        "detect_extensions": [],
        "detect_files": [
          "pixi.toml",
          "pixi.lock"
        ],
        "detect_folders": []
      }
    },
    "pulumi": {
      "$ref": "#/$defs/PulumiConfig",
      "default": {
        "format": "via [$symbol($username@)$stack]($style) ",
        "version_format": "v${raw}",
        "symbol": " ",
        "style": "bold 5",
        "disabled": false,
        "search_upwards": true
      }
    },
    "purescript": {
      "$ref": "#/$defs/PureScriptConfig",
      "default": {
        "format": "via [$symbol($version )]($style)",
        "version_format": "v${raw}",
        "symbol": "<=> ",
        "style": "bold white",
        "disabled": false,
        "detect_extensions": [
          "purs"
        ],
        "detect_files": [
          "spago.dhall",
          "spago.yaml",
          "spago.lock"
        ],
        "detect_folders": []
      }
    },
    "python": {
      "$ref": "#/$defs/PythonConfig",
      "default": {
        "pyenv_version_name": false,
        "pyenv_prefix": "pyenv ",
        "python_binary": [
          [
            "python"
          ],
          [
            "python3"
          ],
          [
            "python2"
          ]
        ],
        "format": "via [${symbol}${pyenv_prefix}(${version} )(\\($virtualenv\\) )]($style)",
        "version_format": "v${raw}",
        "style": "yellow bold",
        "symbol": "🐍 ",
        "disabled": false,
        "detect_extensions": [
          "py",
          "ipynb"
        ],
        "detect_files": [
          "requirements.txt",
          ".python-version",
          "pyproject.toml",
          "Pipfile",
          "tox.ini",
          "setup.py",
          "__init__.py"
        ],
        "detect_folders": [],
        "detect_env_vars": [
          "VIRTUAL_ENV"
        ]
      }
    },
    "quarto": {
      "$ref": "#/$defs/QuartoConfig",
      "default": {
        "format": "via [$symbol($version )]($style)",
        "version_format": "v${raw}",
        "symbol": "⨁ ",
        "style": "bold #75AADB",
        "disabled": false,
        "detect_extensions": [
          "qmd"
        ],
        "detect_files": [
          "_quarto.yml"
        ],
        "detect_folders": []
      }
    },
    "raku": {
      "$ref": "#/$defs/RakuConfig",
      "default": {
        "format": "via [$symbol($version-$vm_version )]($style)",
        "version_format": "${raw}",
        "symbol": "🦋 ",
        "style": "149 bold",
        "disabled": false,
        "detect_extensions": [
          "p6",
          "pm6",
          "pod6",
          "raku",
          "rakumod"
        ],
        "detect_files": [
          "META6.json"
        ],
        "detect_folders": []
      }
    },
    "red": {
      "$ref": "#/$defs/RedConfig",
      "default": {
        "format": "via [$symbol($version )]($style)",
        "version_format": "v${raw}",
        "symbol": "🔺 ",
        "style": "red bold",
        "disabled": false,
        "detect_extensions": [
          "red",
          "reds"
        ],
        "detect_files": [],
        "detect_folders": []
      }
    },
    "rlang": {
      "$ref": "#/$defs/RLangConfig",
      "default": {
        "format": "via [$symbol($version )]($style)",
        "version_format": "v${raw}",
        "style": "blue bold",
        "symbol": "📐 ",
        "disabled": false,
        "detect_extensions": [
          "R",
          "Rd",
          "Rmd",
          "Rproj",
          "Rsx"
        ],
        "detect_files": [
          "DESCRIPTION"
        ],
        "detect_folders": [
          ".Rproj.user"
        ]
      }
    },
    "ruby": {
      "$ref": "#/$defs/RubyConfig",
      "default": {
        "format": "via [$symbol($version )]($style)",
        "version_format": "v${raw}",
        "symbol": "💎 ",
        "style": "bold red",
        "disabled": false,
        "detect_extensions": [
          "rb"
        ],
        "detect_files": [
          "Gemfile",
          ".ruby-version"
        ],
        "detect_folders": [],
        "detect_variables": [
          "RUBY_VERSION",
          "RBENV_VERSION"
        ]
      }
    },
    "rust": {
      "$ref": "#/$defs/RustConfig",
      "default": {
        "format": "via [$symbol($version )]($style)",
        "version_format": "v${raw}",
        "symbol": "🦀 ",
        "style": "bold red",
        "disabled": false,
        "detect_extensions": [
          "rs"
        ],
        "detect_files": [
          "Cargo.toml"
        ],
        "detect_folders": []
      }
    },
    "scala": {
      "$ref": "#/$defs/ScalaConfig",
      "default": {
        "format": "via [$symbol($version )]($style)",
        "version_format": "v${raw}",
        "disabled": false,
        "style": "red bold",
        "symbol": "🆂 ",
        "detect_extensions": [
          "sbt",
          "scala"
        ],
        "detect_files": [
          ".scalaenv",
          ".sbtenv",
          "build.sbt"
        ],
        "detect_folders": [
          ".metals"
        ]
      }
    },
    "shell": {
      "$ref": "#/$defs/ShellConfig",
      "default": {
        "format": "[$indicator]($style) ",
        "bash_indicator": "bsh",
        "fish_indicator": "fsh",
        "zsh_indicator": "zsh",
        "powershell_indicator": "psh",
        "ion_indicator": "ion",
        "elvish_indicator": "esh",
        "tcsh_indicator": "tsh",
        "nu_indicator": "nu",
        "xonsh_indicator": "xsh",
        "cmd_indicator": "cmd",
        "unknown_indicator": "",
        "style": "white bold",
        "disabled": true
      }
    },
    "shlvl": {
      "$ref": "#/$defs/ShLvlConfig",
      "default": {
        "threshold": 2,
        "format": "[$symbol$shlvl]($style) ",
        "symbol": "↕️  ",
        "repeat": false,
        "repeat_offset": 0,
        "style": "bold yellow",
        "disabled": true
      }
    },
    "singularity": {
      "$ref": "#/$defs/SingularityConfig",
      "default": {
        "symbol": "",
        "format": "[$symbol\\[$env\\]]($style) ",
        "style": "blue bold dimmed",
        "disabled": false
      }
    },
    "solidity": {
      "$ref": "#/$defs/SolidityConfig",
      "default": {
        "format": "via [$symbol($version)]($style)",
        "version_format": "v${major}.${minor}.${patch}",
        "disabled": false,
        "style": "bold blue",
        "symbol": "S ",
        "compiler": [
          "solc"
        ],
        "detect_extensions": [
          "sol"
        ],
        "detect_files": [],
        "detect_folders": []
      }
    },
    "spack": {
      "$ref": "#/$defs/SpackConfig",
      "default": {
        "truncation_length": 1,
        "format": "via [$symbol$environment]($style) ",
        "symbol": "🅢 ",
        "style": "blue bold",
        "disabled": false
      }
    },
    "status": {
      "$ref": "#/$defs/StatusConfig",
      "default": {
        "format": "[$symbol$status]($style) ",
        "symbol": "❌",
        "success_symbol": "",
        "not_executable_symbol": "🚫",
        "not_found_symbol": "🔍",
        "sigint_symbol": "🧱",
        "signal_symbol": "⚡",
        "style": "bold red",
        "map_symbol": false,
        "recognize_signal_code": true,
        "pipestatus": false,
        "pipestatus_separator": "|",
        "pipestatus_format": "\\[$pipestatus\\] => [$symbol$common_meaning$signal_name$maybe_int]($style) ",
        "disabled": true
      }
    },
    "sudo": {
      "$ref": "#/$defs/SudoConfig",
      "default": {
        "format": "[as $symbol]($style)",
        "symbol": "🧙 ",
        "style": "bold blue",
        "allow_windows": false,
        "disabled": true
      }
    },
    "swift": {
      "$ref": "#/$defs/SwiftConfig",
      "default": {
        "format": "via [$symbol($version )]($style)",
        "version_format": "v${raw}",
        "symbol": "🐦 ",
        "style": "bold 202",
        "disabled": false,
        "detect_extensions": [
          "swift"
        ],
        "detect_files": [
          "Package.swift"
        ],
        "detect_folders": []
      }
    },
    "terraform": {
      "$ref": "#/$defs/TerraformConfig",
      "default": {
        "format": "via [$symbol$workspace]($style) ",
        "version_format": "v${raw}",
        "symbol": "💠 ",
        "style": "bold 105",
        "disabled": false,
        "detect_extensions": [
          "tf",
          "tfplan",
          "tfstate"
        ],
        "detect_files": [],
        "detect_folders": [
          ".terraform"
        ],
        "commands": [
          [
            "terraform",
            "version"
          ],
          [
            "tofu",
            "version"
          ]
        ]
      }
    },
    "time": {
      "$ref": "#/$defs/TimeConfig",
      "default": {
        "format": "at [$time]($style) ",
        "style": "bold yellow",
        "use_12hr": false,
        "disabled": true,
        "utc_time_offset": "local",
        "time_range": "-"
      }
    },
    "typst": {
      "$ref": "#/$defs/TypstConfig",
      "default": {
        "format": "via [$symbol($version )]($style)",
        "version_format": "v${raw}",
        "symbol": "t ",
        "style": "bold #0093A7",
        "disabled": false,
        "detect_extensions": [
          "typ"
        ],
        "detect_files": [
          "template.typ"
        ],
        "detect_folders": []
      }
    },
    "username": {
      "$ref": "#/$defs/UsernameConfig",
      "default": {
        "detect_env_vars": [],
        "format": "[$user]($style) in ",
        "style_root": "red bold",
        "style_user": "yellow bold",
        "show_always": false,
        "disabled": false,
        "aliases": {}
      }
    },
    "vagrant": {
      "$ref": "#/$defs/VagrantConfig",
      "default": {
        "format": "via [$symbol($version )]($style)",
        "version_format": "v${raw}",
        "symbol": "⍱ ",
        "style": "cyan bold",
        "disabled": false,
        "detect_extensions": [],
        "detect_files": [
          "Vagrantfile"
        ],
        "detect_folders": []
      }
    },
    "vcsh": {
      "$ref": "#/$defs/VcshConfig",
      "default": {
        "symbol": "",
        "style": "bold yellow",
        "format": "vcsh [$symbol$repo]($style) ",
        "disabled": false
      }
    },
    "vlang": {
      "$ref": "#/$defs/VConfig",
      "default": {
        "format": "via [$symbol($version )]($style)",
        "version_format": "v${raw}",
        "symbol": "V ",
        "style": "blue bold",
        "disabled": false,
        "detect_extensions": [
          "v"
        ],
        "detect_files": [
          "v.mod",
          "vpkg.json",
          ".vpkg-lock.json"
        ],
        "detect_folders": []
      }
    },
    "xmake": {
      "$ref": "#/$defs/XMakeConfig",
      "default": {
        "format": "via [$symbol($version )]($style)",
        "version_format": "v${raw}",
        "symbol": "△ ",
        "style": "bold green",
        "disabled": false,
        "detect_extensions": [],
        "detect_files": [
          "xmake.lua"
        ],
        "detect_folders": []
      }
    },
    "zig": {
      "$ref": "#/$defs/ZigConfig",
      "default": {
        "format": "via [$symbol($version )]($style)",
        "version_format": "v${raw}",
        "symbol": "↯ ",
        "style": "bold yellow",
        "disabled": false,
        "detect_extensions": [
          "zig"
        ],
        "detect_files": [],
        "detect_folders": []
      }
    },
    "custom": {
      "type": "object",
      "additionalProperties": {
        "$ref": "#/$defs/CustomConfig"
      },
      "default": {}
    }
  },
  "additionalProperties": false,
  "$defs": {
    "AwsConfig": {
      "title": "AWS",
      "description": "The `aws` module shows the current AWS region and profile and an expiration timer when using temporary credentials.\nThe output of the module uses the `AWS_REGION`, `AWS_DEFAULT_REGION`, and `AWS_PROFILE` env vars and the `~/.aws/config` and `~/.aws/credentials` files as required.\n\nThe module will display a profile only if its credentials are present in `~/.aws/credentials` or if a `credential_process` or `sso_start_url` are defined in `~/.aws/config`. Alternatively, having any of the `AWS_ACCESS_KEY_ID`, `AWS_SECRET_ACCESS_KEY`, or `AWS_SESSION_TOKEN` env vars defined will also suffice.\nIf the option `force_display` is set to `true`, all available information will be displayed even if no credentials per the conditions above are detected.\n\nWhen using [aws-vault](https://github.com/99designs/aws-vault) the profile\nis read from the `AWS_VAULT` env var and the credentials expiration date\nis read from the `AWS_SESSION_EXPIRATION` or `AWS_CREDENTIAL_EXPIRATION`\nvar.\n\nWhen using [awsu](https://github.com/kreuzwerker/awsu) the profile\nis read from the `AWSU_PROFILE` env var.\n\nWhen using [`AWSume`](https://awsu.me) the profile\nis read from the `AWSUME_PROFILE` env var and the credentials expiration\ndate is read from the `AWSUME_EXPIRATION` env var.\n\nWhen using [aws-sso-cli](https://github.com/synfinatic/aws-sso-cli) the profile\nis read from the `AWS_SSO_PROFILE` env var.",
      "type": "object",
      "properties": {
        "format": {
          "description": "The format for the module.",
          "type": "string",
          "default": "on [$symbol($profile )(\\($region\\) )(\\[$duration\\] )]($style)"
        },
        "symbol": {
          "description": "The symbol used before displaying the current AWS profile.",
          "type": "string",
          "default": "☁️  "
        },
        "style": {
          "description": "The style for the module.",
          "type": "string",
          "default": "bold yellow"
        },
        "disabled": {
          "description": "Disables the AWS module.",
          "type": "boolean",
          "default": false
        },
        "region_aliases": {
          "description": "Table of region aliases to display in addition to the AWS name.",
          "type": "object",
          "additionalProperties": {
            "type": "string"
          },
          "default": {}
        },
        "profile_aliases": {
          "description": "Table of profile aliases to display in addition to the AWS name.",
          "type": "object",
          "additionalProperties": {
            "type": "string"
          },
          "default": {}
        },
        "expiration_symbol": {
          "description": "The symbol displayed when the temporary credentials have expired.",
          "type": "string",
          "default": "X"
        },
        "force_display": {
          "description": "If true displays info even if `credentials`, `credential_process` or `sso_start_url` have not been setup.",
          "type": "boolean",
          "default": false
        }
      },
      "additionalProperties": false
    },
    "AzureConfig": {
      "type": "object",
      "properties": {
        "format": {
          "type": "string",
          "default": "on [$symbol($subscription)]($style) "
        },
        "symbol": {
          "type": "string",
          "default": "󰠅 "
        },
        "style": {
          "type": "string",
          "default": "blue bold"
        },
        "disabled": {
          "type": "boolean",
          "default": true
        },
        "subscription_aliases": {
          "type": "object",
          "additionalProperties": {
            "type": "string"
          },
          "default": {}
        }
      },
      "additionalProperties": false
    },
    "BatteryConfig": {
      "type": "object",
      "properties": {
        "full_symbol": {
          "type": "string",
          "default": "󰁹 "
        },
        "charging_symbol": {
          "type": "string",
          "default": "󰂄 "
        },
        "discharging_symbol": {
          "type": "string",
          "default": "󰂃 "
        },
        "unknown_symbol": {
          "type": "string",
          "default": "󰁽 "
        },
        "empty_symbol": {
          "type": "string",
          "default": "󰂎 "
        },
        "display": {
          "type": "array",
          "items": {
            "$ref": "#/$defs/BatteryDisplayConfig"
          },
          "default": [
            {
              "threshold": 10,
              "style": "red bold",
              "charging_symbol": null,
              "discharging_symbol": null
            }
          ]
        },
        "disabled": {
          "type": "boolean",
          "default": false
        },
        "format": {
          "type": "string",
          "default": "[$symbol$percentage]($style) "
        }
      },
      "additionalProperties": false
    },
    "BatteryDisplayConfig": {
      "type": "object",
      "properties": {
        "threshold": {
          "type": "integer",
          "format": "int64",
          "default": 10
        },
        "style": {
          "type": "string",
          "default": "red bold"
        },
        "charging_symbol": {
          "type": [
            "string",
            "null"
          ],
          "default": null
        },
        "discharging_symbol": {
          "type": [
            "string",
            "null"
          ],
          "default": null
        }
      },
      "additionalProperties": false
    },
    "BufConfig": {
      "type": "object",
      "properties": {
        "format": {
          "type": "string",
          "default": "with [$symbol($version )]($style)"
        },
        "version_format": {
          "type": "string",
          "default": "v${raw}"
        },
        "symbol": {
          "type": "string",
          "default": "🐃 "
        },
        "style": {
          "type": "string",
          "default": "bold blue"
        },
        "disabled": {
          "type": "boolean",
          "default": false
        },
        "detect_extensions": {
          "type": "array",
          "items": {
            "type": "string"
          },
          "default": []
        },
        "detect_files": {
          "type": "array",
          "items": {
            "type": "string"
          },
          "default": [
            "buf.yaml",
            "buf.gen.yaml",
            "buf.work.yaml"
          ]
        },
        "detect_folders": {
          "type": "array",
          "items": {
            "type": "string"
          },
          "default": []
        }
      },
      "additionalProperties": false
    },
    "BunConfig": {
      "type": "object",
      "properties": {
        "format": {
          "type": "string",
          "default": "via [$symbol($version )]($style)"
        },
        "version_format": {
          "type": "string",
          "default": "v${raw}"
        },
        "symbol": {
          "type": "string",
          "default": "🥟 "
        },
        "style": {
          "type": "string",
          "default": "bold red"
        },
        "disabled": {
          "type": "boolean",
          "default": false
        },
        "detect_extensions": {
          "type": "array",
          "items": {
            "type": "string"
          },
          "default": []
        },
        "detect_files": {
          "type": "array",
          "items": {
            "type": "string"
          },
          "default": [
            "bun.lock",
            "bun.lockb",
            "bunfig.toml"
          ]
        },
        "detect_folders": {
          "type": "array",
          "items": {
            "type": "string"
          },
          "default": []
        }
      },
      "additionalProperties": false
    },
    "CcConfig": {
      "type": "object",
      "properties": {
        "format": {
          "type": "string",
          "default": "via [$symbol($version(-$name) )]($style)"
        },
        "version_format": {
          "type": "string",
          "default": "v${raw}"
        },
        "style": {
          "type": "string",
          "default": "149 bold"
        },
        "symbol": {
          "type": "string",
          "default": "C "
        },
        "disabled": {
          "type": "boolean",
          "default": false
        },
        "detect_extensions": {
          "type": "array",
          "items": {
            "type": "string"
          },
          "default": [
            "c",
            "h"
          ]
        },
        "detect_files": {
          "type": "array",
          "items": {
            "type": "string"
          },
          "default": []
        },
        "detect_folders": {
          "type": "array",
          "items": {
            "type": "string"
          },
          "default": []
        },
        "commands": {
          "type": "array",
          "items": {
            "type": "array",
            "items": {
              "type": "string"
            }
          },
          "default": [
            [
              "cc",
              "--version"
            ],
            [
              "gcc",
              "--version"
            ],
            [
              "clang",
              "--version"
            ]
          ]
        }
      },
      "additionalProperties": false
    },
    "CharacterConfig": {
      "type": "object",
      "properties": {
        "format": {
          "type": "string",
          "default": "$symbol "
        },
        "success_symbol": {
          "type": "string",
          "default": "[❯](bold green)"
        },
        "error_symbol": {
          "type": "string",
          "default": "[❯](bold red)"
        },
        "vimcmd_symbol": {
          "type": "string",
          "default": "[❮](bold green)"
        },
        "vimcmd_visual_symbol": {
          "type": "string",
          "default": "[❮](bold yellow)"
        },
        "vimcmd_replace_symbol": {
          "type": "string",
          "default": "[❮](bold purple)"
        },
        "vimcmd_replace_one_symbol": {
          "type": "string",
          "default": "[❮](bold purple)"
        },
        "disabled": {
          "type": "boolean",
          "default": false
        }
      },
      "additionalProperties": false
    },
    "CMakeConfig": {
      "type": "object",
      "properties": {
        "format": {
          "type": "string",
          "default": "via [$symbol($version )]($style)"
        },
        "version_format": {
          "type": "string",
          "default": "v${raw}"
        },
        "symbol": {
          "type": "string",
          "default": "△ "
        },
        "style": {
          "type": "string",
          "default": "bold blue"
        },
        "disabled": {
          "type": "boolean",
          "default": false
        },
        "detect_extensions": {
          "type": "array",
          "items": {
            "type": "string"
          },
          "default": []
        },
        "detect_files": {
          "type": "array",
          "items": {
            "type": "string"
          },
          "default": [
            "CMakeLists.txt",
            "CMakeCache.txt"
          ]
        },
        "detect_folders": {
          "type": "array",
          "items": {
            "type": "string"
          },
          "default": []
        }
      },
      "additionalProperties": false
    },
    "CmdDurationConfig": {
      "type": "object",
      "properties": {
        "min_time": {
          "type": "integer",
          "format": "int64",
          "default": 2000
        },
        "format": {
          "type": "string",
          "default": "took [$duration]($style) "
        },
        "style": {
          "type": "string",
          "default": "yellow bold"
        },
        "show_milliseconds": {
          "type": "boolean",
          "default": false
        },
        "disabled": {
          "type": "boolean",
          "default": false
        },
        "show_notifications": {
          "type": "boolean",
          "default": false
        },
        "min_time_to_notify": {
          "type": "integer",
          "format": "int64",
          "default": 45000
        },
        "notification_timeout": {
          "type": [
            "integer",
            "null"
          ],
          "format": "uint32",
          "minimum": 0
        }
      },
      "additionalProperties": false
    },
    "CobolConfig": {
      "type": "object",
      "properties": {
        "format": {
          "type": "string",
          "default": "via [$symbol($version )]($style)"
        },
        "version_format": {
          "type": "string",
          "default": "v${raw}"
        },
        "symbol": {
          "type": "string",
          "default": "⚙️ "
        },
        "style": {
          "type": "string",
          "default": "bold blue"
        },
        "disabled": {
          "type": "boolean",
          "default": false
        },
        "detect_extensions": {
          "type": "array",
          "items": {
            "type": "string"
          },
          "default": [
            "cbl",
            "cob",
            "CBL",
            "COB"
          ]
        },
        "detect_files": {
          "type": "array",
          "items": {
            "type": "string"
          },
          "default": []
        },
        "detect_folders": {
          "type": "array",
          "items": {
            "type": "string"
          },
          "default": []
        }
      },
      "additionalProperties": false
    },
    "CondaConfig": {
      "type": "object",
      "properties": {
        "truncation_length": {
          "type": "integer",
          "format": "uint",
          "minimum": 0,
          "default": 1
        },
        "format": {
          "type": "string",
          "default": "via [$symbol$environment]($style) "
        },
        "symbol": {
          "type": "string",
          "default": "🅒 "
        },
        "style": {
          "type": "string",
          "default": "green bold"
        },
        "ignore_base": {
          "type": "boolean",
          "default": true
        },
        "detect_env_vars": {
          "type": "array",
          "items": {
            "type": "string"
          },
          "default": [
            "!PIXI_ENVIRONMENT_NAME"
          ]
        },
        "disabled": {
          "type": "boolean",
          "default": false
        }
      },
      "additionalProperties": false
    },
    "ContainerConfig": {
      "type": "object",
      "properties": {
        "format": {
          "type": "string",
          "default": "[$symbol \\[$name\\]]($style) "
        },
        "symbol": {
          "type": "string",
          "default": "⬢"
        },
        "style": {
          "type": "string",
          "default": "red bold dimmed"
        },
        "disabled": {
          "type": "boolean",
          "default": false
        }
      },
      "additionalProperties": false
    },
    "CrystalConfig": {
      "type": "object",
      "properties": {
        "format": {
          "type": "string",
          "default": "via [$symbol($version )]($style)"
        },
        "version_format": {
          "type": "string",
          "default": "v${raw}"
        },
        "symbol": {
          "type": "string",
          "default": "🔮 "
        },
        "style": {
          "type": "string",
          "default": "bold red"
        },
        "disabled": {
          "type": "boolean",
          "default": false
        },
        "detect_extensions": {
          "type": "array",
          "items": {
            "type": "string"
          },
          "default": [
            "cr"
          ]
        },
        "detect_files": {
          "type": "array",
          "items": {
            "type": "string"
          },
          "default": [
            "shard.yml"
          ]
        },
        "detect_folders": {
          "type": "array",
          "items": {
            "type": "string"
          },
          "default": []
        }
      },
      "additionalProperties": false
    },
    "DamlConfig": {
      "type": "object",
      "properties": {
        "symbol": {
          "type": "string",
          "default": "Λ "
        },
        "format": {
          "type": "string",
          "default": "via [$symbol($version )]($style)"
        },
        "version_format": {
          "type": "string",
          "default": "v${raw}"
        },
        "style": {
          "type": "string",
          "default": "bold cyan"
        },
        "disabled": {
          "type": "boolean",
          "default": false
        },
        "detect_extensions": {
          "type": "array",
          "items": {
            "type": "string"
          },
          "default": []
        },
        "detect_files": {
          "type": "array",
          "items": {
            "type": "string"
          },
          "default": [
            "daml.yaml"
          ]
        },
        "detect_folders": {
          "type": "array",
          "items": {
            "type": "string"
          },
          "default": []
        }
      },
      "additionalProperties": false
    },
    "DartConfig": {
      "type": "object",
      "properties": {
        "format": {
          "type": "string",
          "default": "via [$symbol($version )]($style)"
        },
        "version_format": {
          "type": "string",
          "default": "v${raw}"
        },
        "symbol": {
          "type": "string",
          "default": "🎯 "
        },
        "style": {
          "type": "string",
          "default": "bold blue"
        },
        "disabled": {
          "type": "boolean",
          "default": false
        },
        "detect_extensions": {
          "type": "array",
          "items": {
            "type": "string"
          },
          "default": [
            "dart"
          ]
        },
        "detect_files": {
          "type": "array",
          "items": {
            "type": "string"
          },
          "default": [
            "pubspec.yaml",
            "pubspec.yml",
            "pubspec.lock"
          ]
        },
        "detect_folders": {
          "type": "array",
          "items": {
            "type": "string"
          },
          "default": [
            ".dart_tool"
          ]
        }
      },
      "additionalProperties": false
    },
    "DenoConfig": {
      "type": "object",
      "properties": {
        "format": {
          "type": "string",
          "default": "via [$symbol($version )]($style)"
        },
        "version_format": {
          "type": "string",
          "default": "v${raw}"
        },
        "symbol": {
          "type": "string",
          "default": "🦕 "
        },
        "style": {
          "type": "string",
          "default": "green bold"
        },
        "disabled": {
          "type": "boolean",
          "default": false
        },
        "detect_extensions": {
          "type": "array",
          "items": {
            "type": "string"
          },
          "default": []
        },
        "detect_files": {
          "type": "array",
          "items": {
            "type": "string"
          },
          "default": [
            "deno.json",
            "deno.jsonc",
            "deno.lock",
            "mod.ts",
            "deps.ts",
            "mod.js",
            "deps.js"
          ]
        },
        "detect_folders": {
          "type": "array",
          "items": {
            "type": "string"
          },
          "default": []
        }
      },
      "additionalProperties": false
    },
    "DirectoryConfig": {
      "type": "object",
      "properties": {
        "truncation_length": {
          "type": "integer",
          "format": "int64",
          "default": 3
        },
        "truncate_to_repo": {
          "type": "boolean",
          "default": true
        },
        "substitutions": {
          "type": "object",
          "additionalProperties": {
            "type": "string"
          },
          "default": {}
        },
        "fish_style_pwd_dir_length": {
          "type": "integer",
          "format": "int64",
          "default": 0
        },
        "use_logical_path": {
          "type": "boolean",
          "default": true
        },
        "format": {
          "type": "string",
          "default": "[$path]($style)[$read_only]($read_only_style) "
        },
        "repo_root_format": {
          "type": "string",
          "default": "[$before_root_path]($before_repo_root_style)[$repo_root]($repo_root_style)[$path]($style)[$read_only]($read_only_style) "
        },
        "style": {
          "type": "string",
          "default": "cyan bold"
        },
        "repo_root_style": {
          "type": [
            "string",
            "null"
          ],
          "default": null
        },
        "before_repo_root_style": {
          "type": [
            "string",
            "null"
          ],
          "default": null
        },
        "disabled": {
          "type": "boolean",
          "default": false
        },
        "read_only": {
          "type": "string",
          "default": "🔒"
        },
        "read_only_style": {
          "type": "string",
          "default": "red"
        },
        "truncation_symbol": {
          "type": "string",
          "default": ""
        },
        "home_symbol": {
          "type": "string",
          "default": "~"
        },
        "use_os_path_sep": {
          "type": "boolean",
          "default": true
        }
      },
      "additionalProperties": false
    },
    "DirenvConfig": {
      "type": "object",
      "properties": {
        "format": {
          "type": "string",
          "default": "[$symbol$loaded/$allowed]($style) "
        },
        "symbol": {
          "type": "string",
          "default": "direnv "
        },
        "style": {
          "type": "string",
          "default": "bold bright-yellow"
        },
        "disabled": {
          "type": "boolean",
          "default": true
        },
        "detect_extensions": {
          "type": "array",
          "items": {
            "type": "string"
          },
          "default": []
        },
        "detect_env_vars": {
          "type": "array",
          "items": {
            "type": "string"
          },
          "default": [
            "DIRENV_FILE"
          ]
        },
        "detect_files": {
          "type": "array",
          "items": {
            "type": "string"
          },
          "default": [
            ".envrc"
          ]
        },
        "detect_folders": {
          "type": "array",
          "items": {
            "type": "string"
          },
          "default": []
        },
        "allowed_msg": {
          "type": "string",
          "default": "allowed"
        },
        "not_allowed_msg": {
          "type": "string",
          "default": "not allowed"
        },
        "denied_msg": {
          "type": "string",
          "default": "denied"
        },
        "loaded_msg": {
          "type": "string",
          "default": "loaded"
        },
        "unloaded_msg": {
          "type": "string",
          "default": "not loaded"
        }
      },
      "additionalProperties": false
    },
    "DockerContextConfig": {
      "type": "object",
      "properties": {
        "symbol": {
          "type": "string",
          "default": "🐳 "
        },
        "style": {
          "type": "string",
          "default": "blue bold"
        },
        "format": {
          "type": "string",
          "default": "via [$symbol$context]($style) "
        },
        "only_with_files": {
          "type": "boolean",
          "default": true
        },
        "disabled": {
          "type": "boolean",
          "default": false
        },
        "detect_extensions": {
          "type": "array",
          "items": {
            "type": "string"
          },
          "default": []
        },
        "detect_files": {
          "type": "array",
          "items": {
            "type": "string"
          },
          "default": [
            "compose.yml",
            "compose.yaml",
            "docker-compose.yml",
            "docker-compose.yaml",
            "Dockerfile"
          ]
        },
        "detect_folders": {
          "type": "array",
          "items": {
            "type": "string"
          },
          "default": []
        }
      },
      "additionalProperties": false
    },
    "DotnetConfig": {
      "type": "object",
      "properties": {
        "format": {
          "type": "string",
          "default": "via [$symbol($version )(🎯 $tfm )]($style)"
        },
        "version_format": {
          "type": "string",
          "default": "v${raw}"
        },
        "symbol": {
          "type": "string",
          "default": ".NET "
        },
        "style": {
          "type": "string",
          "default": "blue bold"
        },
        "heuristic": {
          "type": "boolean",
          "default": true
        },
        "disabled": {
          "type": "boolean",
          "default": false
        },
        "detect_extensions": {
          "type": "array",
          "items": {
            "type": "string"
          },
          "default": [
            "csproj",
            "fsproj",
            "xproj"
          ]
        },
        "detect_files": {
          "type": "array",
          "items": {
            "type": "string"
          },
          "default": [
            "global.json",
            "project.json",
            "Directory.Build.props",
            "Directory.Build.targets",
            "Packages.props"
          ]
        },
        "detect_folders": {
          "type": "array",
          "items": {
            "type": "string"
          },
          "default": []
        }
      },
      "additionalProperties": false
    },
    "ElixirConfig": {
      "type": "object",
      "properties": {
        "format": {
          "type": "string",
          "default": "via [$symbol($version \\(OTP $otp_version\\) )]($style)"
        },
        "version_format": {
          "type": "string",
          "default": "v${raw}"
        },
        "symbol": {
          "type": "string",
          "default": "💧 "
        },
        "style": {
          "type": "string",
          "default": "bold purple"
        },
        "disabled": {
          "type": "boolean",
          "default": false
        },
        "detect_extensions": {
          "type": "array",
          "items": {
            "type": "string"
          },
          "default": []
        },
        "detect_files": {
          "type": "array",
          "items": {
            "type": "string"
          },
          "default": [
            "mix.exs"
          ]
        },
        "detect_folders": {
          "type": "array",
          "items": {
            "type": "string"
          },
          "default": []
        }
      },
      "additionalProperties": false
    },
    "ElmConfig": {
      "type": "object",
      "properties": {
        "format": {
          "type": "string",
          "default": "via [$symbol($version )]($style)"
        },
        "version_format": {
          "type": "string",
          "default": "v${raw}"
        },
        "symbol": {
          "type": "string",
          "default": "🌳 "
        },
        "style": {
          "type": "string",
          "default": "cyan bold"
        },
        "disabled": {
          "type": "boolean",
          "default": false
        },
        "detect_extensions": {
          "type": "array",
          "items": {
            "type": "string"
          },
          "default": [
            "elm"
          ]
        },
        "detect_files": {
          "type": "array",
          "items": {
            "type": "string"
          },
          "default": [
            "elm.json",
            "elm-package.json",
            ".elm-version"
          ]
        },
        "detect_folders": {
          "type": "array",
          "items": {
            "type": "string"
          },
          "default": [
            "elm-stuff"
          ]
        }
      },
      "additionalProperties": false
    },
    "EnvVarConfig": {
      "type": "object",
      "properties": {
        "symbol": {
          "type": "string",
          "default": ""
        },
        "style": {
          "type": "string",
          "default": "black bold dimmed"
        },
        "variable": {
          "type": [
            "string",
            "null"
          ]
        },
        "default": {
          "type": [
            "string",
            "null"
          ]
        },
        "format": {
          "type": "string",
          "default": "with [$env_value]($style) "
        },
        "disabled": {
          "type": "boolean",
          "default": false
        },
        "description": {
          "type": "string",
          "default": "<env_var module>"
        }
      },
      "additionalProperties": false
    },
    "ErlangConfig": {
      "type": "object",
      "properties": {
        "format": {
          "type": "string",
          "default": "via [$symbol($version )]($style)"
        },
        "version_format": {
          "type": "string",
          "default": "v${raw}"
        },
        "symbol": {
          "type": "string",
          "default": " "
        },
        "style": {
          "type": "string",
          "default": "bold red"
        },
        "disabled": {
          "type": "boolean",
          "default": false
        },
        "detect_extensions": {
          "type": "array",
          "items": {
            "type": "string"
          },
          "default": []
        },
        "detect_files": {
          "type": "array",
          "items": {
            "type": "string"
          },
          "default": [
            "rebar.config",
            "erlang.mk"
          ]
        },
        "detect_folders": {
          "type": "array",
          "items": {
            "type": "string"
          },
          "default": []
        }
      },
      "additionalProperties": false
    },
    "FennelConfig": {
      "type": "object",
      "properties": {
        "format": {
          "type": "string",
          "default": "via [$symbol($version )]($style)"
        },
        "version_format": {
          "type": "string",
          "default": "v${raw}"
        },
        "symbol": {
          "type": "string",
          "default": "🧅 "
        },
        "style": {
          "type": "string",
          "default": "bold green"
        },
        "disabled": {
          "type": "boolean",
          "default": true
        },
        "detect_extensions": {
          "type": "array",
          "items": {
            "type": "string"
          },
          "default": [
            "fnl"
          ]
        },
        "detect_files": {
          "type": "array",
          "items": {
            "type": "string"
          },
          "default": []
        },
        "detect_folders": {
          "type": "array",
          "items": {
            "type": "string"
          },
          "default": []
        }
      },
      "additionalProperties": false
    },
    "FillConfig": {
      "type": "object",
      "properties": {
        "style": {
          "type": "string",
          "default": "bold black"
        },
        "symbol": {
          "type": "string",
          "default": "."
        },
        "disabled": {
          "type": "boolean",
          "default": false
        }
      },
      "additionalProperties": false
    },
    "FortranConfig": {
      "type": "object",
      "properties": {
        "format": {
          "type": "string",
          "default": "via [$symbol($version(-$name) )]($style)"
        },
        "version_format": {
          "type": "string",
          "default": "${raw}"
        },
        "symbol": {
          "type": "string",
          "default": "🅵  "
        },
        "style": {
          "type": "string",
          "default": "bold purple"
        },
        "disabled": {
          "type": "boolean",
          "default": false
        },
        "detect_extensions": {
          "type": "array",
          "items": {
            "type": "string"
          },
          "default": [
            "f",
            "F",
            "for",
            "FOR",
            "ftn",
            "FTN",
            "f77",
            "F77",
            "f90",
            "F90",
            "f95",
            "F95",
            "f03",
            "F03",
            "f08",
            "F08",
            "f18",
            "F18"
          ]
        },
        "detect_files": {
          "type": "array",
          "items": {
            "type": "string"
          },
          "default": [
            "fpm.toml"
          ]
        },
        "detect_folders": {
          "type": "array",
          "items": {
            "type": "string"
          },
          "default": []
        },
        "commands": {
          "type": "array",
          "items": {
            "type": "array",
            "items": {
              "type": "string"
            }
          },
          "default": [
            [
              "gfortran",
              "--version"
            ],
            [
              "flang",
              "--version"
            ],
            [
              "flang-new",
              "--version"
            ]
          ]
        }
      },
      "additionalProperties": false
    },
    "FossilBranchConfig": {
      "type": "object",
      "properties": {
        "format": {
          "type": "string",
          "default": "on [$symbol$branch]($style) "
        },
        "symbol": {
          "type": "string",
          "default": " "
        },
        "style": {
          "type": "string",
          "default": "bold purple"
        },
        "truncation_length": {
          "type": "integer",
          "format": "int64",
          "default": 9223372036854775807
        },
        "truncation_symbol": {
          "type": "string",
          "default": "…"
        },
        "disabled": {
          "type": "boolean",
          "default": true
        }
      },
      "additionalProperties": false
    },
    "FossilMetricsConfig": {
      "type": "object",
      "properties": {
        "format": {
          "type": "string",
          "default": "([+$added]($added_style) )([-$deleted]($deleted_style) )"
        },
        "added_style": {
          "type": "string",
          "default": "bold green"
        },
        "deleted_style": {
          "type": "string",
          "default": "bold red"
        },
        "only_nonzero_diffs": {
          "type": "boolean",
          "default": true
        },
        "disabled": {
          "type": "boolean",
          "default": true
        }
      },
      "additionalProperties": false
    },
    "GcloudConfig": {
      "type": "object",
      "properties": {
        "format": {
          "type": "string",
          "default": "on [$symbol$account(@$domain)(\\($region\\))]($style) "
        },
        "symbol": {
          "type": "string",
          "default": "☁️  "
        },
        "style": {
          "type": "string",
          "default": "bold blue"
        },
        "disabled": {
          "type": "boolean",
          "default": false
        },
        "region_aliases": {
          "type": "object",
          "additionalProperties": {
            "type": "string"
          },
          "default": {}
        },
        "project_aliases": {
          "type": "object",
          "additionalProperties": {
            "type": "string"
          },
          "default": {}
        },
        "detect_env_vars": {
          "type": "array",
          "items": {
            "type": "string"
          },
          "default": []
        }
      },
      "additionalProperties": false
    },
    "GitBranchConfig": {
      "type": "object",
      "properties": {
        "format": {
          "type": "string",
          "default": "on [$symbol$branch(:$remote_branch)]($style) "
        },
        "symbol": {
          "type": "string",
          "default": " "
        },
        "style": {
          "type": "string",
          "default": "bold purple"
        },
        "truncation_length": {
          "type": "integer",
          "format": "int64",
          "default": 9223372036854775807
        },
        "truncation_symbol": {
          "type": "string",
          "default": "…"
        },
        "only_attached": {
          "type": "boolean",
          "default": false
        },
        "always_show_remote": {
          "type": "boolean",
          "default": false
        },
        "ignore_branches": {
          "type": "array",
          "items": {
            "type": "string"
          },
          "default": []
        },
        "ignore_bare_repo": {
          "type": "boolean",
          "default": false
        },
        "disabled": {
          "type": "boolean",
          "default": false
        }
      },
      "additionalProperties": false
    },
    "GitCommitConfig": {
      "type": "object",
      "properties": {
        "commit_hash_length": {
          "type": "integer",
          "format": "uint",
          "minimum": 0,
          "default": 7
        },
        "format": {
          "type": "string",
          "default": "[\\($hash$tag\\)]($style) "
        },
        "style": {
          "type": "string",
          "default": "green bold"
        },
        "only_detached": {
          "type": "boolean",
          "default": true
        },
        "disabled": {
          "type": "boolean",
          "default": false
        },
        "tag_symbol": {
          "type": "string",
          "default": " 🏷  "
        },
        "tag_disabled": {
          "type": "boolean",
          "default": true
        },
        "tag_max_candidates": {
          "type": "integer",
          "format": "uint",
          "minimum": 0,
          "default": 0
        }
      },
      "additionalProperties": false
    },
    "GitMetricsConfig": {
      "type": "object",
      "properties": {
        "added_style": {
          "type": "string",
          "default": "bold green"
        },
        "deleted_style": {
          "type": "string",
          "default": "bold red"
        },
        "only_nonzero_diffs": {
          "type": "boolean",
          "default": true
        },
        "format": {
          "type": "string",
          "default": "([+$added]($added_style) )([-$deleted]($deleted_style) )"
        },
        "disabled": {
          "type": "boolean",
          "default": true
        },
        "ignore_submodules": {
          "type": "boolean",
          "default": false
        }
      },
      "additionalProperties": false
    },
    "GitStateConfig": {
      "type": "object",
      "properties": {
        "rebase": {
          "type": "string",
          "default": "REBASING"
        },
        "merge": {
          "type": "string",
          "default": "MERGING"
        },
        "revert": {
          "type": "string",
          "default": "REVERTING"
        },
        "cherry_pick": {
          "type": "string",
          "default": "CHERRY-PICKING"
        },
        "bisect": {
          "type": "string",
          "default": "BISECTING"
        },
        "am": {
          "type": "string",
          "default": "AM"
        },
        "am_or_rebase": {
          "type": "string",
          "default": "AM/REBASE"
        },
        "style": {
          "type": "string",
          "default": "bold yellow"
        },
        "format": {
          "type": "string",
          "default": "\\([$state( $progress_current/$progress_total)]($style)\\) "
        },
        "disabled": {
          "type": "boolean",
          "default": false
        }
      },
      "additionalProperties": false
    },
    "GitStatusConfig": {
      "type": "object",
      "properties": {
        "format": {
          "type": "string",
          "default": "([\\[$all_status$ahead_behind\\]]($style) )"
        },
        "style": {
          "type": "string",
          "default": "red bold"
        },
        "stashed": {
          "type": "string",
          "default": "\\$"
        },
        "ahead": {
          "type": "string",
          "default": "⇡"
        },
        "behind": {
          "type": "string",
          "default": "⇣"
        },
        "up_to_date": {
          "type": "string",
          "default": ""
        },
        "diverged": {
          "type": "string",
          "default": "⇕"
        },
        "conflicted": {
          "type": "string",
          "default": "="
        },
        "deleted": {
          "type": "string",
          "default": "✘"
        },
        "renamed": {
          "type": "string",
          "default": "»"
        },
        "modified": {
          "type": "string",
          "default": "!"
        },
        "staged": {
          "type": "string",
          "default": "+"
        },
        "untracked": {
          "type": "string",
          "default": "?"
        },
        "typechanged": {
          "type": "string",
          "default": ""
        },
        "ignore_submodules": {
          "type": "boolean",
          "default": false
        },
        "disabled": {
          "type": "boolean",
          "default": false
        },
        "use_git_executable": {
          "type": "boolean",
          "default": false
        },
        "windows_starship": {
          "type": [
            "string",
            "null"
          ]
        }
      },
      "additionalProperties": false
    },
    "GleamConfig": {
      "type": "object",
      "properties": {
        "format": {
          "type": "string",
          "default": "via [$symbol($version )]($style)"
        },
        "version_format": {
          "type": "string",
          "default": "v${raw}"
        },
        "symbol": {
          "type": "string",
          "default": "⭐ "
        },
        "style": {
          "type": "string",
          "default": "bold #FFAFF3"
        },
        "disabled": {
          "type": "boolean",
          "default": false
        },
        "detect_extensions": {
          "type": "array",
          "items": {
            "type": "string"
          },
          "default": [
            "gleam"
          ]
        },
        "detect_files": {
          "type": "array",
          "items": {
            "type": "string"
          },
          "default": [
            "gleam.toml"
          ]
        },
        "detect_folders": {
          "type": "array",
          "items": {
            "type": "string"
          },
          "default": []
        }
      },
      "additionalProperties": false
    },
    "GoConfig": {
      "type": "object",
      "properties": {
        "format": {
          "type": "string",
          "default": "via [$symbol($version )]($style)"
        },
        "version_format": {
          "type": "string",
          "default": "v${raw}"
        },
        "symbol": {
          "type": "string",
          "default": "🐹 "
        },
        "style": {
          "type": "string",
          "default": "bold cyan"
        },
        "disabled": {
          "type": "boolean",
          "default": false
        },
        "not_capable_style": {
          "type": "string",
          "default": "bold red"
        },
        "detect_extensions": {
          "type": "array",
          "items": {
            "type": "string"
          },
          "default": [
            "go"
          ]
        },
        "detect_files": {
          "type": "array",
          "items": {
            "type": "string"
          },
          "default": [
            "go.mod",
            "go.sum",
            "go.work",
            "glide.yaml",
            "Gopkg.yml",
            "Gopkg.lock",
            ".go-version"
          ]
        },
        "detect_folders": {
          "type": "array",
          "items": {
            "type": "string"
          },
          "default": [
            "Godeps"
          ]
        }
      },
      "additionalProperties": false
    },
    "GradleConfig": {
      "type": "object",
      "properties": {
        "format": {
          "type": "string",
          "default": "via [$symbol($version )]($style)"
        },
        "version_format": {
          "type": "string",
          "default": "v${raw}"
        },
        "symbol": {
          "type": "string",
          "default": "🅶 "
        },
        "style": {
          "type": "string",
          "default": "bold bright-cyan"
        },
        "disabled": {
          "type": "boolean",
          "default": false
        },
        "recursive": {
          "type": "boolean",
          "default": false
        },
        "detect_extensions": {
          "type": "array",
          "items": {
            "type": "string"
          },
          "default": [
            "gradle",
            "gradle.kts"
          ]
        },
        "detect_files": {
          "type": "array",
          "items": {
            "type": "string"
          },
          "default": []
        },
        "detect_folders": {
          "type": "array",
          "items": {
            "type": "string"
          },
          "default": [
            "gradle"
          ]
        }
      },
      "additionalProperties": false
    },
    "GuixShellConfig": {
      "type": "object",
      "properties": {
        "format": {
          "type": "string",
          "default": "via [$symbol]($style) "
        },
        "symbol": {
          "type": "string",
          "default": "🐃 "
        },
        "style": {
          "type": "string",
          "default": "yellow bold"
        },
        "disabled": {
          "type": "boolean",
          "default": false
        }
      },
      "additionalProperties": false
    },
    "HaskellConfig": {
      "type": "object",
      "properties": {
        "format": {
          "type": "string",
          "default": "via [$symbol($version )]($style)"
        },
        "version_format": {
          "type": "string",
          "default": "v${raw}"
        },
        "symbol": {
          "type": "string",
          "default": "λ "
        },
        "style": {
          "type": "string",
          "default": "bold purple"
        },
        "disabled": {
          "type": "boolean",
          "default": false
        },
        "detect_extensions": {
          "type": "array",
          "items": {
            "type": "string"
          },
          "default": [
            "hs",
            "cabal",
            "hs-boot"
          ]
        },
        "detect_files": {
          "type": "array",
          "items": {
            "type": "string"
          },
          "default": [
            "stack.yaml",
            "cabal.project"
          ]
        },
        "detect_folders": {
          "type": "array",
          "items": {
            "type": "string"
          },
          "default": []
        }
      },
      "additionalProperties": false
    },
    "HaxeConfig": {
      "type": "object",
      "properties": {
        "format": {
          "type": "string",
          "default": "via [$symbol($version )]($style)"
        },
        "version_format": {
          "type": "string",
          "default": "v${raw}"
        },
        "symbol": {
          "type": "string",
          "default": "⌘ "
        },
        "style": {
          "type": "string",
          "default": "bold fg:202"
        },
        "disabled": {
          "type": "boolean",
          "default": false
        },
        "detect_extensions": {
          "type": "array",
          "items": {
            "type": "string"
          },
          "default": [
            "hx",
            "hxml"
          ]
        },
        "detect_files": {
          "type": "array",
          "items": {
            "type": "string"
          },
          "default": [
            "haxelib.json",
            "hxformat.json",
            ".haxerc"
          ]
        },
        "detect_folders": {
          "type": "array",
          "items": {
            "type": "string"
          },
          "default": [
            ".haxelib",
            "haxe_libraries"
          ]
        }
      },
      "additionalProperties": false
    },
    "HelmConfig": {
      "type": "object",
      "properties": {
        "format": {
          "type": "string",
          "default": "via [$symbol($version )]($style)"
        },
        "version_format": {
          "type": "string",
          "default": "v${raw}"
        },
        "symbol": {
          "type": "string",
          "default": "⎈ "
        },
        "style": {
          "type": "string",
          "default": "bold white"
        },
        "disabled": {
          "type": "boolean",
          "default": false
        },
        "detect_extensions": {
          "type": "array",
          "items": {
            "type": "string"
          },
          "default": []
        },
        "detect_files": {
          "type": "array",
          "items": {
            "type": "string"
          },
          "default": [
            "helmfile.yaml",
            "Chart.yaml"
          ]
        },
        "detect_folders": {
          "type": "array",
          "items": {
            "type": "string"
          },
          "default": []
        }
      },
      "additionalProperties": false
    },
    "HgBranchConfig": {
      "type": "object",
      "properties": {
        "symbol": {
          "type": "string",
          "default": " "
        },
        "style": {
          "type": "string",
          "default": "bold purple"
        },
        "format": {
          "type": "string",
          "default": "on [$symbol$branch(:$topic)]($style) "
        },
        "truncation_length": {
          "type": "integer",
          "format": "int64",
          "default": 9223372036854775807
        },
        "truncation_symbol": {
          "type": "string",
          "default": "…"
        },
        "disabled": {
          "type": "boolean",
          "default": true
        }
      },
      "additionalProperties": false
    },
    "HgStateConfig": {
      "type": "object",
      "properties": {
        "merge": {
          "type": "string",
          "default": "MERGING"
        },
        "rebase": {
          "type": "string",
          "default": "REBASING"
        },
        "update": {
          "type": "string",
          "default": "UPDATING"
        },
        "bisect": {
          "type": "string",
          "default": "BISECTING"
        },
        "shelve": {
          "type": "string",
          "default": "SHELVING"
        },
        "graft": {
          "type": "string",
          "default": "GRAFTING"
        },
        "transplant": {
          "type": "string",
          "default": "TRANSPLANTING"
        },
        "histedit": {
          "type": "string",
          "default": "HISTEDITING"
        },
        "style": {
          "type": "string",
          "default": "bold yellow"
        },
        "format": {
          "type": "string",
          "default": "\\([$state]($style)\\) "
        },
        "disabled": {
          "type": "boolean",
          "default": true
        }
      },
      "additionalProperties": false
    },
    "HostnameConfig": {
      "type": "object",
      "properties": {
        "ssh_only": {
          "type": "boolean",
          "default": true
        },
        "ssh_symbol": {
          "type": "string",
          "default": "🌐 "
        },
        "trim_at": {
          "type": "string",
          "default": "."
        },
        "detect_env_vars": {
          "type": "array",
          "items": {
            "type": "string"
          },
          "default": []
        },
        "format": {
          "type": "string",
          "default": "[$ssh_symbol$hostname]($style) in "
        },
        "style": {
          "type": "string",
          "default": "green dimmed bold"
        },
        "disabled": {
          "type": "boolean",
          "default": false
        },
        "aliases": {
          "type": "object",
          "additionalProperties": {
            "type": "string"
          },
          "default": {}
        }
      },
      "additionalProperties": false
    },
    "JavaConfig": {
      "type": "object",
      "properties": {
        "disabled": {
          "type": "boolean",
          "default": false
        },
        "format": {
          "type": "string",
          "default": "via [$symbol($version )]($style)"
        },
        "version_format": {
          "type": "string",
          "default": "v${raw}"
        },
        "style": {
          "type": "string",
          "default": "red dimmed"
        },
        "symbol": {
          "type": "string",
          "default": "☕ "
        },
        "detect_extensions": {
          "type": "array",
          "items": {
            "type": "string"
          },
          "default": [
            "java",
            "class",
            "jar",
            "gradle",
            "clj",
            "cljc"
          ]
        },
        "detect_files": {
          "type": "array",
          "items": {
            "type": "string"
          },
          "default": [
            "pom.xml",
            "build.gradle.kts",
            "build.sbt",
            ".java-version",
            "deps.edn",
            "project.clj",
            "build.boot",
            ".sdkmanrc"
          ]
        },
        "detect_folders": {
          "type": "array",
          "items": {
            "type": "string"
          },
          "default": []
        }
      },
      "additionalProperties": false
    },
    "JobsConfig": {
      "type": "object",
      "properties": {
        "threshold": {
          "type": "integer",
          "format": "int64",
          "default": 1
        },
        "symbol_threshold": {
          "type": "integer",
          "format": "int64",
          "default": 1
        },
        "number_threshold": {
          "type": "integer",
          "format": "int64",
          "default": 2
        },
        "format": {
          "type": "string",
          "default": "[$symbol$number]($style) "
        },
        "symbol": {
          "type": "string",
          "default": "✦"
        },
        "style": {
          "type": "string",
          "default": "bold blue"
        },
        "disabled": {
          "type": "boolean",
          "default": false
        }
      },
      "additionalProperties": false
    },
    "JuliaConfig": {
      "type": "object",
      "properties": {
        "format": {
          "type": "string",
          "default": "via [$symbol($version )]($style)"
        },
        "version_format": {
          "type": "string",
          "default": "v${raw}"
        },
        "symbol": {
          "type": "string",
          "default": "ஃ "
        },
        "style": {
          "type": "string",
          "default": "bold purple"
        },
        "disabled": {
          "type": "boolean",
          "default": false
        },
        "detect_extensions": {
          "type": "array",
          "items": {
            "type": "string"
          },
          "default": [
            "jl"
          ]
        },
        "detect_files": {
          "type": "array",
          "items": {
            "type": "string"
          },
          "default": [
            "Project.toml",
            "Manifest.toml"
          ]
        },
        "detect_folders": {
          "type": "array",
          "items": {
            "type": "string"
          },
          "default": []
        }
      },
      "additionalProperties": false
    },
    "KotlinConfig": {
      "type": "object",
      "properties": {
        "format": {
          "type": "string",
          "default": "via [$symbol($version )]($style)"
        },
        "version_format": {
          "type": "string",
          "default": "v${raw}"
        },
        "symbol": {
          "type": "string",
          "default": "🅺 "
        },
        "style": {
          "type": "string",
          "default": "bold blue"
        },
        "kotlin_binary": {
          "type": "string",
          "default": "kotlin"
        },
        "disabled": {
          "type": "boolean",
          "default": false
        },
        "detect_extensions": {
          "type": "array",
          "items": {
            "type": "string"
          },
          "default": [
            "kt",
            "kts"
          ]
        },
        "detect_files": {
          "type": "array",
          "items": {
            "type": "string"
          },
          "default": []
        },
        "detect_folders": {
          "type": "array",
          "items": {
            "type": "string"
          },
          "default": []
        }
      },
      "additionalProperties": false
    },
    "KubernetesConfig": {
      "type": "object",
      "properties": {
        "symbol": {
          "type": "string",
          "default": "☸ "
        },
        "format": {
          "type": "string",
          "default": "[$symbol$context( \\($namespace\\))]($style) in "
        },
        "style": {
          "type": "string",
          "default": "cyan bold"
        },
        "disabled": {
          "type": "boolean",
          "default": true
        },
        "context_aliases": {
          "type": "object",
          "additionalProperties": {
            "type": "string"
          },
          "default": {}
        },
        "user_aliases": {
          "type": "object",
          "additionalProperties": {
            "type": "string"
          },
          "default": {}
        },
        "detect_extensions": {
          "type": "array",
          "items": {
            "type": "string"
          },
          "default": []
        },
        "detect_files": {
          "type": "array",
          "items": {
            "type": "string"
          },
          "default": []
        },
        "detect_folders": {
          "type": "array",
          "items": {
            "type": "string"
          },
          "default": []
        },
        "detect_env_vars": {
          "type": "array",
          "items": {
            "type": "string"
          },
          "default": []
        },
        "contexts": {
          "type": "array",
          "items": {
            "$ref": "#/$defs/KubernetesContextConfig"
          },
          "default": []
        }
      },
      "additionalProperties": false
    },
    "KubernetesContextConfig": {
      "type": "object",
      "properties": {
        "context_pattern": {
          "type": "string",
          "default": ""
        },
        "user_pattern": {
          "type": [
            "string",
            "null"
          ],
          "default": null
        },
        "symbol": {
          "type": [
            "string",
            "null"
          ],
          "default": null
        },
        "style": {
          "type": [
            "string",
            "null"
          ],
          "default": null
        },
        "context_alias": {
          "type": [
            "string",
            "null"
          ],
          "default": null
        },
        "user_alias": {
          "type": [
            "string",
            "null"
          ],
          "default": null
        }
      },
      "additionalProperties": false
    },
    "LineBreakConfig": {
      "type": "object",
      "properties": {
        "disabled": {
          "type": "boolean",
          "default": false
        }
      },
      "additionalProperties": false
    },
    "LocalipConfig": {
      "type": "object",
      "properties": {
        "ssh_only": {
          "type": "boolean",
          "default": true
        },
        "format": {
          "type": "string",
          "default": "[$localipv4]($style) "
        },
        "style": {
          "type": "string",
          "default": "yellow bold"
        },
        "disabled": {
          "type": "boolean",
          "default": true
        }
      },
      "additionalProperties": false
    },
    "LuaConfig": {
      "type": "object",
      "properties": {
        "format": {
          "type": "string",
          "default": "via [$symbol($version )]($style)"
        },
        "version_format": {
          "type": "string",
          "default": "v${raw}"
        },
        "symbol": {
          "type": "string",
          "default": "🌙 "
        },
        "style": {
          "type": "string",
          "default": "bold blue"
        },
        "lua_binary": {
          "type": "string",
          "default": "lua"
        },
        "disabled": {
          "type": "boolean",
          "default": false
        },
        "detect_extensions": {
          "type": "array",
          "items": {
            "type": "string"
          },
          "default": [
            "lua"
          ]
        },
        "detect_files": {
          "type": "array",
          "items": {
            "type": "string"
          },
          "default": [
            ".lua-version"
          ]
        },
        "detect_folders": {
          "type": "array",
          "items": {
            "type": "string"
          },
          "default": [
            "lua"
          ]
        }
      },
      "additionalProperties": false
    },
    "MemoryConfig": {
      "type": "object",
      "properties": {
        "threshold": {
          "type": "integer",
          "format": "int64",
          "default": 75
        },
        "format": {
          "type": "string",
          "default": "via $symbol[$ram( | $swap)]($style) "
        },
        "style": {
          "type": "string",
          "default": "white bold dimmed"
        },
        "symbol": {
          "type": "string",
          "default": "🐏 "
        },
        "disabled": {
          "type": "boolean",
          "default": true
        }
      },
      "additionalProperties": false
    },
<<<<<<< HEAD
    "MesonConfig": {
=======
    "LoadavgConfig": {
      "type": "object",
      "properties": {
        "format": {
          "default": "[$symbol $one $five $fifteen]($style) ",
          "type": "string"
        },
        "symbol": {
          "default": "⌛",
          "type": "string"
        },
        "display": {
          "default": [
            {
              "style": "white bold",
              "symbol": null,
              "threshold_fifteen": null,
              "threshold_five": null,
              "threshold_one": null
            }
          ],
          "type": "array",
          "items": {
            "$ref": "#/definitions/LoadavgDisplayConfig"
          }
        },
        "disabled": {
          "default": true,
          "type": "boolean"
        }
      },
      "additionalProperties": false
    },
    "LoadavgDisplayConfig": {
      "type": "object",
      "properties": {
        "threshold_one": {
          "default": null,
          "type": "number",
          "format": "float"
        },
        "threshold_five": {
          "default": null,
          "type": "number",
          "format": "float"
        },
        "threshold_fifteen": {
          "default": null,
          "type": "number",
          "format": "float"
        },
        "style": {
          "default": "white bold",
          "type": "string"
        },
        "symbol": {
          "default": null,
          "type": [
            "string",
            "null"
          ]
        }
      },
      "additionalProperties": false
    },
    "LocalipConfig": {
>>>>>>> 3a864f18
      "type": "object",
      "properties": {
        "truncation_length": {
          "type": "integer",
          "format": "uint32",
          "minimum": 0,
          "default": 4294967295
        },
        "truncation_symbol": {
          "type": "string",
          "default": "…"
        },
        "format": {
          "type": "string",
          "default": "via [$symbol$project]($style) "
        },
        "symbol": {
          "type": "string",
          "default": "⬢ "
        },
        "style": {
          "type": "string",
          "default": "blue bold"
        },
        "disabled": {
          "type": "boolean",
          "default": false
        }
      },
      "additionalProperties": false
    },
    "MiseConfig": {
      "type": "object",
      "properties": {
        "format": {
          "type": "string",
          "default": "on [$symbol$health]($style) "
        },
        "symbol": {
          "type": "string",
          "default": "mise "
        },
        "style": {
          "type": "string",
          "default": "bold purple"
        },
        "disabled": {
          "type": "boolean",
          "default": true
        },
        "detect_extensions": {
          "type": "array",
          "items": {
            "type": "string"
          },
          "default": []
        },
        "detect_files": {
          "type": "array",
          "items": {
            "type": "string"
          },
          "default": [
            "mise.toml",
            "mise.local.toml",
            ".mise.toml",
            ".mise.local.toml"
          ]
        },
        "detect_folders": {
          "type": "array",
          "items": {
            "type": "string"
          },
          "default": [
            ".mise"
          ]
        },
        "healthy_symbol": {
          "type": "string",
          "default": "healthy"
        },
        "unhealthy_symbol": {
          "type": "string",
          "default": "unhealthy"
        }
      },
      "additionalProperties": false
    },
    "MojoConfig": {
      "type": "object",
      "properties": {
        "format": {
          "type": "string",
          "default": "with [$symbol($version )]($style)"
        },
        "symbol": {
          "type": "string",
          "default": "🔥 "
        },
        "style": {
          "type": "string",
          "default": "bold 208"
        },
        "disabled": {
          "type": "boolean",
          "default": false
        },
        "detect_extensions": {
          "type": "array",
          "items": {
            "type": "string"
          },
          "default": [
            "mojo",
            "🔥"
          ]
        },
        "detect_files": {
          "type": "array",
          "items": {
            "type": "string"
          },
          "default": []
        },
        "detect_folders": {
          "type": "array",
          "items": {
            "type": "string"
          },
          "default": []
        }
      },
      "additionalProperties": false
    },
    "NatsConfig": {
      "type": "object",
      "properties": {
        "format": {
          "type": "string",
          "default": "[$symbol($name )]($style)"
        },
        "symbol": {
          "type": "string",
          "default": "✉️ "
        },
        "style": {
          "type": "string",
          "default": "bold purple"
        },
        "disabled": {
          "type": "boolean",
          "default": true
        }
      },
      "additionalProperties": false
    },
    "NetnsConfig": {
      "type": "object",
      "properties": {
        "format": {
          "type": "string",
          "default": "[$symbol \\[$name\\]]($style) "
        },
        "symbol": {
          "type": "string",
          "default": "🛜"
        },
        "style": {
          "type": "string",
          "default": "blue bold dimmed"
        },
        "disabled": {
          "type": "boolean",
          "default": false
        }
      },
      "additionalProperties": false
    },
    "NimConfig": {
      "type": "object",
      "properties": {
        "format": {
          "type": "string",
          "default": "via [$symbol($version )]($style)"
        },
        "version_format": {
          "type": "string",
          "default": "v${raw}"
        },
        "symbol": {
          "type": "string",
          "default": "👑 "
        },
        "style": {
          "type": "string",
          "default": "yellow bold"
        },
        "disabled": {
          "type": "boolean",
          "default": false
        },
        "detect_extensions": {
          "type": "array",
          "items": {
            "type": "string"
          },
          "default": [
            "nim",
            "nims",
            "nimble"
          ]
        },
        "detect_files": {
          "type": "array",
          "items": {
            "type": "string"
          },
          "default": [
            "nim.cfg"
          ]
        },
        "detect_folders": {
          "type": "array",
          "items": {
            "type": "string"
          },
          "default": []
        }
      },
      "additionalProperties": false
    },
    "NixShellConfig": {
      "type": "object",
      "properties": {
        "format": {
          "type": "string",
          "default": "via [$symbol$state( \\($name\\))]($style) "
        },
        "symbol": {
          "type": "string",
          "default": "❄️  "
        },
        "style": {
          "type": "string",
          "default": "bold blue"
        },
        "impure_msg": {
          "type": "string",
          "default": "impure"
        },
        "pure_msg": {
          "type": "string",
          "default": "pure"
        },
        "unknown_msg": {
          "type": "string",
          "default": ""
        },
        "disabled": {
          "type": "boolean",
          "default": false
        },
        "heuristic": {
          "type": "boolean",
          "default": false
        }
      },
      "additionalProperties": false
    },
    "NodejsConfig": {
      "type": "object",
      "properties": {
        "format": {
          "type": "string",
          "default": "via [$symbol($version )]($style)"
        },
        "version_format": {
          "type": "string",
          "default": "v${raw}"
        },
        "symbol": {
          "type": "string",
          "default": " "
        },
        "style": {
          "type": "string",
          "default": "bold green"
        },
        "disabled": {
          "type": "boolean",
          "default": false
        },
        "not_capable_style": {
          "type": "string",
          "default": "bold red"
        },
        "detect_extensions": {
          "type": "array",
          "items": {
            "type": "string"
          },
          "default": [
            "js",
            "mjs",
            "cjs",
            "ts",
            "mts",
            "cts"
          ]
        },
        "detect_files": {
          "type": "array",
          "items": {
            "type": "string"
          },
          "default": [
            "package.json",
            ".node-version",
            ".nvmrc",
            "!bunfig.toml",
            "!bun.lock",
            "!bun.lockb"
          ]
        },
        "detect_folders": {
          "type": "array",
          "items": {
            "type": "string"
          },
          "default": [
            "node_modules"
          ]
        }
      },
      "additionalProperties": false
    },
    "OCamlConfig": {
      "type": "object",
      "properties": {
        "format": {
          "type": "string",
          "default": "via [$symbol($version )(\\($switch_indicator$switch_name\\) )]($style)"
        },
        "version_format": {
          "type": "string",
          "default": "v${raw}"
        },
        "global_switch_indicator": {
          "type": "string",
          "default": ""
        },
        "local_switch_indicator": {
          "type": "string",
          "default": "*"
        },
        "symbol": {
          "type": "string",
          "default": "🐫 "
        },
        "style": {
          "type": "string",
          "default": "bold yellow"
        },
        "disabled": {
          "type": "boolean",
          "default": false
        },
        "detect_extensions": {
          "type": "array",
          "items": {
            "type": "string"
          },
          "default": [
            "opam",
            "ml",
            "mli",
            "re",
            "rei"
          ]
        },
        "detect_files": {
          "type": "array",
          "items": {
            "type": "string"
          },
          "default": [
            "dune",
            "dune-project",
            "jbuild",
            "jbuild-ignore",
            ".merlin"
          ]
        },
        "detect_folders": {
          "type": "array",
          "items": {
            "type": "string"
          },
          "default": [
            "_opam",
            "esy.lock"
          ]
        }
      },
      "additionalProperties": false
    },
    "OdinConfig": {
      "type": "object",
      "properties": {
        "format": {
          "type": "string",
          "default": "via [$symbol($version )]($style)"
        },
        "show_commit": {
          "type": "boolean",
          "default": false
        },
        "symbol": {
          "type": "string",
          "default": "Ø "
        },
        "style": {
          "type": "string",
          "default": "bold bright-blue"
        },
        "disabled": {
          "type": "boolean",
          "default": false
        },
        "detect_extensions": {
          "type": "array",
          "items": {
            "type": "string"
          },
          "default": [
            "odin"
          ]
        },
        "detect_files": {
          "type": "array",
          "items": {
            "type": "string"
          },
          "default": []
        },
        "detect_folders": {
          "type": "array",
          "items": {
            "type": "string"
          },
          "default": []
        }
      },
      "additionalProperties": false
    },
    "OpaConfig": {
      "type": "object",
      "properties": {
        "format": {
          "type": "string",
          "default": "via [$symbol($version )]($style)"
        },
        "version_format": {
          "type": "string",
          "default": "v${raw}"
        },
        "symbol": {
          "type": "string",
          "default": "🪖 "
        },
        "style": {
          "type": "string",
          "default": "bold blue"
        },
        "disabled": {
          "type": "boolean",
          "default": false
        },
        "detect_extensions": {
          "type": "array",
          "items": {
            "type": "string"
          },
          "default": [
            "rego"
          ]
        },
        "detect_files": {
          "type": "array",
          "items": {
            "type": "string"
          },
          "default": []
        },
        "detect_folders": {
          "type": "array",
          "items": {
            "type": "string"
          },
          "default": []
        }
      },
      "additionalProperties": false
    },
    "OspConfig": {
      "type": "object",
      "properties": {
        "format": {
          "type": "string",
          "default": "on [$symbol$cloud(\\($project\\))]($style) "
        },
        "symbol": {
          "type": "string",
          "default": "☁️  "
        },
        "style": {
          "type": "string",
          "default": "bold yellow"
        },
        "disabled": {
          "type": "boolean",
          "default": false
        }
      },
      "additionalProperties": false
    },
    "OSConfig": {
      "type": "object",
      "properties": {
        "format": {
          "type": "string",
          "default": "[$symbol]($style)"
        },
        "style": {
          "type": "string",
          "default": "bold white"
        },
        "symbols": {
          "type": "object",
          "additionalProperties": {
            "type": "string"
          },
          "default": {
            "AIX": "➿ ",
            "Alpaquita": "🔔 ",
            "AlmaLinux": "💠 ",
            "Alpine": "🏔️ ",
            "ALTLinux": "Ⓐ ",
            "Amazon": "🙂 ",
            "Android": "🤖 ",
            "AOSC": "🐱 ",
            "Arch": "🎗️ ",
            "Artix": "🎗️ ",
            "Bluefin": "🐟 ",
            "CachyOS": "🎗️ ",
            "CentOS": "💠 ",
            "Debian": "🌀 ",
            "Elementary": "🍏 ",
            "DragonFly": "🐉 ",
            "Emscripten": "🔗 ",
            "EndeavourOS": "🚀 ",
            "Fedora": "🎩 ",
            "FreeBSD": "😈 ",
            "Garuda": "🦅 ",
            "Gentoo": "🗜️ ",
            "HardenedBSD": "🛡️ ",
            "Illumos": "🐦 ",
            "Ios": "📱 ",
            "InstantOS": "⏲️ ",
            "Kali": "🐉 ",
            "Linux": "🐧 ",
            "Mabox": "📦 ",
            "Macos": "🍎 ",
            "Manjaro": "🥭 ",
            "Mariner": "🌊 ",
            "MidnightBSD": "🌘 ",
            "Mint": "🌿 ",
            "NetBSD": "🚩 ",
            "NixOS": "❄️ ",
            "Nobara": "🎩 ",
            "OpenBSD": "🐡 ",
            "OpenCloudOS": "☁️ ",
            "openEuler": "🦉 ",
            "openSUSE": "🦎 ",
            "OracleLinux": "🦴 ",
            "PikaOS": "🐤 ",
            "Pop": "🍭 ",
            "Raspbian": "🍓 ",
            "Redhat": "🎩 ",
            "RedHatEnterprise": "🎩 ",
            "RockyLinux": "💠 ",
            "Redox": "🧪 ",
            "Solus": "⛵ ",
            "SUSE": "🦎 ",
            "Ubuntu": "🎯 ",
            "Ultramarine": "🔷 ",
            "Unknown": "❓ ",
            "Uos": "🐲 ",
            "Void": " ",
            "Windows": "🪟 ",
            "Zorin": "🔹 "
          }
        },
        "disabled": {
          "type": "boolean",
          "default": true
        }
      },
      "additionalProperties": false
    },
    "PackageConfig": {
      "type": "object",
      "properties": {
        "format": {
          "type": "string",
          "default": "is [$symbol$version]($style) "
        },
        "symbol": {
          "type": "string",
          "default": "📦 "
        },
        "style": {
          "type": "string",
          "default": "208 bold"
        },
        "display_private": {
          "type": "boolean",
          "default": false
        },
        "disabled": {
          "type": "boolean",
          "default": false
        },
        "version_format": {
          "type": "string",
          "default": "v${raw}"
        }
      },
      "additionalProperties": false
    },
    "PerlConfig": {
      "type": "object",
      "properties": {
        "format": {
          "type": "string",
          "default": "via [$symbol($version )]($style)"
        },
        "version_format": {
          "type": "string",
          "default": "v${raw}"
        },
        "symbol": {
          "type": "string",
          "default": "🐪 "
        },
        "style": {
          "type": "string",
          "default": "149 bold"
        },
        "disabled": {
          "type": "boolean",
          "default": false
        },
        "detect_extensions": {
          "type": "array",
          "items": {
            "type": "string"
          },
          "default": [
            "pl",
            "pm",
            "pod"
          ]
        },
        "detect_files": {
          "type": "array",
          "items": {
            "type": "string"
          },
          "default": [
            "Makefile.PL",
            "Build.PL",
            "cpanfile",
            "cpanfile.snapshot",
            "META.json",
            "META.yml",
            ".perl-version"
          ]
        },
        "detect_folders": {
          "type": "array",
          "items": {
            "type": "string"
          },
          "default": []
        }
      },
      "additionalProperties": false
    },
    "PhpConfig": {
      "type": "object",
      "properties": {
        "format": {
          "type": "string",
          "default": "via [$symbol($version )]($style)"
        },
        "version_format": {
          "type": "string",
          "default": "v${raw}"
        },
        "symbol": {
          "type": "string",
          "default": "🐘 "
        },
        "style": {
          "type": "string",
          "default": "147 bold"
        },
        "disabled": {
          "type": "boolean",
          "default": false
        },
        "detect_extensions": {
          "type": "array",
          "items": {
            "type": "string"
          },
          "default": [
            "php"
          ]
        },
        "detect_files": {
          "type": "array",
          "items": {
            "type": "string"
          },
          "default": [
            "composer.json",
            ".php-version"
          ]
        },
        "detect_folders": {
          "type": "array",
          "items": {
            "type": "string"
          },
          "default": []
        }
      },
      "additionalProperties": false
    },
    "PijulConfig": {
      "type": "object",
      "properties": {
        "symbol": {
          "type": "string",
          "default": " "
        },
        "style": {
          "type": "string",
          "default": "bold purple"
        },
        "format": {
          "type": "string",
          "default": "on [$symbol$channel]($style) "
        },
        "truncation_length": {
          "type": "integer",
          "format": "int64",
          "default": 9223372036854775807
        },
        "truncation_symbol": {
          "type": "string",
          "default": "…"
        },
        "disabled": {
          "type": "boolean",
          "default": true
        }
      },
      "additionalProperties": false
    },
    "PixiConfig": {
      "type": "object",
      "properties": {
        "pixi_binary": {
          "$ref": "#/$defs/Either",
          "default": [
            "pixi"
          ]
        },
        "show_default_environment": {
          "type": "boolean",
          "default": true
        },
        "format": {
          "type": "string",
          "default": "via [$symbol($version )(\\($environment\\) )]($style)"
        },
        "version_format": {
          "type": "string",
          "default": "v${raw}"
        },
        "symbol": {
          "type": "string",
          "default": "🧚 "
        },
        "style": {
          "type": "string",
          "default": "yellow bold"
        },
        "disabled": {
          "type": "boolean",
          "default": false
        },
        "detect_extensions": {
          "type": "array",
          "items": {
            "type": "string"
          },
          "default": []
        },
        "detect_files": {
          "type": "array",
          "items": {
            "type": "string"
          },
          "default": [
            "pixi.toml",
            "pixi.lock"
          ]
        },
        "detect_folders": {
          "type": "array",
          "items": {
            "type": "string"
          },
          "default": []
        }
      },
      "additionalProperties": false
    },
    "Either": {
      "anyOf": [
        {
          "type": "string"
        },
        {
          "type": "array",
          "items": {
            "type": "string"
          }
        }
      ]
    },
    "PulumiConfig": {
      "type": "object",
      "properties": {
        "format": {
          "type": "string",
          "default": "via [$symbol($username@)$stack]($style) "
        },
        "version_format": {
          "type": "string",
          "default": "v${raw}"
        },
        "symbol": {
          "type": "string",
          "default": " "
        },
        "style": {
          "type": "string",
          "default": "bold 5"
        },
        "disabled": {
          "type": "boolean",
          "default": false
        },
        "search_upwards": {
          "type": "boolean",
          "default": true
        }
      },
      "additionalProperties": false
    },
    "PureScriptConfig": {
      "type": "object",
      "properties": {
        "format": {
          "type": "string",
          "default": "via [$symbol($version )]($style)"
        },
        "version_format": {
          "type": "string",
          "default": "v${raw}"
        },
        "symbol": {
          "type": "string",
          "default": "<=> "
        },
        "style": {
          "type": "string",
          "default": "bold white"
        },
        "disabled": {
          "type": "boolean",
          "default": false
        },
        "detect_extensions": {
          "type": "array",
          "items": {
            "type": "string"
          },
          "default": [
            "purs"
          ]
        },
        "detect_files": {
          "type": "array",
          "items": {
            "type": "string"
          },
          "default": [
            "spago.dhall",
            "spago.yaml",
            "spago.lock"
          ]
        },
        "detect_folders": {
          "type": "array",
          "items": {
            "type": "string"
          },
          "default": []
        }
      },
      "additionalProperties": false
    },
    "PythonConfig": {
      "type": "object",
      "properties": {
        "pyenv_version_name": {
          "type": "boolean",
          "default": false
        },
        "pyenv_prefix": {
          "type": "string",
          "default": "pyenv "
        },
        "python_binary": {
          "$ref": "#/$defs/Either",
          "default": [
            [
              "python"
            ],
            [
              "python3"
            ],
            [
              "python2"
            ]
          ]
        },
        "format": {
          "type": "string",
          "default": "via [${symbol}${pyenv_prefix}(${version} )(\\($virtualenv\\) )]($style)"
        },
        "version_format": {
          "type": "string",
          "default": "v${raw}"
        },
        "style": {
          "type": "string",
          "default": "yellow bold"
        },
        "symbol": {
          "type": "string",
          "default": "🐍 "
        },
        "disabled": {
          "type": "boolean",
          "default": false
        },
        "detect_extensions": {
          "type": "array",
          "items": {
            "type": "string"
          },
          "default": [
            "py",
            "ipynb"
          ]
        },
        "detect_files": {
          "type": "array",
          "items": {
            "type": "string"
          },
          "default": [
            "requirements.txt",
            ".python-version",
            "pyproject.toml",
            "Pipfile",
            "tox.ini",
            "setup.py",
            "__init__.py"
          ]
        },
        "detect_folders": {
          "type": "array",
          "items": {
            "type": "string"
          },
          "default": []
        },
        "detect_env_vars": {
          "type": "array",
          "items": {
            "type": "string"
          },
          "default": [
            "VIRTUAL_ENV"
          ]
        }
      },
      "additionalProperties": false
    },
    "QuartoConfig": {
      "type": "object",
      "properties": {
        "format": {
          "type": "string",
          "default": "via [$symbol($version )]($style)"
        },
        "version_format": {
          "type": "string",
          "default": "v${raw}"
        },
        "symbol": {
          "type": "string",
          "default": "⨁ "
        },
        "style": {
          "type": "string",
          "default": "bold #75AADB"
        },
        "disabled": {
          "type": "boolean",
          "default": false
        },
        "detect_extensions": {
          "type": "array",
          "items": {
            "type": "string"
          },
          "default": [
            "qmd"
          ]
        },
        "detect_files": {
          "type": "array",
          "items": {
            "type": "string"
          },
          "default": [
            "_quarto.yml"
          ]
        },
        "detect_folders": {
          "type": "array",
          "items": {
            "type": "string"
          },
          "default": []
        }
      },
      "additionalProperties": false
    },
    "RakuConfig": {
      "type": "object",
      "properties": {
        "format": {
          "type": "string",
          "default": "via [$symbol($version-$vm_version )]($style)"
        },
        "version_format": {
          "type": "string",
          "default": "${raw}"
        },
        "symbol": {
          "type": "string",
          "default": "🦋 "
        },
        "style": {
          "type": "string",
          "default": "149 bold"
        },
        "disabled": {
          "type": "boolean",
          "default": false
        },
        "detect_extensions": {
          "type": "array",
          "items": {
            "type": "string"
          },
          "default": [
            "p6",
            "pm6",
            "pod6",
            "raku",
            "rakumod"
          ]
        },
        "detect_files": {
          "type": "array",
          "items": {
            "type": "string"
          },
          "default": [
            "META6.json"
          ]
        },
        "detect_folders": {
          "type": "array",
          "items": {
            "type": "string"
          },
          "default": []
        }
      },
      "additionalProperties": false
    },
    "RedConfig": {
      "type": "object",
      "properties": {
        "format": {
          "type": "string",
          "default": "via [$symbol($version )]($style)"
        },
        "version_format": {
          "type": "string",
          "default": "v${raw}"
        },
        "symbol": {
          "type": "string",
          "default": "🔺 "
        },
        "style": {
          "type": "string",
          "default": "red bold"
        },
        "disabled": {
          "type": "boolean",
          "default": false
        },
        "detect_extensions": {
          "type": "array",
          "items": {
            "type": "string"
          },
          "default": [
            "red",
            "reds"
          ]
        },
        "detect_files": {
          "type": "array",
          "items": {
            "type": "string"
          },
          "default": []
        },
        "detect_folders": {
          "type": "array",
          "items": {
            "type": "string"
          },
          "default": []
        }
      },
      "additionalProperties": false
    },
    "RLangConfig": {
      "type": "object",
      "properties": {
        "format": {
          "type": "string",
          "default": "via [$symbol($version )]($style)"
        },
        "version_format": {
          "type": "string",
          "default": "v${raw}"
        },
        "style": {
          "type": "string",
          "default": "blue bold"
        },
        "symbol": {
          "type": "string",
          "default": "📐 "
        },
        "disabled": {
          "type": "boolean",
          "default": false
        },
        "detect_extensions": {
          "type": "array",
          "items": {
            "type": "string"
          },
          "default": [
            "R",
            "Rd",
            "Rmd",
            "Rproj",
            "Rsx"
          ]
        },
        "detect_files": {
          "type": "array",
          "items": {
            "type": "string"
          },
          "default": [
            "DESCRIPTION"
          ]
        },
        "detect_folders": {
          "type": "array",
          "items": {
            "type": "string"
          },
          "default": [
            ".Rproj.user"
          ]
        }
      },
      "additionalProperties": false
    },
    "RubyConfig": {
      "type": "object",
      "properties": {
        "format": {
          "type": "string",
          "default": "via [$symbol($version )]($style)"
        },
        "version_format": {
          "type": "string",
          "default": "v${raw}"
        },
        "symbol": {
          "type": "string",
          "default": "💎 "
        },
        "style": {
          "type": "string",
          "default": "bold red"
        },
        "disabled": {
          "type": "boolean",
          "default": false
        },
        "detect_extensions": {
          "type": "array",
          "items": {
            "type": "string"
          },
          "default": [
            "rb"
          ]
        },
        "detect_files": {
          "type": "array",
          "items": {
            "type": "string"
          },
          "default": [
            "Gemfile",
            ".ruby-version"
          ]
        },
        "detect_folders": {
          "type": "array",
          "items": {
            "type": "string"
          },
          "default": []
        },
        "detect_variables": {
          "type": "array",
          "items": {
            "type": "string"
          },
          "default": [
            "RUBY_VERSION",
            "RBENV_VERSION"
          ]
        }
      },
      "additionalProperties": false
    },
    "RustConfig": {
      "type": "object",
      "properties": {
        "format": {
          "type": "string",
          "default": "via [$symbol($version )]($style)"
        },
        "version_format": {
          "type": "string",
          "default": "v${raw}"
        },
        "symbol": {
          "type": "string",
          "default": "🦀 "
        },
        "style": {
          "type": "string",
          "default": "bold red"
        },
        "disabled": {
          "type": "boolean",
          "default": false
        },
        "detect_extensions": {
          "type": "array",
          "items": {
            "type": "string"
          },
          "default": [
            "rs"
          ]
        },
        "detect_files": {
          "type": "array",
          "items": {
            "type": "string"
          },
          "default": [
            "Cargo.toml"
          ]
        },
        "detect_folders": {
          "type": "array",
          "items": {
            "type": "string"
          },
          "default": []
        }
      },
      "additionalProperties": false
    },
    "ScalaConfig": {
      "type": "object",
      "properties": {
        "format": {
          "type": "string",
          "default": "via [$symbol($version )]($style)"
        },
        "version_format": {
          "type": "string",
          "default": "v${raw}"
        },
        "disabled": {
          "type": "boolean",
          "default": false
        },
        "style": {
          "type": "string",
          "default": "red bold"
        },
        "symbol": {
          "type": "string",
          "default": "🆂 "
        },
        "detect_extensions": {
          "type": "array",
          "items": {
            "type": "string"
          },
          "default": [
            "sbt",
            "scala"
          ]
        },
        "detect_files": {
          "type": "array",
          "items": {
            "type": "string"
          },
          "default": [
            ".scalaenv",
            ".sbtenv",
            "build.sbt"
          ]
        },
        "detect_folders": {
          "type": "array",
          "items": {
            "type": "string"
          },
          "default": [
            ".metals"
          ]
        }
      },
      "additionalProperties": false
    },
    "ShellConfig": {
      "type": "object",
      "properties": {
        "format": {
          "type": "string",
          "default": "[$indicator]($style) "
        },
        "bash_indicator": {
          "type": "string",
          "default": "bsh"
        },
        "fish_indicator": {
          "type": "string",
          "default": "fsh"
        },
        "zsh_indicator": {
          "type": "string",
          "default": "zsh"
        },
        "powershell_indicator": {
          "type": "string",
          "default": "psh"
        },
        "pwsh_indicator": {
          "type": [
            "string",
            "null"
          ]
        },
        "ion_indicator": {
          "type": "string",
          "default": "ion"
        },
        "elvish_indicator": {
          "type": "string",
          "default": "esh"
        },
        "tcsh_indicator": {
          "type": "string",
          "default": "tsh"
        },
        "nu_indicator": {
          "type": "string",
          "default": "nu"
        },
        "xonsh_indicator": {
          "type": "string",
          "default": "xsh"
        },
        "cmd_indicator": {
          "type": "string",
          "default": "cmd"
        },
        "unknown_indicator": {
          "type": "string",
          "default": ""
        },
        "style": {
          "type": "string",
          "default": "white bold"
        },
        "disabled": {
          "type": "boolean",
          "default": true
        }
      },
      "additionalProperties": false
    },
    "ShLvlConfig": {
      "type": "object",
      "properties": {
        "threshold": {
          "type": "integer",
          "format": "int64",
          "default": 2
        },
        "format": {
          "type": "string",
          "default": "[$symbol$shlvl]($style) "
        },
        "symbol": {
          "type": "string",
          "default": "↕️  "
        },
        "repeat": {
          "type": "boolean",
          "default": false
        },
        "repeat_offset": {
          "type": "integer",
          "format": "uint64",
          "minimum": 0,
          "default": 0
        },
        "style": {
          "type": "string",
          "default": "bold yellow"
        },
        "disabled": {
          "type": "boolean",
          "default": true
        }
      },
      "additionalProperties": false
    },
    "SingularityConfig": {
      "type": "object",
      "properties": {
        "symbol": {
          "type": "string",
          "default": ""
        },
        "format": {
          "type": "string",
          "default": "[$symbol\\[$env\\]]($style) "
        },
        "style": {
          "type": "string",
          "default": "blue bold dimmed"
        },
        "disabled": {
          "type": "boolean",
          "default": false
        }
      },
      "additionalProperties": false
    },
    "SolidityConfig": {
      "type": "object",
      "properties": {
        "format": {
          "type": "string",
          "default": "via [$symbol($version)]($style)"
        },
        "version_format": {
          "type": "string",
          "default": "v${major}.${minor}.${patch}"
        },
        "disabled": {
          "type": "boolean",
          "default": false
        },
        "style": {
          "type": "string",
          "default": "bold blue"
        },
        "symbol": {
          "type": "string",
          "default": "S "
        },
        "compiler": {
          "$ref": "#/$defs/Either",
          "default": [
            "solc"
          ]
        },
        "detect_extensions": {
          "type": "array",
          "items": {
            "type": "string"
          },
          "default": [
            "sol"
          ]
        },
        "detect_files": {
          "type": "array",
          "items": {
            "type": "string"
          },
          "default": []
        },
        "detect_folders": {
          "type": "array",
          "items": {
            "type": "string"
          },
          "default": []
        }
      },
      "additionalProperties": false
    },
    "SpackConfig": {
      "type": "object",
      "properties": {
        "truncation_length": {
          "type": "integer",
          "format": "uint",
          "minimum": 0,
          "default": 1
        },
        "format": {
          "type": "string",
          "default": "via [$symbol$environment]($style) "
        },
        "symbol": {
          "type": "string",
          "default": "🅢 "
        },
        "style": {
          "type": "string",
          "default": "blue bold"
        },
        "disabled": {
          "type": "boolean",
          "default": false
        }
      },
      "additionalProperties": false
    },
    "StatusConfig": {
      "type": "object",
      "properties": {
        "format": {
          "type": "string",
          "default": "[$symbol$status]($style) "
        },
        "symbol": {
          "type": "string",
          "default": "❌"
        },
        "success_symbol": {
          "type": "string",
          "default": ""
        },
        "not_executable_symbol": {
          "type": "string",
          "default": "🚫"
        },
        "not_found_symbol": {
          "type": "string",
          "default": "🔍"
        },
        "sigint_symbol": {
          "type": "string",
          "default": "🧱"
        },
        "signal_symbol": {
          "type": "string",
          "default": "⚡"
        },
        "style": {
          "type": "string",
          "default": "bold red"
        },
        "success_style": {
          "type": [
            "string",
            "null"
          ]
        },
        "failure_style": {
          "type": [
            "string",
            "null"
          ]
        },
        "map_symbol": {
          "type": "boolean",
          "default": false
        },
        "recognize_signal_code": {
          "type": "boolean",
          "default": true
        },
        "pipestatus": {
          "type": "boolean",
          "default": false
        },
        "pipestatus_separator": {
          "type": "string",
          "default": "|"
        },
        "pipestatus_format": {
          "type": "string",
          "default": "\\[$pipestatus\\] => [$symbol$common_meaning$signal_name$maybe_int]($style) "
        },
        "pipestatus_segment_format": {
          "type": [
            "string",
            "null"
          ]
        },
        "disabled": {
          "type": "boolean",
          "default": true
        }
      },
      "additionalProperties": false
    },
    "SudoConfig": {
      "type": "object",
      "properties": {
        "format": {
          "type": "string",
          "default": "[as $symbol]($style)"
        },
        "symbol": {
          "type": "string",
          "default": "🧙 "
        },
        "style": {
          "type": "string",
          "default": "bold blue"
        },
        "allow_windows": {
          "type": "boolean",
          "default": false
        },
        "disabled": {
          "type": "boolean",
          "default": true
        }
      },
      "additionalProperties": false
    },
    "SwiftConfig": {
      "type": "object",
      "properties": {
        "format": {
          "type": "string",
          "default": "via [$symbol($version )]($style)"
        },
        "version_format": {
          "type": "string",
          "default": "v${raw}"
        },
        "symbol": {
          "type": "string",
          "default": "🐦 "
        },
        "style": {
          "type": "string",
          "default": "bold 202"
        },
        "disabled": {
          "type": "boolean",
          "default": false
        },
        "detect_extensions": {
          "type": "array",
          "items": {
            "type": "string"
          },
          "default": [
            "swift"
          ]
        },
        "detect_files": {
          "type": "array",
          "items": {
            "type": "string"
          },
          "default": [
            "Package.swift"
          ]
        },
        "detect_folders": {
          "type": "array",
          "items": {
            "type": "string"
          },
          "default": []
        }
      },
      "additionalProperties": false
    },
    "TerraformConfig": {
      "type": "object",
      "properties": {
        "format": {
          "type": "string",
          "default": "via [$symbol$workspace]($style) "
        },
        "version_format": {
          "type": "string",
          "default": "v${raw}"
        },
        "symbol": {
          "type": "string",
          "default": "💠 "
        },
        "style": {
          "type": "string",
          "default": "bold 105"
        },
        "disabled": {
          "type": "boolean",
          "default": false
        },
        "detect_extensions": {
          "type": "array",
          "items": {
            "type": "string"
          },
          "default": [
            "tf",
            "tfplan",
            "tfstate"
          ]
        },
        "detect_files": {
          "type": "array",
          "items": {
            "type": "string"
          },
          "default": []
        },
        "detect_folders": {
          "type": "array",
          "items": {
            "type": "string"
          },
          "default": [
            ".terraform"
          ]
        },
        "commands": {
          "type": "array",
          "items": {
            "type": "array",
            "items": {
              "type": "string"
            }
          },
          "default": [
            [
              "terraform",
              "version"
            ],
            [
              "tofu",
              "version"
            ]
          ]
        }
      },
      "additionalProperties": false
    },
    "TimeConfig": {
      "type": "object",
      "properties": {
        "format": {
          "type": "string",
          "default": "at [$time]($style) "
        },
        "style": {
          "type": "string",
          "default": "bold yellow"
        },
        "use_12hr": {
          "type": "boolean",
          "default": false
        },
        "time_format": {
          "type": [
            "string",
            "null"
          ]
        },
        "disabled": {
          "type": "boolean",
          "default": true
        },
        "utc_time_offset": {
          "type": "string",
          "default": "local"
        },
        "time_range": {
          "type": "string",
          "default": "-"
        }
      },
      "additionalProperties": false
    },
    "TypstConfig": {
      "type": "object",
      "properties": {
        "format": {
          "type": "string",
          "default": "via [$symbol($version )]($style)"
        },
        "version_format": {
          "type": "string",
          "default": "v${raw}"
        },
        "symbol": {
          "type": "string",
          "default": "t "
        },
        "style": {
          "type": "string",
          "default": "bold #0093A7"
        },
        "disabled": {
          "type": "boolean",
          "default": false
        },
        "detect_extensions": {
          "type": "array",
          "items": {
            "type": "string"
          },
          "default": [
            "typ"
          ]
        },
        "detect_files": {
          "type": "array",
          "items": {
            "type": "string"
          },
          "default": [
            "template.typ"
          ]
        },
        "detect_folders": {
          "type": "array",
          "items": {
            "type": "string"
          },
          "default": []
        }
      },
      "additionalProperties": false
    },
    "UsernameConfig": {
      "type": "object",
      "properties": {
        "detect_env_vars": {
          "type": "array",
          "items": {
            "type": "string"
          },
          "default": []
        },
        "format": {
          "type": "string",
          "default": "[$user]($style) in "
        },
        "style_root": {
          "type": "string",
          "default": "red bold"
        },
        "style_user": {
          "type": "string",
          "default": "yellow bold"
        },
        "show_always": {
          "type": "boolean",
          "default": false
        },
        "disabled": {
          "type": "boolean",
          "default": false
        },
        "aliases": {
          "type": "object",
          "additionalProperties": {
            "type": "string"
          },
          "default": {}
        }
      },
      "additionalProperties": false
    },
    "VagrantConfig": {
      "type": "object",
      "properties": {
        "format": {
          "type": "string",
          "default": "via [$symbol($version )]($style)"
        },
        "version_format": {
          "type": "string",
          "default": "v${raw}"
        },
        "symbol": {
          "type": "string",
          "default": "⍱ "
        },
        "style": {
          "type": "string",
          "default": "cyan bold"
        },
        "disabled": {
          "type": "boolean",
          "default": false
        },
        "detect_extensions": {
          "type": "array",
          "items": {
            "type": "string"
          },
          "default": []
        },
        "detect_files": {
          "type": "array",
          "items": {
            "type": "string"
          },
          "default": [
            "Vagrantfile"
          ]
        },
        "detect_folders": {
          "type": "array",
          "items": {
            "type": "string"
          },
          "default": []
        }
      },
      "additionalProperties": false
    },
    "VcshConfig": {
      "type": "object",
      "properties": {
        "symbol": {
          "type": "string",
          "default": ""
        },
        "style": {
          "type": "string",
          "default": "bold yellow"
        },
        "format": {
          "type": "string",
          "default": "vcsh [$symbol$repo]($style) "
        },
        "disabled": {
          "type": "boolean",
          "default": false
        }
      },
      "additionalProperties": false
    },
    "VConfig": {
      "type": "object",
      "properties": {
        "format": {
          "type": "string",
          "default": "via [$symbol($version )]($style)"
        },
        "version_format": {
          "type": "string",
          "default": "v${raw}"
        },
        "symbol": {
          "type": "string",
          "default": "V "
        },
        "style": {
          "type": "string",
          "default": "blue bold"
        },
        "disabled": {
          "type": "boolean",
          "default": false
        },
        "detect_extensions": {
          "type": "array",
          "items": {
            "type": "string"
          },
          "default": [
            "v"
          ]
        },
        "detect_files": {
          "type": "array",
          "items": {
            "type": "string"
          },
          "default": [
            "v.mod",
            "vpkg.json",
            ".vpkg-lock.json"
          ]
        },
        "detect_folders": {
          "type": "array",
          "items": {
            "type": "string"
          },
          "default": []
        }
      },
      "additionalProperties": false
    },
    "XMakeConfig": {
      "type": "object",
      "properties": {
        "format": {
          "type": "string",
          "default": "via [$symbol($version )]($style)"
        },
        "version_format": {
          "type": "string",
          "default": "v${raw}"
        },
        "symbol": {
          "type": "string",
          "default": "△ "
        },
        "style": {
          "type": "string",
          "default": "bold green"
        },
        "disabled": {
          "type": "boolean",
          "default": false
        },
        "detect_extensions": {
          "type": "array",
          "items": {
            "type": "string"
          },
          "default": []
        },
        "detect_files": {
          "type": "array",
          "items": {
            "type": "string"
          },
          "default": [
            "xmake.lua"
          ]
        },
        "detect_folders": {
          "type": "array",
          "items": {
            "type": "string"
          },
          "default": []
        }
      },
      "additionalProperties": false
    },
    "ZigConfig": {
      "type": "object",
      "properties": {
        "format": {
          "type": "string",
          "default": "via [$symbol($version )]($style)"
        },
        "version_format": {
          "type": "string",
          "default": "v${raw}"
        },
        "symbol": {
          "type": "string",
          "default": "↯ "
        },
        "style": {
          "type": "string",
          "default": "bold yellow"
        },
        "disabled": {
          "type": "boolean",
          "default": false
        },
        "detect_extensions": {
          "type": "array",
          "items": {
            "type": "string"
          },
          "default": [
            "zig"
          ]
        },
        "detect_files": {
          "type": "array",
          "items": {
            "type": "string"
          },
          "default": []
        },
        "detect_folders": {
          "type": "array",
          "items": {
            "type": "string"
          },
          "default": []
        }
      },
      "additionalProperties": false
    },
    "CustomConfig": {
      "type": "object",
      "properties": {
        "format": {
          "type": "string",
          "default": "[$symbol($output )]($style)"
        },
        "symbol": {
          "type": "string",
          "default": ""
        },
        "command": {
          "type": "string",
          "default": ""
        },
        "when": {
          "$ref": "#/$defs/Either2",
          "default": false
        },
        "require_repo": {
          "type": "boolean",
          "default": false
        },
        "shell": {
          "$ref": "#/$defs/Either",
          "default": []
        },
        "description": {
          "type": "string",
          "default": "<custom config>"
        },
        "style": {
          "type": "string",
          "default": "green bold"
        },
        "disabled": {
          "type": "boolean",
          "default": false
        },
        "detect_files": {
          "type": "array",
          "items": {
            "type": "string"
          },
          "default": []
        },
        "detect_extensions": {
          "type": "array",
          "items": {
            "type": "string"
          },
          "default": []
        },
        "detect_folders": {
          "type": "array",
          "items": {
            "type": "string"
          },
          "default": []
        },
        "os": {
          "type": [
            "string",
            "null"
          ]
        },
        "use_stdin": {
          "type": [
            "boolean",
            "null"
          ]
        },
        "ignore_timeout": {
          "type": "boolean",
          "default": false
        },
        "unsafe_no_escape": {
          "type": "boolean",
          "default": false
        }
      },
      "additionalProperties": false
    },
    "Either2": {
      "anyOf": [
        {
          "type": "boolean"
        },
        {
          "type": "string"
        }
      ]
    }
  }
}<|MERGE_RESOLUTION|>--- conflicted
+++ resolved
@@ -4407,115 +4407,6 @@
       },
       "additionalProperties": false
     },
-    "LocalipConfig": {
-      "type": "object",
-      "properties": {
-        "ssh_only": {
-          "type": "boolean",
-          "default": true
-        },
-        "format": {
-          "type": "string",
-          "default": "[$localipv4]($style) "
-        },
-        "style": {
-          "type": "string",
-          "default": "yellow bold"
-        },
-        "disabled": {
-          "type": "boolean",
-          "default": true
-        }
-      },
-      "additionalProperties": false
-    },
-    "LuaConfig": {
-      "type": "object",
-      "properties": {
-        "format": {
-          "type": "string",
-          "default": "via [$symbol($version )]($style)"
-        },
-        "version_format": {
-          "type": "string",
-          "default": "v${raw}"
-        },
-        "symbol": {
-          "type": "string",
-          "default": "🌙 "
-        },
-        "style": {
-          "type": "string",
-          "default": "bold blue"
-        },
-        "lua_binary": {
-          "type": "string",
-          "default": "lua"
-        },
-        "disabled": {
-          "type": "boolean",
-          "default": false
-        },
-        "detect_extensions": {
-          "type": "array",
-          "items": {
-            "type": "string"
-          },
-          "default": [
-            "lua"
-          ]
-        },
-        "detect_files": {
-          "type": "array",
-          "items": {
-            "type": "string"
-          },
-          "default": [
-            ".lua-version"
-          ]
-        },
-        "detect_folders": {
-          "type": "array",
-          "items": {
-            "type": "string"
-          },
-          "default": [
-            "lua"
-          ]
-        }
-      },
-      "additionalProperties": false
-    },
-    "MemoryConfig": {
-      "type": "object",
-      "properties": {
-        "threshold": {
-          "type": "integer",
-          "format": "int64",
-          "default": 75
-        },
-        "format": {
-          "type": "string",
-          "default": "via $symbol[$ram( | $swap)]($style) "
-        },
-        "style": {
-          "type": "string",
-          "default": "white bold dimmed"
-        },
-        "symbol": {
-          "type": "string",
-          "default": "🐏 "
-        },
-        "disabled": {
-          "type": "boolean",
-          "default": true
-        }
-      },
-      "additionalProperties": false
-    },
-<<<<<<< HEAD
-    "MesonConfig": {
-=======
     "LoadavgConfig": {
       "type": "object",
       "properties": {
@@ -4582,7 +4473,112 @@
       "additionalProperties": false
     },
     "LocalipConfig": {
->>>>>>> 3a864f18
+      "type": "object",
+      "properties": {
+        "ssh_only": {
+          "type": "boolean",
+          "default": true
+        },
+        "format": {
+          "type": "string",
+          "default": "[$localipv4]($style) "
+        },
+        "style": {
+          "type": "string",
+          "default": "yellow bold"
+        },
+        "disabled": {
+          "type": "boolean",
+          "default": true
+        }
+      },
+      "additionalProperties": false
+    },
+    "LuaConfig": {
+      "type": "object",
+      "properties": {
+        "format": {
+          "type": "string",
+          "default": "via [$symbol($version )]($style)"
+        },
+        "version_format": {
+          "type": "string",
+          "default": "v${raw}"
+        },
+        "symbol": {
+          "type": "string",
+          "default": "🌙 "
+        },
+        "style": {
+          "type": "string",
+          "default": "bold blue"
+        },
+        "lua_binary": {
+          "type": "string",
+          "default": "lua"
+        },
+        "disabled": {
+          "type": "boolean",
+          "default": false
+        },
+        "detect_extensions": {
+          "type": "array",
+          "items": {
+            "type": "string"
+          },
+          "default": [
+            "lua"
+          ]
+        },
+        "detect_files": {
+          "type": "array",
+          "items": {
+            "type": "string"
+          },
+          "default": [
+            ".lua-version"
+          ]
+        },
+        "detect_folders": {
+          "type": "array",
+          "items": {
+            "type": "string"
+          },
+          "default": [
+            "lua"
+          ]
+        }
+      },
+      "additionalProperties": false
+    },
+    "MemoryConfig": {
+      "type": "object",
+      "properties": {
+        "threshold": {
+          "type": "integer",
+          "format": "int64",
+          "default": 75
+        },
+        "format": {
+          "type": "string",
+          "default": "via $symbol[$ram( | $swap)]($style) "
+        },
+        "style": {
+          "type": "string",
+          "default": "white bold dimmed"
+        },
+        "symbol": {
+          "type": "string",
+          "default": "🐏 "
+        },
+        "disabled": {
+          "type": "boolean",
+          "default": true
+        }
+      },
+      "additionalProperties": false
+    },
+    "MesonConfig": {
       "type": "object",
       "properties": {
         "truncation_length": {
